﻿<?xml version="1.0" encoding="utf-8"?>
<Project ToolsVersion="12.0" DefaultTargets="Build" xmlns="http://schemas.microsoft.com/developer/msbuild/2003" InitialTargets="TurnOffCodeSign">
  <PropertyGroup>
    <ProjectGuid>{472DDC1D-318A-477C-949B-10811FDA6730}</ProjectGuid>
    <RootNamespace>BackupServices.Tests</RootNamespace>
    <AssemblyName>BackupServices.Tests</AssemblyName>
  </PropertyGroup>
  <Import Project="..\..\..\..\tools\Library.Settings.targets" />
  <Import Project="$(LibraryToolsFolder)\Test.Dependencies.target" />
  <ItemGroup>
    <Compile Include="Helpers\VaultTestHelper.cs" />
    <Compile Include="ScenarioTests\BackupServicesTestBase.cs" />
<<<<<<< HEAD
    <Compile Include="ScenarioTests\BackUpTests.cs" />
    <Compile Include="ScenarioTests\CSMAzureBackupItem.cs">
      <SubType>Code</SubType>
    </Compile>
    <Compile Include="ScenarioTests\ContainerTests.cs" />
    <Compile Include="ScenarioTests\JobsTests.cs" />
    <Compile Include="ScenarioTests\CSMProtectionPolicyTests.cs" />
    <Compile Include="ScenarioTests\RecoveryPointTests.cs" />
    <Compile Include="ScenarioTests\RestoreTest.cs" />
    <Compile Include="ScenarioTests\VaultTests.cs">
      <SubType>Code</SubType>
    </Compile>
=======
    <Compile Include="ScenarioTests\ContainerTests.cs" />
    <Compile Include="ScenarioTests\VaultTests.cs" />
>>>>>>> d70e32dd
  </ItemGroup>
  <ItemGroup>
    <Reference Include="Microsoft.WindowsAzure.Management.Common, Version=1.0.0.0, Culture=neutral, PublicKeyToken=31bf3856ad364e35, processorArchitecture=MSIL">
      <SpecificVersion>False</SpecificVersion>
      <HintPath>Resources\Microsoft.WindowsAzure.Management.Common.dll</HintPath>
    </Reference>
    <Reference Include="Security.Cryptography, Version=1.7.1.0, Culture=neutral, processorArchitecture=MSIL">
      <SpecificVersion>False</SpecificVersion>
      <HintPath>Resources\Security.Cryptography.dll</HintPath>
    </Reference>
    <Reference Include="System.Configuration" />
    <Reference Include="System.Runtime.Serialization" />
    <Reference Include="System.Web.Extensions" />
  </ItemGroup>
  <ItemGroup>
    <ProjectReference Include="..\..\..\TestDependencies\TestDependencies.csproj">
      <Project>{40f35645-00ee-4df2-b66e-7624546b66df}</Project>
      <Name>TestDependencies</Name>
    </ProjectReference>
    <ProjectReference Include="..\BackupServicesManagement\BackupServicesManagement.csproj">
      <Project>{38a6741c-77a3-42a8-a846-83373be57c7f}</Project>
      <Name>BackupServicesManagement</Name>
    </ProjectReference>
  </ItemGroup>
  <ItemGroup>
    <None Include="app.config">
      <SubType>Designer</SubType>
    </None>
<<<<<<< HEAD
    <None Include="SessionRecords\BackupServices.Tests.BackUpTests\TriggerBackUpTest.json" />
    <None Include="SessionRecords\BackupServices.Tests.ContainerTests\EnableContainerReregistrationSetsReregisterFlag.json" />
    <None Include="SessionRecords\BackupServices.Tests.ContainerTests\ListContainersByFriendlyNameAndStatusReturnsValidResponse.json" />
    <None Include="SessionRecords\BackupServices.Tests.ContainerTests\ListContainersByFriendlyNameReturnsValidResponse.json" />
    <None Include="SessionRecords\BackupServices.Tests.ContainerTests\ListContainersByStatusReturnsValidResponse.json" />
    <None Include="SessionRecords\BackupServices.Tests.ContainerTests\ListContainersReturnsNonZeroContainers.json" />
    <None Include="SessionRecords\BackupServices.Tests.ContainerTests\ListMarsContainersByTypeAndFriendlyNameReturnsSameContainer.json" />
    <None Include="SessionRecords\BackupServices.Tests.ContainerTests\ListMarsContainersByTypeReturnsNonZeroContainers.json" />
    <None Include="SessionRecords\BackupServices.Tests.ContainerTests\RefreshContainerTest.json" />
    <None Include="SessionRecords\BackupServices.Tests.ContainerTests\RegisterContainerTest.json" />
    <None Include="SessionRecords\BackupServices.Tests.ContainerTests\UnregisterContainerDeletesContainer.json" />
    <None Include="SessionRecords\BackupServices.Tests.ContainerTests\UnregisterContainerTest.json" />
    <None Include="SessionRecords\BackupServices.Tests.CSMAzureBackupItem\DisableAzureBackupProtectionTest.json" />
    <None Include="SessionRecords\BackupServices.Tests.CSMAzureBackupItem\EnableAzureBackupProtectionTest.json" />
    <None Include="SessionRecords\BackupServices.Tests.CSMAzureBackupItem\ListAzureBackupItemDSTest.json" />
    <None Include="SessionRecords\BackupServices.Tests.CSMAzureBackupItem\ListAzureBackupItemPOTest.json" />
    <None Include="SessionRecords\BackupServices.Tests.CSMAzureBackupItem\UpdateAzureBackupProtectionTest.json" />
    <None Include="SessionRecords\BackupServices.Tests.JobsTests\CancelJobTest.json" />
    <None Include="SessionRecords\BackupServices.Tests.JobsTests\GetJobDetailsTest.json" />
    <None Include="SessionRecords\BackupServices.Tests.JobsTests\ListGetJobsTest.json" />
    <None Include="SessionRecords\BackupServices.Tests.ProtectionPolicyTests\AddProtectionPolicyTest.json" />
    <None Include="SessionRecords\BackupServices.Tests.ProtectionPolicyTests\DeleteProtectionPolicyTest.json" />
    <None Include="SessionRecords\BackupServices.Tests.ProtectionPolicyTests\ListProtectionPolicyTest.json" />
    <None Include="SessionRecords\BackupServices.Tests.ProtectionPolicyTests\UpdateProtectionPolicyTest.json" />
    <None Include="SessionRecords\BackupServices.Tests.RecoveryPointTests\GetRecoveryPointTest.json" />
    <None Include="SessionRecords\BackupServices.Tests.RecoveryPointTests\ListRecoveryPointTest.json" />
    <None Include="SessionRecords\BackupServices.Tests.RestoreTests\TriggerRestoreTest.json" />
    <None Include="SessionRecords\BackupServices.Tests.VaultTests\CreateOrUpdateVaultReturnsValidCodeTest.json" />
    <None Include="SessionRecords\BackupServices.Tests.VaultTests\DeleteVaultRemovesVaultTest.json" />
    <None Include="SessionRecords\BackupServices.Tests.VaultTests\GetResourceStorageConfigReturnsStorageTypeTest.json" />
    <None Include="SessionRecords\BackupServices.Tests.VaultTests\GetVaultReturnsSameVaultTest.json" />
    <None Include="SessionRecords\BackupServices.Tests.VaultTests\ListVaultsByResourceGroupReturnsVaultsinResourceGroup.json" />
    <None Include="SessionRecords\BackupServices.Tests.VaultTests\ListVaultsReturnsVaultsInSubscriptionTest.json" />
    <None Include="SessionRecords\BackupServices.Tests.VaultTests\UpdateStorageTypeReturnsValidCodeTest.json" />
    <None Include="SessionRecords\BackupServices.Tests.VaultTests\UploadCertReturnsValidResponseTest.json" />
=======
    <None Include="SessionRecords\BackupServices.Tests.ContainerTests\EnableContainerReregistrationSetsReregisterFlag.json">
      <CopyToOutputDirectory>Always</CopyToOutputDirectory>
    </None>
    <None Include="SessionRecords\BackupServices.Tests.ContainerTests\ListMarsContainersByTypeAndFriendlyNameReturnsSameContainer.json">
      <CopyToOutputDirectory>Always</CopyToOutputDirectory>
    </None>
    <None Include="SessionRecords\BackupServices.Tests.ContainerTests\ListMarsContainersByTypeReturnsNonZeroContainers.json">
      <CopyToOutputDirectory>Always</CopyToOutputDirectory>
    </None>
    <None Include="SessionRecords\BackupServices.Tests.ContainerTests\UnregisterContainerDeletesContainer.json">
      <CopyToOutputDirectory>Always</CopyToOutputDirectory>
    </None>
    <None Include="SessionRecords\BackupServices.Tests.VaultTests\CreateOrUpdateVaultReturnsValidCodeTest.json">
      <CopyToOutputDirectory>Always</CopyToOutputDirectory>
    </None>
    <None Include="SessionRecords\BackupServices.Tests.VaultTests\DeleteVaultRemovesVaultTest.json">
      <CopyToOutputDirectory>Always</CopyToOutputDirectory>
    </None>
    <None Include="SessionRecords\BackupServices.Tests.VaultTests\GetResourceStorageConfigReturnsStorageTypeTest.json">
      <CopyToOutputDirectory>Always</CopyToOutputDirectory>
    </None>
    <None Include="SessionRecords\BackupServices.Tests.VaultTests\GetVaultReturnsSameVaultTest.json">
      <CopyToOutputDirectory>Always</CopyToOutputDirectory>
    </None>
    <None Include="SessionRecords\BackupServices.Tests.VaultTests\ListVaultsByResourceGroupReturnsVaultsinResourceGroup.json">
      <CopyToOutputDirectory>Always</CopyToOutputDirectory>
    </None>
    <None Include="SessionRecords\BackupServices.Tests.VaultTests\ListVaultsReturnsVaultsInSubscriptionTest.json">
      <CopyToOutputDirectory>Always</CopyToOutputDirectory>
    </None>
    <None Include="SessionRecords\BackupServices.Tests.VaultTests\UpdateStorageTypeReturnsValidCodeTest.json">
      <CopyToOutputDirectory>Always</CopyToOutputDirectory>
    </None>
    <None Include="SessionRecords\BackupServices.Tests.VaultTests\UploadCertReturnsValidResponseTest.json">
      <CopyToOutputDirectory>Always</CopyToOutputDirectory>
    </None>
>>>>>>> d70e32dd
  </ItemGroup>
  <ItemGroup>
    <Service Include="{82A7F48D-3B50-4B1E-B82E-3ADA8210C358}" />
  </ItemGroup>
  <ItemGroup>
    <Folder Include="Properties\" />
  </ItemGroup>
  <ItemGroup>
    <Content Include="Resources\Microsoft.WindowsAzure.Management.Common.dll">
      <CopyToOutputDirectory>Always</CopyToOutputDirectory>
    </Content>
    <Content Include="Resources\Security.Cryptography.dll">
      <CopyToOutputDirectory>Always</CopyToOutputDirectory>
    </Content>
  </ItemGroup>
</Project><|MERGE_RESOLUTION|>--- conflicted
+++ resolved
@@ -10,7 +10,6 @@
   <ItemGroup>
     <Compile Include="Helpers\VaultTestHelper.cs" />
     <Compile Include="ScenarioTests\BackupServicesTestBase.cs" />
-<<<<<<< HEAD
     <Compile Include="ScenarioTests\BackUpTests.cs" />
     <Compile Include="ScenarioTests\CSMAzureBackupItem.cs">
       <SubType>Code</SubType>
@@ -23,10 +22,8 @@
     <Compile Include="ScenarioTests\VaultTests.cs">
       <SubType>Code</SubType>
     </Compile>
-=======
     <Compile Include="ScenarioTests\ContainerTests.cs" />
     <Compile Include="ScenarioTests\VaultTests.cs" />
->>>>>>> d70e32dd
   </ItemGroup>
   <ItemGroup>
     <Reference Include="Microsoft.WindowsAzure.Management.Common, Version=1.0.0.0, Culture=neutral, PublicKeyToken=31bf3856ad364e35, processorArchitecture=MSIL">
@@ -55,7 +52,6 @@
     <None Include="app.config">
       <SubType>Designer</SubType>
     </None>
-<<<<<<< HEAD
     <None Include="SessionRecords\BackupServices.Tests.BackUpTests\TriggerBackUpTest.json" />
     <None Include="SessionRecords\BackupServices.Tests.ContainerTests\EnableContainerReregistrationSetsReregisterFlag.json" />
     <None Include="SessionRecords\BackupServices.Tests.ContainerTests\ListContainersByFriendlyNameAndStatusReturnsValidResponse.json" />
@@ -91,7 +87,6 @@
     <None Include="SessionRecords\BackupServices.Tests.VaultTests\ListVaultsReturnsVaultsInSubscriptionTest.json" />
     <None Include="SessionRecords\BackupServices.Tests.VaultTests\UpdateStorageTypeReturnsValidCodeTest.json" />
     <None Include="SessionRecords\BackupServices.Tests.VaultTests\UploadCertReturnsValidResponseTest.json" />
-=======
     <None Include="SessionRecords\BackupServices.Tests.ContainerTests\EnableContainerReregistrationSetsReregisterFlag.json">
       <CopyToOutputDirectory>Always</CopyToOutputDirectory>
     </None>
@@ -128,7 +123,6 @@
     <None Include="SessionRecords\BackupServices.Tests.VaultTests\UploadCertReturnsValidResponseTest.json">
       <CopyToOutputDirectory>Always</CopyToOutputDirectory>
     </None>
->>>>>>> d70e32dd
   </ItemGroup>
   <ItemGroup>
     <Service Include="{82A7F48D-3B50-4B1E-B82E-3ADA8210C358}" />
