--- conflicted
+++ resolved
@@ -37,14 +37,9 @@
             {
                 context.Start();
                 var client = GetServiceClient<BackupServicesManagementClient>();
-
-<<<<<<< HEAD
-                string containerName = ConfigurationManager.AppSettings["ContainerName"];
+                
+                string containerName = ConfigurationManager.AppSettings["ContainerName2"];
                 var response = client.Container.Register(BackupServicesTestsBase.ResourceGroupName, BackupServicesTestsBase.ResourceName, containerName, GetCustomRequestHeaders());
-=======
-                string containerName = ConfigurationManager.AppSettings["ContainerName2"];
-                var response = client.Container.Register(containerName, GetCustomRequestHeaders());
->>>>>>> 1aee963b
                 Assert.Equal(HttpStatusCode.Accepted, response.StatusCode);
             }
         }
@@ -57,13 +52,8 @@
                 context.Start();
                 var client = GetServiceClient<BackupServicesManagementClient>();
 
-<<<<<<< HEAD
-                string containerName = ConfigurationManager.AppSettings["ContainerName"];
+                string containerName = ConfigurationManager.AppSettings["ContainerName2"];
                 var response = client.Container.Unregister(BackupServicesTestsBase.ResourceGroupName, BackupServicesTestsBase.ResourceName, containerName, GetCustomRequestHeaders());
-=======
-                string containerName = ConfigurationManager.AppSettings["ContainerName2"];
-                var response = client.Container.Unregister(containerName, GetCustomRequestHeaders());
->>>>>>> 1aee963b
                 Assert.Equal(HttpStatusCode.Accepted, response.StatusCode);
             }
         }
