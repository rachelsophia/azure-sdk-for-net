--- conflicted
+++ resolved
@@ -128,11 +128,7 @@
             url = url + "/certificates/";
             url = url + Uri.EscapeDataString(certificateName);
             List<string> queryParameters = new List<string>();
-<<<<<<< HEAD
-            queryParameters.Add("api-version=2014-09-01");
-=======
             queryParameters.Add("api-version=2015-03-15");
->>>>>>> 1ccebbcf
             if (queryParameters.Count > 0)
             {
                 url = url + "?" + string.Join("&", queryParameters);
