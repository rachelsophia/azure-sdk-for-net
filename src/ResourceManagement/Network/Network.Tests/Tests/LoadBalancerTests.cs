﻿using System.Collections.Generic;
using System.Net;
using Microsoft.Azure.Management.Network;
using Microsoft.Azure.Management.Network.Models;
using Microsoft.Azure.Management.Resources;
using Microsoft.Azure.Management.Resources.Models;
using Microsoft.Azure.Test;
using Networks.Tests.Helpers;
using ResourceGroups.Tests;
using Xunit;

namespace Networks.Tests
{
    using System;
    using System.Linq;

    using Microsoft.Rest.ClientRuntime.Azure.TestFramework;

    using SubResource = Microsoft.Azure.Management.Network.Models.SubResource;

    public class LoadBalancerTests
    {
        [Fact]
        public void LoadBalancerApiTest()
        {
            var handler1 = new RecordedDelegatingHandler { StatusCodeToReturn = HttpStatusCode.OK };
            var handler2 = new RecordedDelegatingHandler { StatusCodeToReturn = HttpStatusCode.OK };

<<<<<<< HEAD
            using (MockContext context = MockContext.Start(this.GetType().FullName))
=======
            using (var context = MockContext.Start())
>>>>>>> 02400d68
            {
                
                var resourcesClient = ResourcesManagementTestUtilities.GetResourceManagementClientWithHandler(context, handler1);
                var networkManagementClient = NetworkManagementTestUtilities.GetNetworkManagementClientWithHandler(context, handler2);
                var location = NetworkManagementTestUtilities.GetResourceLocation(resourcesClient, "Microsoft.Network/loadBalancers");

                string resourceGroupName = TestUtilities.GenerateName("csmrg");
                resourcesClient.ResourceGroups.CreateOrUpdate(
                    resourceGroupName,
                    new ResourceGroup
                        {
                        Location = location
                    });

                // Create lbPublicIP
                string lbPublicIpName = TestUtilities.GenerateName();
                string lbDomaingNameLabel = TestUtilities.GenerateName();

                var lbPublicIp = TestHelper.CreateDefaultPublicIpAddress(
                    lbPublicIpName,
                    resourceGroupName,
                    lbDomaingNameLabel,
                    location,
                    networkManagementClient);

                // Create the LoadBalancer
                var lbName = TestUtilities.GenerateName();
                var frontendIpConfigName = TestUtilities.GenerateName();
                var backEndAddressPoolName = TestUtilities.GenerateName();
                var loadBalancingRuleName = TestUtilities.GenerateName();
                var probeName = TestUtilities.GenerateName();
                var inboundNatRule1Name = TestUtilities.GenerateName();
                var inboundNatRule2Name = TestUtilities.GenerateName();
                
                // Populate the loadBalancerCreateOrUpdateParameter
                var loadBalancer = new LoadBalancer()
                {
                    Location = location,
                    FrontendIPConfigurations = new List<FrontendIPConfiguration>()
                    {
                        new FrontendIPConfiguration()
                        {
                            Name = frontendIpConfigName,
                            PublicIPAddress = new PublicIPAddress()
                            {
                                Id = lbPublicIp.Id
                            }
                        }
                    },
                    BackendAddressPools = new List<BackendAddressPool>()
                    {
                        new BackendAddressPool()
                        {
                            Name = backEndAddressPoolName,
                        }
                    },
                    LoadBalancingRules = new List<LoadBalancingRule>()
                    {
                        new LoadBalancingRule()
                        {
                            Name = loadBalancingRuleName,
                            FrontendIPConfiguration = new SubResource()
                                {
                                    Id = TestHelper.GetChildLbResourceId(networkManagementClient.SubscriptionId,
                                    resourceGroupName, lbName, "frontendIPConfigurations", frontendIpConfigName)
                                },
                            Protocol = TransportProtocol.Tcp,
                            FrontendPort = 80,
                            BackendPort = 80,
                            EnableFloatingIP = false,
                            IdleTimeoutInMinutes = 15,
                            BackendAddressPool = new SubResource()
                            {
                                Id = TestHelper.GetChildLbResourceId(networkManagementClient.SubscriptionId,
                                    resourceGroupName, lbName, "backendAddressPools", backEndAddressPoolName)
                            },
                            Probe = new SubResource()
                            {
                                Id = TestHelper.GetChildLbResourceId(networkManagementClient.SubscriptionId, 
                                resourceGroupName, lbName, "probes", probeName)
                            }
                        }
                    },
                    Probes = new List<Probe>()
                    {
                        new Probe()
                        {
                            Name = probeName,
                            Protocol = ProbeProtocol.Http,
                            Port = 80,
                            RequestPath = "healthcheck.aspx",
                            IntervalInSeconds = 10,
                            NumberOfProbes = 2
                        }
                    },
                    InboundNatRules = new List<InboundNatRule>()
                    {
                        new InboundNatRule()
                        {
                            Name = inboundNatRule1Name,
                            FrontendIPConfiguration = new SubResource()
                                {
                                    Id = TestHelper.GetChildLbResourceId(networkManagementClient.SubscriptionId,
                                    resourceGroupName, lbName, "frontendIPConfigurations", frontendIpConfigName)
                                },
                            Protocol = TransportProtocol.Tcp,
                            FrontendPort = 3389,
                            BackendPort = 3389,
                            IdleTimeoutInMinutes = 15,
                            EnableFloatingIP = false
                        },
                        new InboundNatRule()
                        {
                            Name = inboundNatRule2Name,
                            FrontendIPConfiguration = new SubResource()
                                {
                                    Id = TestHelper.GetChildLbResourceId(networkManagementClient.SubscriptionId,
                                    resourceGroupName, lbName, "frontendIPConfigurations", frontendIpConfigName)
                                },
                            Protocol = TransportProtocol.Tcp,
                            FrontendPort = 3390,
                            BackendPort = 3389,
                            IdleTimeoutInMinutes = 15,
                            EnableFloatingIP = false,
                        }
                    }
                };

                // Create the loadBalancer
                var putLoadBalancer = networkManagementClient.LoadBalancers.CreateOrUpdate(resourceGroupName,lbName, loadBalancer);
                
                var getLoadBalancer = networkManagementClient.LoadBalancers.Get(resourceGroupName, lbName);

                // Verify the GET LoadBalancer
                Assert.Equal(lbName, getLoadBalancer.Name);
                Assert.Equal("Succeeded", getLoadBalancer.ProvisioningState);
                Assert.Equal(frontendIpConfigName, getLoadBalancer.FrontendIPConfigurations[0].Name);
                Assert.Equal("Succeeded", getLoadBalancer.FrontendIPConfigurations[0].ProvisioningState);
                Assert.Equal(lbPublicIp.Id, getLoadBalancer.FrontendIPConfigurations[0].PublicIPAddress.Id);
                Assert.Null(getLoadBalancer.FrontendIPConfigurations[0].PrivateIPAddress);
                Assert.Equal(getLoadBalancer.InboundNatRules[0].Id, getLoadBalancer.FrontendIPConfigurations[0].InboundNatRules[0].Id);
                Assert.Equal(getLoadBalancer.InboundNatRules[1].Id, getLoadBalancer.FrontendIPConfigurations[0].InboundNatRules[1].Id);
                Assert.Equal(backEndAddressPoolName, getLoadBalancer.BackendAddressPools[0].Name);
                Assert.Equal("Succeeded", getLoadBalancer.BackendAddressPools[0].ProvisioningState);
                Assert.Equal(getLoadBalancer.LoadBalancingRules[0].Id, getLoadBalancer.BackendAddressPools[0].LoadBalancingRules[0].Id);
                Assert.Equal(loadBalancingRuleName, getLoadBalancer.LoadBalancingRules[0].Name);
                Assert.Equal("Succeeded", getLoadBalancer.LoadBalancingRules[0].ProvisioningState);
                Assert.Equal(15, getLoadBalancer.LoadBalancingRules[0].IdleTimeoutInMinutes);
                Assert.Equal(probeName, getLoadBalancer.Probes[0].Name);
                Assert.Equal("Succeeded", getLoadBalancer.Probes[0].ProvisioningState);
                Assert.Equal(getLoadBalancer.Probes[0].Id, getLoadBalancer.LoadBalancingRules[0].Probe.Id);
                Assert.Equal("Succeeded", getLoadBalancer.InboundNatRules[0].ProvisioningState);
                Assert.Equal(inboundNatRule1Name, getLoadBalancer.InboundNatRules[0].Name);
                Assert.Equal("Tcp", getLoadBalancer.InboundNatRules[0].Protocol);
                Assert.Equal(3389, getLoadBalancer.InboundNatRules[0].FrontendPort);
                Assert.Equal("Succeeded", getLoadBalancer.InboundNatRules[1].ProvisioningState);
                Assert.Equal(3390, getLoadBalancer.InboundNatRules[1].FrontendPort);
                Assert.Equal(15, getLoadBalancer.InboundNatRules[1].IdleTimeoutInMinutes);
                Assert.NotNull(getLoadBalancer.ResourceGuid);
                
                // Verify List LoadBalancer
                var listLoadBalancer = networkManagementClient.LoadBalancers.List(resourceGroupName);
                Assert.Equal(1, listLoadBalancer.Count());
                Assert.Equal(lbName, listLoadBalancer.First().Name);
                Assert.Equal(getLoadBalancer.Etag, listLoadBalancer.First().Etag);

                // Verify List LoadBalancer subscription
                var listLoadBalancerSubscription = networkManagementClient.LoadBalancers.ListAll();
                Assert.NotEqual(1, listLoadBalancerSubscription.Count());
                Assert.NotNull(listLoadBalancerSubscription.First().Name);
                Assert.NotNull(listLoadBalancerSubscription.First().Etag);

                // Delete LoadBalancer
                networkManagementClient.LoadBalancers.Delete(resourceGroupName, lbName);

                // Verify Delete
                listLoadBalancer = networkManagementClient.LoadBalancers.List(resourceGroupName);
                Assert.Equal(0, listLoadBalancer.Count());

                // Delete all PublicIPAddresses
                networkManagementClient.PublicIPAddresses.Delete(resourceGroupName, lbPublicIpName);
            }
        }

        [Fact]
        public void LoadBalancerApiTestWithDynamicIp()
        {
            var handler1 = new RecordedDelegatingHandler { StatusCodeToReturn = HttpStatusCode.OK };
            var handler2 = new RecordedDelegatingHandler { StatusCodeToReturn = HttpStatusCode.OK };

<<<<<<< HEAD
            using (MockContext context = MockContext.Start(this.GetType().FullName))
=======
            using (var context = MockContext.Start())
>>>>>>> 02400d68
            {
                
                var resourcesClient = ResourcesManagementTestUtilities.GetResourceManagementClientWithHandler(context, handler1);
                var networkManagementClient = NetworkManagementTestUtilities.GetNetworkManagementClientWithHandler(context, handler2);

                var location = ResourcesManagementTestUtilities.GetResourceLocation(resourcesClient, "Microsoft.Network/loadBalancers");
                
                string resourceGroupName = TestUtilities.GenerateName("csmrg");
                resourcesClient.ResourceGroups.CreateOrUpdate(resourceGroupName,
                    new ResourceGroup
                    {
                        Location = location
                    });

                // Create Vnet
                string vnetName = TestUtilities.GenerateName();
                string subnetName = TestUtilities.GenerateName();

                var vnet = TestHelper.CreateVirtualNetwork(vnetName, subnetName, resourceGroupName, location,
                    networkManagementClient);
                
                // Create the LoadBalancer
                var lbName = TestUtilities.GenerateName();
                var frontendIpConfigName = TestUtilities.GenerateName();
                var backEndAddressPoolName = TestUtilities.GenerateName();
                var loadBalancingRuleName = TestUtilities.GenerateName();
                var probeName = TestUtilities.GenerateName();
                var inboundNatRule1Name = TestUtilities.GenerateName();
                var inboundNatRule2Name = TestUtilities.GenerateName();

                // Populate the loadBalancerCreateOrUpdateParameter
                var loadbalancerparamater = new LoadBalancer()
                {
                    Location = location,
                    FrontendIPConfigurations = new List<FrontendIPConfiguration>()
                    {
                        new FrontendIPConfiguration()
                        {
                            Name = frontendIpConfigName,
                            PrivateIPAllocationMethod = IPAllocationMethod.Dynamic,
                            Subnet = vnet.Subnets[0]
                        }
                    },
                    BackendAddressPools = new List<BackendAddressPool>()
                    {
                        new BackendAddressPool()
                        {
                            Name = backEndAddressPoolName,
                        }
                    },
                    LoadBalancingRules = new List<LoadBalancingRule>()
                    {
                        new LoadBalancingRule()
                        {
                            Name = loadBalancingRuleName,
                            FrontendIPConfiguration = new SubResource()
                                {
                                    Id = TestHelper.GetChildLbResourceId(networkManagementClient.SubscriptionId,
                                    resourceGroupName, lbName, "frontendIPConfigurations", frontendIpConfigName)
                                },
                            Protocol = TransportProtocol.Tcp,
                            FrontendPort = 80,
                            BackendPort = 80,
                            EnableFloatingIP = false,
                            IdleTimeoutInMinutes = 15,
                            BackendAddressPool = new SubResource()
                            {
                                Id = TestHelper.GetChildLbResourceId(networkManagementClient.SubscriptionId,
                                    resourceGroupName, lbName, "backendAddressPools", backEndAddressPoolName)
                            },
                            Probe = new SubResource()
                            {
                                Id = TestHelper.GetChildLbResourceId(networkManagementClient.SubscriptionId, 
                                resourceGroupName, lbName, "probes", probeName)
                            }
                        }
                    },
                    Probes = new List<Probe>()
                    {
                        new Probe()
                        {
                            Name = probeName,
                            Protocol = ProbeProtocol.Http,
                            Port = 80,
                            RequestPath = "healthcheck.aspx",
                            IntervalInSeconds = 10,
                            NumberOfProbes = 2
                        }
                    },
                    InboundNatRules = new List<InboundNatRule>()
                    {
                        new InboundNatRule()
                        {
                            Name = inboundNatRule1Name,
                            FrontendIPConfiguration = new SubResource()
                                {
                                    Id = TestHelper.GetChildLbResourceId(networkManagementClient.SubscriptionId,
                                    resourceGroupName, lbName, "frontendIPConfigurations", frontendIpConfigName)
                                },
                            Protocol = TransportProtocol.Tcp,
                            FrontendPort = 3389,
                            BackendPort = 3389,
                            IdleTimeoutInMinutes = 15,
                            EnableFloatingIP = false,
                        },
                        new InboundNatRule()
                        {
                            Name = inboundNatRule2Name,
                            FrontendIPConfiguration = new SubResource()
                                {
                                    Id = TestHelper.GetChildLbResourceId(networkManagementClient.SubscriptionId,
                                    resourceGroupName, lbName, "frontendIPConfigurations", frontendIpConfigName)
                                },
                            Protocol = TransportProtocol.Tcp,
                            FrontendPort = 3390,
                            BackendPort = 3389,
                            IdleTimeoutInMinutes = 15,
                            EnableFloatingIP = false,
                        }
                    }
                };

                // Create the loadBalancer
                var putLoadBalancer = networkManagementClient.LoadBalancers.CreateOrUpdate(resourceGroupName, lbName, loadbalancerparamater);
                
                var getLoadBalancer = networkManagementClient.LoadBalancers.Get(resourceGroupName, lbName);

                // Verify the GET LoadBalancer
                Assert.Equal(lbName, getLoadBalancer.Name);
                Assert.Equal("Succeeded", getLoadBalancer.ProvisioningState);
                Assert.Equal(frontendIpConfigName, getLoadBalancer.FrontendIPConfigurations[0].Name);
                Assert.Equal("Succeeded", getLoadBalancer.FrontendIPConfigurations[0].ProvisioningState);
                Assert.Equal(vnet.Subnets[0].Id, getLoadBalancer.FrontendIPConfigurations[0].Subnet.Id);
                Assert.NotNull(getLoadBalancer.FrontendIPConfigurations[0].PrivateIPAddress);
                Assert.Equal(getLoadBalancer.InboundNatRules[0].Id, getLoadBalancer.FrontendIPConfigurations[0].InboundNatRules[0].Id);
                Assert.Equal(getLoadBalancer.InboundNatRules[1].Id, getLoadBalancer.FrontendIPConfigurations[0].InboundNatRules[1].Id);
                Assert.Equal(backEndAddressPoolName, getLoadBalancer.BackendAddressPools[0].Name);
                Assert.Equal("Succeeded", getLoadBalancer.BackendAddressPools[0].ProvisioningState);
                Assert.Equal(getLoadBalancer.LoadBalancingRules[0].Id, getLoadBalancer.BackendAddressPools[0].LoadBalancingRules[0].Id);
                Assert.Equal(loadBalancingRuleName, getLoadBalancer.LoadBalancingRules[0].Name);
                Assert.Equal("Succeeded", getLoadBalancer.LoadBalancingRules[0].ProvisioningState);
                Assert.Equal(probeName, getLoadBalancer.Probes[0].Name);
                Assert.Equal("Succeeded", getLoadBalancer.Probes[0].ProvisioningState);
                Assert.Equal(getLoadBalancer.Probes[0].Id, getLoadBalancer.LoadBalancingRules[0].Probe.Id);
                Assert.Equal("Succeeded", getLoadBalancer.InboundNatRules[0].ProvisioningState);
                Assert.Equal(inboundNatRule1Name, getLoadBalancer.InboundNatRules[0].Name);
                Assert.Equal("Tcp", getLoadBalancer.InboundNatRules[0].Protocol);
                Assert.Equal(3389, getLoadBalancer.InboundNatRules[0].FrontendPort);
                Assert.Equal("Succeeded", getLoadBalancer.InboundNatRules[1].ProvisioningState);
                Assert.Equal(3390, getLoadBalancer.InboundNatRules[1].FrontendPort);

                // Verify List LoadBalancer
                var listLoadBalancer = networkManagementClient.LoadBalancers.List(resourceGroupName);
                Assert.Equal(1, listLoadBalancer.Count());
                Assert.Equal(lbName, listLoadBalancer.First().Name);
                Assert.Equal(getLoadBalancer.Etag, listLoadBalancer.First().Etag);

                // Verify List LoadBalancer subscription
                var listLoadBalancerSubscription = networkManagementClient.LoadBalancers.ListAll();
                Assert.NotEqual(0, listLoadBalancerSubscription.Count());
                Assert.NotNull(listLoadBalancerSubscription.First().Name);
                Assert.NotNull(listLoadBalancerSubscription.First().Etag);

                // Delete LoadBalancer
                networkManagementClient.LoadBalancers.Delete(resourceGroupName, lbName);

                // Verify Delete
                listLoadBalancer = networkManagementClient.LoadBalancers.List(resourceGroupName);
                Assert.Equal(0, listLoadBalancer.Count());

                // Delete VirtualNetwork
                networkManagementClient.VirtualNetworks.Delete(resourceGroupName, vnetName);
            }
        }

        [Fact]
        public void LoadBalancerApiTestWithStaticIp()
        {
            var handler1 = new RecordedDelegatingHandler { StatusCodeToReturn = HttpStatusCode.OK };
            var handler2 = new RecordedDelegatingHandler { StatusCodeToReturn = HttpStatusCode.OK };

<<<<<<< HEAD
            using (MockContext context = MockContext.Start(this.GetType().FullName))
=======
            using (var context = MockContext.Start())
>>>>>>> 02400d68
            {
                
                var resourcesClient = ResourcesManagementTestUtilities.GetResourceManagementClientWithHandler(context, handler1);
                var networkManagementClient = NetworkManagementTestUtilities.GetNetworkManagementClientWithHandler(context, handler2);

                var location = ResourcesManagementTestUtilities.GetResourceLocation(resourcesClient, "Microsoft.Network/loadBalancers");

                string resourceGroupName = TestUtilities.GenerateName("csmrg");
                resourcesClient.ResourceGroups.CreateOrUpdate(resourceGroupName,
                    new ResourceGroup
                    {
                        Location = location
                    });

                // Create Vnet
                string vnetName = TestUtilities.GenerateName();
                string subnetName = TestUtilities.GenerateName();

                var vnet = TestHelper.CreateVirtualNetwork(vnetName, subnetName, resourceGroupName, location,
                    networkManagementClient);

                // Create the LoadBalancer
                var lbName = TestUtilities.GenerateName();
                var frontendIpConfigName = TestUtilities.GenerateName();
                var backEndAddressPoolName = TestUtilities.GenerateName();
                var loadBalancingRuleName = TestUtilities.GenerateName();
                var probeName = TestUtilities.GenerateName();
                var inboundNatRule1Name = TestUtilities.GenerateName();
                var inboundNatRule2Name = TestUtilities.GenerateName();

                // Populate the loadBalancerCreateOrUpdateParameter
                var loadbalancerparamater = new LoadBalancer()
                {
                    Location = location,
                    FrontendIPConfigurations = new List<FrontendIPConfiguration>()
                    {
                        new FrontendIPConfiguration()
                        {
                            Name = frontendIpConfigName,
                            PrivateIPAllocationMethod = IPAllocationMethod.Static,
                            PrivateIPAddress = "10.0.0.38",
                            Subnet = vnet.Subnets[0]
                        }
                    },
                    BackendAddressPools = new List<BackendAddressPool>()
                    {
                        new BackendAddressPool()
                        {
                            Name = backEndAddressPoolName,
                        }
                    },
                    LoadBalancingRules = new List<LoadBalancingRule>()
                    {
                        new LoadBalancingRule()
                        {
                            Name = loadBalancingRuleName,
                            FrontendIPConfiguration = new SubResource()
                                {
                                    Id = TestHelper.GetChildLbResourceId(networkManagementClient.SubscriptionId,
                                    resourceGroupName, lbName, "frontendIPConfigurations", frontendIpConfigName)
                                },
                            Protocol = TransportProtocol.Tcp,
                            FrontendPort = 80,
                            BackendPort = 80,
                            EnableFloatingIP = false,
                            BackendAddressPool = new SubResource()
                            {
                                Id = TestHelper.GetChildLbResourceId(networkManagementClient.SubscriptionId,
                                    resourceGroupName, lbName, "backendAddressPools", backEndAddressPoolName)
                            },
                            Probe = new SubResource()
                            {
                                Id = TestHelper.GetChildLbResourceId(networkManagementClient.SubscriptionId, 
                                resourceGroupName, lbName, "probes", probeName)
                            }
                        }
                    },
                    Probes = new List<Probe>()
                    {
                        new Probe()
                        {
                            Name = probeName,
                            Protocol = ProbeProtocol.Http,
                            Port = 80,
                            RequestPath = "healthcheck.aspx",
                            IntervalInSeconds = 10,
                            NumberOfProbes = 2
                        }
                    },
                    InboundNatRules = new List<InboundNatRule>()
                    {
                        new InboundNatRule()
                        {
                            Name = inboundNatRule1Name,
                            FrontendIPConfiguration = new SubResource()
                                {
                                    Id = TestHelper.GetChildLbResourceId(networkManagementClient.SubscriptionId,
                                    resourceGroupName, lbName, "frontendIPConfigurations", frontendIpConfigName)
                                },
                            Protocol = TransportProtocol.Tcp,
                            FrontendPort = 3389,
                            BackendPort = 3389,
                            EnableFloatingIP = false,
                        },
                        new InboundNatRule()
                        {
                            Name = inboundNatRule2Name,
                            FrontendIPConfiguration = new SubResource()
                                {
                                    Id = TestHelper.GetChildLbResourceId(networkManagementClient.SubscriptionId,
                                    resourceGroupName, lbName, "frontendIPConfigurations", frontendIpConfigName)
                                },
                            Protocol = TransportProtocol.Tcp,
                            FrontendPort = 3390,
                            BackendPort = 3389,
                            EnableFloatingIP = false,
                        }
                    }
                };

                // Create the loadBalancer
                var putLoadBalancer = networkManagementClient.LoadBalancers.CreateOrUpdate(resourceGroupName, lbName, loadbalancerparamater);

                var getLoadBalancer = networkManagementClient.LoadBalancers.Get(resourceGroupName, lbName);

                // Verify the GET LoadBalancer
                Assert.Equal(lbName, getLoadBalancer.Name);
                Assert.Equal("Succeeded", getLoadBalancer.ProvisioningState);
                Assert.Equal(frontendIpConfigName, getLoadBalancer.FrontendIPConfigurations[0].Name);
                Assert.Equal("Succeeded", getLoadBalancer.FrontendIPConfigurations[0].ProvisioningState);
                Assert.Equal(vnet.Subnets[0].Id, getLoadBalancer.FrontendIPConfigurations[0].Subnet.Id);
                Assert.NotNull(getLoadBalancer.FrontendIPConfigurations[0].PrivateIPAddress);
                Assert.Equal("10.0.0.38", getLoadBalancer.FrontendIPConfigurations[0].PrivateIPAddress);
                Assert.Equal(getLoadBalancer.InboundNatRules[0].Id, getLoadBalancer.FrontendIPConfigurations[0].InboundNatRules[0].Id);
                Assert.Equal(getLoadBalancer.InboundNatRules[1].Id, getLoadBalancer.FrontendIPConfigurations[0].InboundNatRules[1].Id);
                Assert.Equal(backEndAddressPoolName, getLoadBalancer.BackendAddressPools[0].Name);
                Assert.Equal("Succeeded", getLoadBalancer.BackendAddressPools[0].ProvisioningState);
                Assert.Equal(getLoadBalancer.LoadBalancingRules[0].Id, getLoadBalancer.BackendAddressPools[0].LoadBalancingRules[0].Id);
                Assert.Equal(loadBalancingRuleName, getLoadBalancer.LoadBalancingRules[0].Name);
                Assert.Equal(LoadDistribution.Default, getLoadBalancer.LoadBalancingRules[0].LoadDistribution);
                Assert.Equal(4, getLoadBalancer.LoadBalancingRules[0].IdleTimeoutInMinutes);
                Assert.Equal("Succeeded", getLoadBalancer.LoadBalancingRules[0].ProvisioningState);
                Assert.Equal(probeName, getLoadBalancer.Probes[0].Name);
                Assert.Equal("Succeeded", getLoadBalancer.Probes[0].ProvisioningState);
                Assert.Equal(getLoadBalancer.Probes[0].Id, getLoadBalancer.LoadBalancingRules[0].Probe.Id);
                Assert.Equal("Succeeded", getLoadBalancer.InboundNatRules[0].ProvisioningState);
                Assert.Equal(inboundNatRule1Name, getLoadBalancer.InboundNatRules[0].Name);
                Assert.Equal("Tcp", getLoadBalancer.InboundNatRules[0].Protocol);
                Assert.Equal(3389, getLoadBalancer.InboundNatRules[0].FrontendPort);
                Assert.Equal("Succeeded", getLoadBalancer.InboundNatRules[1].ProvisioningState);
                Assert.Equal(3390, getLoadBalancer.InboundNatRules[1].FrontendPort);
                Assert.Equal(4, getLoadBalancer.InboundNatRules[1].IdleTimeoutInMinutes);

                // Verify List LoadBalancer
                var listLoadBalancer = networkManagementClient.LoadBalancers.List(resourceGroupName);
                Assert.Equal(1, listLoadBalancer.Count());
                Assert.Equal(lbName, listLoadBalancer.First().Name);
                Assert.Equal(getLoadBalancer.Etag, listLoadBalancer.First().Etag);

                // Verify List LoadBalancer subscription
                var listLoadBalancerSubscription = networkManagementClient.LoadBalancers.ListAll();
                Assert.NotEqual(0, listLoadBalancerSubscription.Count());
                Assert.NotNull(listLoadBalancerSubscription.First().Name);
                Assert.NotNull(listLoadBalancerSubscription.First().Etag);

                // Delete LoadBalancer
                networkManagementClient.LoadBalancers.Delete(resourceGroupName, lbName);

                // Verify Delete
                listLoadBalancer = networkManagementClient.LoadBalancers.List(resourceGroupName);
                Assert.Equal(0, listLoadBalancer.Count());

                // Delete VirtualNetwork
                networkManagementClient.VirtualNetworks.Delete(resourceGroupName, vnetName);
            }
        }

        [Fact]
        public void LoadBalancerApiTestWithDistributionPolicy()
        {
            var handler1 = new RecordedDelegatingHandler { StatusCodeToReturn = HttpStatusCode.OK };
            var handler2 = new RecordedDelegatingHandler { StatusCodeToReturn = HttpStatusCode.OK };

<<<<<<< HEAD
            using (MockContext context = MockContext.Start(this.GetType().FullName))
=======
            using (var context = MockContext.Start())
>>>>>>> 02400d68
            {
                
                var resourcesClient = ResourcesManagementTestUtilities.GetResourceManagementClientWithHandler(context, handler1);
                var networkManagementClient = NetworkManagementTestUtilities.GetNetworkManagementClientWithHandler(context, handler2);

                var location = ResourcesManagementTestUtilities.GetResourceLocation(resourcesClient, "Microsoft.Network/loadBalancers");

                string resourceGroupName = TestUtilities.GenerateName("csmrg");
                resourcesClient.ResourceGroups.CreateOrUpdate(resourceGroupName,
                    new ResourceGroup
                    {
                        Location = location
                    });

                // Create Vnet
                string vnetName = TestUtilities.GenerateName();
                string subnetName = TestUtilities.GenerateName();

                var vnet = TestHelper.CreateVirtualNetwork(vnetName, subnetName, resourceGroupName, location,
                    networkManagementClient);

                // Create the LoadBalancer
                var lbName = TestUtilities.GenerateName();
                var frontendIpConfigName = TestUtilities.GenerateName();
                var backEndAddressPoolName = TestUtilities.GenerateName();
                var loadBalancingRuleName = TestUtilities.GenerateName();
                var probeName = TestUtilities.GenerateName();
                var inboundNatRule1Name = TestUtilities.GenerateName();
                var inboundNatRule2Name = TestUtilities.GenerateName();

                // Populate the loadBalancerCreateOrUpdateParameter
                var loadbalancerparamater = new LoadBalancer()
                {
                    Location = location,
                    FrontendIPConfigurations = new List<FrontendIPConfiguration>()
                    {
                        new FrontendIPConfiguration()
                        {
                            Name = frontendIpConfigName,
                            PrivateIPAllocationMethod = IPAllocationMethod.Static,
                            PrivateIPAddress = "10.0.0.38",
                            Subnet = vnet.Subnets[0]
                        }
                    },
                    BackendAddressPools = new List<BackendAddressPool>()
                    {
                        new BackendAddressPool()
                        {
                            Name = backEndAddressPoolName,
                        }
                    },
                    LoadBalancingRules = new List<LoadBalancingRule>()
                    {
                        new LoadBalancingRule()
                        {
                            Name = loadBalancingRuleName,
                            FrontendIPConfiguration = new SubResource()
                                {
                                    Id = TestHelper.GetChildLbResourceId(networkManagementClient.SubscriptionId,
                                    resourceGroupName, lbName, "frontendIPConfigurations", frontendIpConfigName)
                                },
                            Protocol = TransportProtocol.Tcp,
                            FrontendPort = 80,
                            BackendPort = 80,
                            EnableFloatingIP = false,
                            BackendAddressPool = new SubResource()
                            {
                                Id = TestHelper.GetChildLbResourceId(networkManagementClient.SubscriptionId,
                                    resourceGroupName, lbName, "backendAddressPools", backEndAddressPoolName)
                            },
                            Probe = new SubResource()
                            {
                                Id = TestHelper.GetChildLbResourceId(networkManagementClient.SubscriptionId, 
                                resourceGroupName, lbName, "probes", probeName)
                            }
                        }
                    },
                    Probes = new List<Probe>()
                    {
                        new Probe()
                        {
                            Name = probeName,
                            Protocol = ProbeProtocol.Http,
                            Port = 80,
                            RequestPath = "healthcheck.aspx",
                            IntervalInSeconds = 10,
                            NumberOfProbes = 2
                            
                        }
                    },
                    InboundNatRules = new List<InboundNatRule>()
                    {
                        new InboundNatRule()
                        {
                            Name = inboundNatRule1Name,
                            FrontendIPConfiguration = new SubResource()
                                {
                                    Id = TestHelper.GetChildLbResourceId(networkManagementClient.SubscriptionId,
                                    resourceGroupName, lbName, "frontendIPConfigurations", frontendIpConfigName)
                                },
                            Protocol = TransportProtocol.Tcp,
                            FrontendPort = 3389,
                            BackendPort = 3389,
                            EnableFloatingIP = false,
                        },
                        new InboundNatRule()
                        {
                            Name = inboundNatRule2Name,
                            FrontendIPConfiguration = new SubResource()
                                {
                                    Id = TestHelper.GetChildLbResourceId(networkManagementClient.SubscriptionId,
                                    resourceGroupName, lbName, "frontendIPConfigurations", frontendIpConfigName)
                                },
                            Protocol = TransportProtocol.Tcp,
                            FrontendPort = 3390,
                            BackendPort = 3389,
                            EnableFloatingIP = false,
                        }
                    }
                };

                // Create the loadBalancer
                networkManagementClient.LoadBalancers.CreateOrUpdate(resourceGroupName, lbName, loadbalancerparamater);
                
                var getLoadBalancer = networkManagementClient.LoadBalancers.Get(resourceGroupName, lbName);

                // Verify the GET LoadBalancer
                Assert.Equal(lbName, getLoadBalancer.Name);
                Assert.Equal("Succeeded", getLoadBalancer.ProvisioningState);
                Assert.Equal(frontendIpConfigName, getLoadBalancer.FrontendIPConfigurations[0].Name);
                Assert.Equal("Succeeded", getLoadBalancer.FrontendIPConfigurations[0].ProvisioningState);
                Assert.Equal(vnet.Subnets[0].Id, getLoadBalancer.FrontendIPConfigurations[0].Subnet.Id);
                Assert.NotNull(getLoadBalancer.FrontendIPConfigurations[0].PrivateIPAddress);
                Assert.Equal("10.0.0.38", getLoadBalancer.FrontendIPConfigurations[0].PrivateIPAddress);
                Assert.Equal(getLoadBalancer.InboundNatRules[0].Id, getLoadBalancer.FrontendIPConfigurations[0].InboundNatRules[0].Id);
                Assert.Equal(getLoadBalancer.InboundNatRules[1].Id, getLoadBalancer.FrontendIPConfigurations[0].InboundNatRules[1].Id);
                Assert.Equal(backEndAddressPoolName, getLoadBalancer.BackendAddressPools[0].Name);
                Assert.Equal("Succeeded", getLoadBalancer.BackendAddressPools[0].ProvisioningState);
                Assert.Equal(getLoadBalancer.LoadBalancingRules[0].Id, getLoadBalancer.BackendAddressPools[0].LoadBalancingRules[0].Id);
                Assert.Equal(loadBalancingRuleName, getLoadBalancer.LoadBalancingRules[0].Name);
                Assert.Equal(LoadDistribution.Default, getLoadBalancer.LoadBalancingRules[0].LoadDistribution);
                Assert.Equal(4, getLoadBalancer.LoadBalancingRules[0].IdleTimeoutInMinutes);
                Assert.Equal("Succeeded", getLoadBalancer.LoadBalancingRules[0].ProvisioningState);
                Assert.Equal(probeName, getLoadBalancer.Probes[0].Name);
                Assert.Equal("Succeeded", getLoadBalancer.Probes[0].ProvisioningState);
                Assert.Equal(getLoadBalancer.Probes[0].Id, getLoadBalancer.LoadBalancingRules[0].Probe.Id);
                Assert.Equal("Succeeded", getLoadBalancer.InboundNatRules[0].ProvisioningState);
                Assert.Equal(inboundNatRule1Name, getLoadBalancer.InboundNatRules[0].Name);
                Assert.Equal("Tcp", getLoadBalancer.InboundNatRules[0].Protocol);
                Assert.Equal(3389, getLoadBalancer.InboundNatRules[0].FrontendPort);
                Assert.Equal("Succeeded", getLoadBalancer.InboundNatRules[1].ProvisioningState);
                Assert.Equal(3390, getLoadBalancer.InboundNatRules[1].FrontendPort);
                Assert.Equal(4, getLoadBalancer.InboundNatRules[1].IdleTimeoutInMinutes);

                // Verify List LoadBalancer
                var listLoadBalancer = networkManagementClient.LoadBalancers.List(resourceGroupName);
                Assert.Equal(1, listLoadBalancer.Count());
                Assert.Equal(lbName, listLoadBalancer.First().Name);
                Assert.Equal(getLoadBalancer.Etag, listLoadBalancer.First().Etag);

                // Do another put after changing the distribution policy
                loadbalancerparamater.LoadBalancingRules[0].LoadDistribution = LoadDistribution.SourceIP;
                networkManagementClient.LoadBalancers.CreateOrUpdate(resourceGroupName, lbName, loadbalancerparamater);
                getLoadBalancer = networkManagementClient.LoadBalancers.Get(resourceGroupName, lbName);
                
                Assert.Equal(LoadDistribution.SourceIP, getLoadBalancer.LoadBalancingRules[0].LoadDistribution);

                loadbalancerparamater.LoadBalancingRules[0].LoadDistribution = LoadDistribution.SourceIPProtocol;
                networkManagementClient.LoadBalancers.CreateOrUpdate(resourceGroupName, lbName, loadbalancerparamater);
                getLoadBalancer = networkManagementClient.LoadBalancers.Get(resourceGroupName, lbName);
                
                Assert.Equal(LoadDistribution.SourceIPProtocol, getLoadBalancer.LoadBalancingRules[0].LoadDistribution);

                // Delete LoadBalancer
                networkManagementClient.LoadBalancers.Delete(resourceGroupName, lbName);

                // Verify Delete
                listLoadBalancer = networkManagementClient.LoadBalancers.List(resourceGroupName);
                Assert.Equal(0, listLoadBalancer.Count());

                // Delete VirtualNetwork
                networkManagementClient.VirtualNetworks.Delete(resourceGroupName, vnetName);
            }
        }

        [Fact]
        public void CreateEmptyLoadBalancer()
        {
            var handler1 = new RecordedDelegatingHandler { StatusCodeToReturn = HttpStatusCode.OK };
            var handler2 = new RecordedDelegatingHandler { StatusCodeToReturn = HttpStatusCode.OK };

<<<<<<< HEAD
            using (MockContext context = MockContext.Start(this.GetType().FullName))
=======
            using (var context = MockContext.Start())
>>>>>>> 02400d68
            {
                
                var resourcesClient = ResourcesManagementTestUtilities.GetResourceManagementClientWithHandler(context, handler1);
                var networkManagementClient = NetworkManagementTestUtilities.GetNetworkManagementClientWithHandler(context, handler2);

                var location = ResourcesManagementTestUtilities.GetResourceLocation(resourcesClient, "Microsoft.Network/loadBalancers");

                string resourceGroupName = TestUtilities.GenerateName("csmrg");
                resourcesClient.ResourceGroups.CreateOrUpdate(
                    resourceGroupName,
                    new ResourceGroup
                        {
                        Location = location
                    });

                // Create the empty LoadBalancer
                var lbname = TestUtilities.GenerateName();
                
                // Populate the loadBalancerCreateOrUpdateParameter
                var loadbalancerparamater = new LoadBalancer()
                {
                    Location = location,
                };

                // Create the loadBalancer
                var putLoadBalancer = networkManagementClient.LoadBalancers.CreateOrUpdate(resourceGroupName, lbname, loadbalancerparamater);
                
                var getLoadBalancer = networkManagementClient.LoadBalancers.Get(resourceGroupName, lbname);

                // Verify the GET LoadBalancer
                Assert.Equal(lbname, getLoadBalancer.Name);
                Assert.Equal("Succeeded", getLoadBalancer.ProvisioningState);
                Assert.False(getLoadBalancer.FrontendIPConfigurations.Any());
                Assert.False(getLoadBalancer.BackendAddressPools.Any());
                Assert.False(getLoadBalancer.LoadBalancingRules.Any());
                Assert.False(getLoadBalancer.Probes.Any());
                Assert.False(getLoadBalancer.InboundNatRules.Any());

                // Delete LoadBalancer
                networkManagementClient.LoadBalancers.Delete(resourceGroupName, lbname);

                // Verify Delete
                var listLoadBalancer = networkManagementClient.LoadBalancers.List(resourceGroupName);
                Assert.Equal(0, listLoadBalancer.Count());
            }
        }

        [Fact]
        public void UpdateLoadBalancerRule()
        {
            var handler1 = new RecordedDelegatingHandler { StatusCodeToReturn = HttpStatusCode.OK };
            var handler2 = new RecordedDelegatingHandler { StatusCodeToReturn = HttpStatusCode.OK };

<<<<<<< HEAD
            using (MockContext context = MockContext.Start(this.GetType().FullName))
=======
            using (var context = MockContext.Start())
>>>>>>> 02400d68
            {
                
                var resourcesClient = ResourcesManagementTestUtilities.GetResourceManagementClientWithHandler(context, handler1);
                var networkManagementClient = NetworkManagementTestUtilities.GetNetworkManagementClientWithHandler(context, handler2);

                var location = ResourcesManagementTestUtilities.GetResourceLocation(resourcesClient, "Microsoft.Network/loadBalancers");

                string resourceGroupName = TestUtilities.GenerateName("csmrg");
                resourcesClient.ResourceGroups.CreateOrUpdate(
                    resourceGroupName,
                    new ResourceGroup
                    {
                        Location = location
                    });

                // Create Vnet
                string vnetName = TestUtilities.GenerateName();
                string subnetName = TestUtilities.GenerateName();

                var vnet = TestHelper.CreateVirtualNetwork(
                    vnetName,
                    subnetName,
                    resourceGroupName,
                    location,
                    networkManagementClient);

                // Create the LoadBalancer with an lb rule and no probe
                var lbname = TestUtilities.GenerateName();
                var frontendIpConfigName = TestUtilities.GenerateName();
                var backEndAddressPoolName = TestUtilities.GenerateName();
                var loadBalancingRuleName = TestUtilities.GenerateName();
                var probeName = TestUtilities.GenerateName();

                // Populate the loadBalancerCreateOrUpdateParameter
                var loadbalancerparamater = new LoadBalancer()
                {
                    Location = location,
                    FrontendIPConfigurations = new List<FrontendIPConfiguration>()
                    {
                        new FrontendIPConfiguration()
                        {
                            Name = frontendIpConfigName,
                            PrivateIPAllocationMethod = IPAllocationMethod.Static,
                            PrivateIPAddress = "10.0.0.38",
                            Subnet = vnet.Subnets[0]
                        }
                    },
                    BackendAddressPools = new List<BackendAddressPool>()
                    {
                        new BackendAddressPool()
                        {
                            Name = backEndAddressPoolName,
                        }
                    },
                    LoadBalancingRules = new List<LoadBalancingRule>()
                    {
                        new LoadBalancingRule()
                        {
                            Name = loadBalancingRuleName,
                            FrontendIPConfiguration = new SubResource()
                                {
                                    Id = TestHelper.GetChildLbResourceId(networkManagementClient.SubscriptionId,
                                    resourceGroupName, lbname, "frontendIPConfigurations", frontendIpConfigName)
                                },
                            Protocol = TransportProtocol.Tcp,
                            FrontendPort = 80,
                            BackendPort = 80,
                            EnableFloatingIP = false,
                            BackendAddressPool = new SubResource()
                            {
                                Id = TestHelper.GetChildLbResourceId(networkManagementClient.SubscriptionId,
                                    resourceGroupName, lbname, "backendAddressPools", backEndAddressPoolName)
                            }
                        }
                    },
                };

                // Create the loadBalancer
                networkManagementClient.LoadBalancers.CreateOrUpdate(resourceGroupName, lbname, loadbalancerparamater);
                
                var getLoadBalancer = networkManagementClient.LoadBalancers.Get(resourceGroupName, lbname);

                // Verify the GET LoadBalancer
                Assert.Equal(lbname, getLoadBalancer.Name);
                Assert.Equal("Succeeded", getLoadBalancer.ProvisioningState);
                Assert.Equal(1, getLoadBalancer.FrontendIPConfigurations.Count);
                Assert.Equal(1, getLoadBalancer.BackendAddressPools.Count);
                Assert.Equal(1, getLoadBalancer.LoadBalancingRules.Count);
                Assert.False(getLoadBalancer.Probes.Any());
                Assert.False(getLoadBalancer.InboundNatRules.Any());

                // Add a Probe to the lb rule
                getLoadBalancer.Probes = new List<Probe>()
                                                          {
                                                              new Probe()
                                                                  {
                                                                      Name = probeName,
                                                                      Protocol = ProbeProtocol.Http,
                                                                      Port = 80,
                                                                      RequestPath =
                                                                          "healthcheck.aspx",
                                                                      IntervalInSeconds = 10,
                                                                      NumberOfProbes = 2
                                                                  }
                                                          };

                getLoadBalancer.LoadBalancingRules[0].Probe = new SubResource()
                                                                               {
                                                                                   Id =
                                                                                       TestHelper.GetChildLbResourceId(
                                                                                           networkManagementClient.SubscriptionId,
                                                                                           resourceGroupName,
                                                                                           lbname,
                                                                                           "probes",
                                                                                           probeName)
                                                                               };

                // update load balancer
                var putLoadBalancer = networkManagementClient.LoadBalancers.CreateOrUpdate(resourceGroupName, lbname, getLoadBalancer);
                
                getLoadBalancer = networkManagementClient.LoadBalancers.Get(resourceGroupName, lbname);

                // Verify the GET LoadBalancer
                Assert.Equal(lbname, getLoadBalancer.Name);
                Assert.Equal("Succeeded", getLoadBalancer.ProvisioningState);
                Assert.Equal(1, getLoadBalancer.FrontendIPConfigurations.Count);
                Assert.Equal(1, getLoadBalancer.BackendAddressPools.Count);
                Assert.Equal(1, getLoadBalancer.LoadBalancingRules.Count);
                Assert.Equal(1, getLoadBalancer.Probes.Count);
                Assert.Equal(getLoadBalancer.Probes[0].Id, getLoadBalancer.LoadBalancingRules[0].Probe.Id);
                Assert.False(getLoadBalancer.InboundNatRules.Any());

                // Delete LoadBalancer
                networkManagementClient.LoadBalancers.Delete(resourceGroupName, lbname);

                // Verify Delete
                var listLoadBalancer = networkManagementClient.LoadBalancers.List(resourceGroupName);
                Assert.Equal(0, listLoadBalancer.Count());

                // Delete VirtualNetwork
                networkManagementClient.VirtualNetworks.Delete(resourceGroupName, vnetName);
            }
        }
        
        [Fact]
        public void LoadBalancerApiNicAssociationTest()
        {
            var handler1 = new RecordedDelegatingHandler { StatusCodeToReturn = HttpStatusCode.OK };
            var handler2 = new RecordedDelegatingHandler { StatusCodeToReturn = HttpStatusCode.OK };

<<<<<<< HEAD
            using (MockContext context = MockContext.Start(this.GetType().FullName))
=======
            using (var context = MockContext.Start())
>>>>>>> 02400d68
            {
                
                var resourcesClient = ResourcesManagementTestUtilities.GetResourceManagementClientWithHandler(context, handler1);
                var networkManagementClient = NetworkManagementTestUtilities.GetNetworkManagementClientWithHandler(context, handler2);

                var location = NetworkManagementTestUtilities.GetResourceLocation(resourcesClient, "Microsoft.Network/loadBalancers");

                string resourceGroupName = TestUtilities.GenerateName("csmrg");
                resourcesClient.ResourceGroups.CreateOrUpdate(
                    resourceGroupName,
                    new ResourceGroup
                    {
                        Location = location
                    });

                // Create lbPublicIP
                string lbPublicIpName = TestUtilities.GenerateName();
                string lbDomaingNameLabel = TestUtilities.GenerateName();

                var lbPublicIp = TestHelper.CreateDefaultPublicIpAddress(
                    lbPublicIpName,
                    resourceGroupName,
                    lbDomaingNameLabel,
                    location,
                    networkManagementClient);

                // Create Vnet
                string vnetName = TestUtilities.GenerateName();
                string subnetName = TestUtilities.GenerateName();

                var vnet = TestHelper.CreateVirtualNetwork(vnetName, subnetName, resourceGroupName, location,
                    networkManagementClient);

                // Create Nics
                string nic1name = TestUtilities.GenerateName();
                string nic2name = TestUtilities.GenerateName();
                string nic3name = TestUtilities.GenerateName();

                var nic1 = TestHelper.CreateNetworkInterface(
                    nic1name,
                    resourceGroupName,
                    null,
                    vnet.Subnets[0].Id,
                    location,
                    "ipconfig",
                    networkManagementClient);

                var nic2 = TestHelper.CreateNetworkInterface(
                    nic2name,
                    resourceGroupName,
                    null,
                    vnet.Subnets[0].Id,
                    location,
                    "ipconfig",
                    networkManagementClient);

                var nic3 = TestHelper.CreateNetworkInterface(
                    nic3name,
                    resourceGroupName,
                    null,
                    vnet.Subnets[0].Id,
                    location,
                    "ipconfig",
                    networkManagementClient);

                // Create the LoadBalancer
                var lbName = TestUtilities.GenerateName();
                var frontendIpConfigName = TestUtilities.GenerateName();
                var backEndAddressPoolName = TestUtilities.GenerateName();
                var loadBalancingRuleName = TestUtilities.GenerateName();
                var probeName = TestUtilities.GenerateName();
                var inboundNatRule1Name = TestUtilities.GenerateName();
                var inboundNatRule2Name = TestUtilities.GenerateName();

                // Populate the loadBalancerCreateOrUpdateParameter
                var loadBalancer = new LoadBalancer()
                {
                    Location = location,
                    FrontendIPConfigurations = new List<FrontendIPConfiguration>()
                    {
                        new FrontendIPConfiguration()
                        {
                            Name = frontendIpConfigName,
                            PublicIPAddress = new PublicIPAddress()
                            {
                                Id = lbPublicIp.Id
                            }
                        }
                    },
                    BackendAddressPools = new List<BackendAddressPool>()
                    {
                        new BackendAddressPool()
                        {
                            Name = backEndAddressPoolName,
                        }
                    },
                    LoadBalancingRules = new List<LoadBalancingRule>()
                    {
                        new LoadBalancingRule()
                        {
                            Name = loadBalancingRuleName,
                            FrontendIPConfiguration = new SubResource()
                                {
                                    Id = TestHelper.GetChildLbResourceId(networkManagementClient.SubscriptionId,
                                    resourceGroupName, lbName, "frontendIPConfigurations", frontendIpConfigName)
                                },
                            Protocol = TransportProtocol.Tcp,
                            FrontendPort = 80,
                            BackendPort = 80,
                            EnableFloatingIP = false,
                            IdleTimeoutInMinutes = 15,
                            BackendAddressPool = new SubResource()
                            {
                                Id = TestHelper.GetChildLbResourceId(networkManagementClient.SubscriptionId,
                                    resourceGroupName, lbName, "backendAddressPools", backEndAddressPoolName)
                            },
                            Probe = new SubResource()
                            {
                                Id = TestHelper.GetChildLbResourceId(networkManagementClient.SubscriptionId, 
                                resourceGroupName, lbName, "probes", probeName)
                            }
                        }
                    },
                    Probes = new List<Probe>()
                    {
                        new Probe()
                        {
                            Name = probeName,
                            Protocol = ProbeProtocol.Http,
                            Port = 80,
                            RequestPath = "healthcheck.aspx",
                            IntervalInSeconds = 10,
                            NumberOfProbes = 2
                        }
                    },
                    InboundNatRules = new List<InboundNatRule>()
                    {
                        new InboundNatRule()
                        {
                            Name = inboundNatRule1Name,
                            FrontendIPConfiguration = new SubResource()
                                {
                                    Id = TestHelper.GetChildLbResourceId(networkManagementClient.SubscriptionId,
                                    resourceGroupName, lbName, "frontendIPConfigurations", frontendIpConfigName)
                                },
                            Protocol = TransportProtocol.Tcp,
                            FrontendPort = 3389,
                            BackendPort = 3389,
                            IdleTimeoutInMinutes = 15,
                            EnableFloatingIP = false
                        },
                        new InboundNatRule()
                        {
                            Name = inboundNatRule2Name,
                            FrontendIPConfiguration = new SubResource()
                                {
                                    Id = TestHelper.GetChildLbResourceId(networkManagementClient.SubscriptionId,
                                    resourceGroupName, lbName, "frontendIPConfigurations", frontendIpConfigName)
                                },
                            Protocol = TransportProtocol.Tcp,
                            FrontendPort = 3390,
                            BackendPort = 3389,
                            IdleTimeoutInMinutes = 15,
                            EnableFloatingIP = false,
                        }
                    }
                };

                // Create the loadBalancer
                var putLoadBalancer = networkManagementClient.LoadBalancers.CreateOrUpdate(resourceGroupName, lbName, loadBalancer);
                
                var getLoadBalancer = networkManagementClient.LoadBalancers.Get(resourceGroupName, lbName);

                // Associate the nic with LB
                nic1.IpConfigurations.First().LoadBalancerBackendAddressPools = new List<BackendAddressPool>
                                                                                    {
                                                                                        getLoadBalancer.BackendAddressPools.First()
                                                                                    };

                nic1.IpConfigurations.First().LoadBalancerInboundNatRules = new List<InboundNatRule>
                                                                                    {
                                                                                        getLoadBalancer.InboundNatRules.First()
                                                                                    };

                nic2.IpConfigurations.First().LoadBalancerBackendAddressPools = new List<BackendAddressPool>
                                                                                    {
                                                                                        getLoadBalancer.BackendAddressPools.First()
                                                                                    };

                nic3.IpConfigurations.First().LoadBalancerInboundNatRules = new List<InboundNatRule>
                                                                                    {
                                                                                        getLoadBalancer.InboundNatRules[1]
                                                                                    };

                // Put Nics
                networkManagementClient.NetworkInterfaces.CreateOrUpdate(resourceGroupName, nic1name, nic1);
                networkManagementClient.NetworkInterfaces.CreateOrUpdate(resourceGroupName, nic2name, nic2);
                networkManagementClient.NetworkInterfaces.CreateOrUpdate(resourceGroupName, nic3name, nic3);

                // Get Nics
                nic1 = networkManagementClient.NetworkInterfaces.Get(resourceGroupName, nic1name);
                nic2 = networkManagementClient.NetworkInterfaces.Get(resourceGroupName, nic2name);
                nic3 = networkManagementClient.NetworkInterfaces.Get(resourceGroupName, nic3name);

                // Verify the associations
                getLoadBalancer = networkManagementClient.LoadBalancers.Get(resourceGroupName, lbName);
                Assert.Equal(2, getLoadBalancer.BackendAddressPools.First().BackendIPConfigurations.Count);
                Assert.True(getLoadBalancer.BackendAddressPools.First().BackendIPConfigurations.Any(ipconfig => string.Equals(ipconfig.Id, nic1.IpConfigurations[0].Id, StringComparison.OrdinalIgnoreCase)));
                Assert.True(getLoadBalancer.BackendAddressPools.First().BackendIPConfigurations.Any(ipconfig => string.Equals(ipconfig.Id, nic2.IpConfigurations[0].Id, StringComparison.OrdinalIgnoreCase)));
                Assert.Equal(nic1.IpConfigurations[0].Id, getLoadBalancer.InboundNatRules.First().BackendIPConfiguration.Id);
                Assert.Equal(nic3.IpConfigurations[0].Id, getLoadBalancer.InboundNatRules[1].BackendIPConfiguration.Id);

                // Delete LoadBalancer
                networkManagementClient.LoadBalancers.Delete(resourceGroupName, lbName);

                // Verify Delete
                var listLoadBalancer = networkManagementClient.LoadBalancers.List(resourceGroupName);
                Assert.Equal(0, listLoadBalancer.Count());

                // Delete all NetworkInterfaces
                networkManagementClient.NetworkInterfaces.Delete(resourceGroupName, nic1name);
                networkManagementClient.NetworkInterfaces.Delete(resourceGroupName, nic2name);
                networkManagementClient.NetworkInterfaces.Delete(resourceGroupName, nic3name);

                // Delete all PublicIPAddresses
                networkManagementClient.PublicIPAddresses.Delete(resourceGroupName, lbPublicIpName);
            }
        }

        [Fact]
        public void LoadBalancerNatPoolTest()
        {
            var handler1 = new RecordedDelegatingHandler { StatusCodeToReturn = HttpStatusCode.OK };
            var handler2 = new RecordedDelegatingHandler { StatusCodeToReturn = HttpStatusCode.OK };

            using (var context = MockContext.Start())
            {

                
                var resourcesClient = ResourcesManagementTestUtilities.GetResourceManagementClientWithHandler(context, handler1);
                var networkManagementClient = NetworkManagementTestUtilities.GetNetworkManagementClientWithHandler(context, handler2);
                var location = NetworkManagementTestUtilities.GetResourceLocation(resourcesClient, "Microsoft.Network/loadBalancers");

                string resourceGroupName = TestUtilities.GenerateName("csmrg");
                resourcesClient.ResourceGroups.CreateOrUpdate(
                    resourceGroupName,
                    new ResourceGroup { Location = location });

                // Create lbPublicIP
                string lbPublicIpName = TestUtilities.GenerateName();
                string lbDomaingNameLabel = TestUtilities.GenerateName();

                var lbPublicIp = TestHelper.CreateDefaultPublicIpAddress(
                    lbPublicIpName,
                    resourceGroupName,
                    lbDomaingNameLabel,
                    location,
                    networkManagementClient);

                // Create the LoadBalancer
                var lbName = TestUtilities.GenerateName();
                var frontendIpConfigName = TestUtilities.GenerateName();
                var inboundNatPool1Name = TestUtilities.GenerateName();
                var inboundNatPool2Name = TestUtilities.GenerateName();

                 var loadBalancer = new LoadBalancer()
                {
                    Location = location,
                    FrontendIPConfigurations = new List<FrontendIPConfiguration>()
                    {
                        new FrontendIPConfiguration()
                        {
                            Name = frontendIpConfigName,
                            PublicIPAddress = new PublicIPAddress ()
                            {
                                Id = lbPublicIp.Id
                            }
                        }
                    },
                    InboundNatPools = new List<InboundNatPool>()
                    {
                       new InboundNatPool()
                        {
                            Name = inboundNatPool1Name,
                            BackendPort = 81,
                            FrontendPortRangeStart = 100,
                            FrontendPortRangeEnd = 105,
                            FrontendIPConfiguration = new SubResource()
                                {
                                    Id = TestHelper.GetChildLbResourceId(networkManagementClient.SubscriptionId,
                                    resourceGroupName, lbName, "frontendIPConfigurations", frontendIpConfigName)
                                },
                            Protocol = TransportProtocol.Tcp,
                        } 
                    }
                };

                // Create the loadBalancer
                networkManagementClient.LoadBalancers.CreateOrUpdate(
                    resourceGroupName,
                    lbName,
                    loadBalancer);
                
                var getLoadBalancer = networkManagementClient.LoadBalancers.Get(resourceGroupName, lbName);

                // Verify the GET LoadBalancer
                Assert.Equal(lbName, getLoadBalancer.Name);
                Assert.Equal("Succeeded", getLoadBalancer.ProvisioningState);
                Assert.Equal(frontendIpConfigName, getLoadBalancer.FrontendIPConfigurations[0].Name);
                Assert.Equal("Succeeded", getLoadBalancer.FrontendIPConfigurations[0].ProvisioningState);

                // Verify the nat pool
                Assert.Equal(1, getLoadBalancer.InboundNatPools.Count);
                Assert.Equal(inboundNatPool1Name, getLoadBalancer.InboundNatPools[0].Name);
                Assert.Equal(81, getLoadBalancer.InboundNatPools[0].BackendPort);
                Assert.Equal(100, getLoadBalancer.InboundNatPools[0].FrontendPortRangeStart);
                Assert.Equal(105, getLoadBalancer.InboundNatPools[0].FrontendPortRangeEnd);
                Assert.Equal(TransportProtocol.Tcp, getLoadBalancer.InboundNatPools[0].Protocol);
                Assert.Equal(TestHelper.GetChildLbResourceId(networkManagementClient.SubscriptionId,
                                    resourceGroupName, lbName, "frontendIPConfigurations", frontendIpConfigName), getLoadBalancer.InboundNatPools[0].FrontendIPConfiguration.Id);

                Assert.Equal(getLoadBalancer.InboundNatPools[0].Id, getLoadBalancer.FrontendIPConfigurations[0].InboundNatPools[0].Id);

                // Add a new nat pool
                var natpool2 = new InboundNatPool()
                        {
                            Name = inboundNatPool2Name,
                            BackendPort = 81,
                            FrontendPortRangeStart = 107,
                            FrontendPortRangeEnd = 110,
                            FrontendIPConfiguration = new SubResource()
                                {
                                    Id = TestHelper.GetChildLbResourceId(networkManagementClient.SubscriptionId,
                                    resourceGroupName, lbName, "frontendIPConfigurations", frontendIpConfigName)
                                },
                            Protocol = TransportProtocol.Tcp,
                        };
                getLoadBalancer.InboundNatPools.Add(natpool2);

                networkManagementClient.LoadBalancers.CreateOrUpdate(
                   resourceGroupName,
                   lbName,
                   getLoadBalancer);

                // Verify the nat pool
                Assert.Equal(2, getLoadBalancer.InboundNatPools.Count);

                // Delete LoadBalancer
                networkManagementClient.LoadBalancers.Delete(resourceGroupName, lbName);

                // Verify Delete
                var listLoadBalancer = networkManagementClient.LoadBalancers.List(resourceGroupName);
                Assert.Equal(0, listLoadBalancer.Count());

                // Delete all PublicIPAddresses
                networkManagementClient.PublicIPAddresses.Delete(resourceGroupName, lbPublicIpName);
             }
        }

        [Fact]
        public void LoadBalancerOutboundNatRuleTest()
        {
            var handler1 = new RecordedDelegatingHandler { StatusCodeToReturn = HttpStatusCode.OK };
            var handler2 = new RecordedDelegatingHandler { StatusCodeToReturn = HttpStatusCode.OK };

            using (var context = MockContext.Start())
            {

                
                var resourcesClient = ResourcesManagementTestUtilities.GetResourceManagementClientWithHandler(context, handler1);
                var networkManagementClient = NetworkManagementTestUtilities.GetNetworkManagementClientWithHandler(context, handler2);

                var location = NetworkManagementTestUtilities.GetResourceLocation(resourcesClient, "Microsoft.Network/loadBalancers");

                string resourceGroupName = TestUtilities.GenerateName("csmrg");
                resourcesClient.ResourceGroups.CreateOrUpdate(
                    resourceGroupName,
                    new ResourceGroup { Location = location });

                // Create lbPublicIP
                string lbPublicIpName = TestUtilities.GenerateName();
                string lbDomaingNameLabel = TestUtilities.GenerateName();

                var lbPublicIp = TestHelper.CreateDefaultPublicIpAddress(
                    lbPublicIpName,
                    resourceGroupName,
                    lbDomaingNameLabel,
                    location,
                    networkManagementClient);

                // Create the LoadBalancer
                var lbName = TestUtilities.GenerateName();
                var frontendIpConfigName = TestUtilities.GenerateName();
                var outboundNatPool1Name = TestUtilities.GenerateName();
                var backendaddresspoolName = TestUtilities.GenerateName();
                var inboundNatRule1Name = TestUtilities.GenerateName();

                var loadBalancer = new LoadBalancer()
                {
                    Location = location,
                    FrontendIPConfigurations = new List<FrontendIPConfiguration>()
                    {
                        new FrontendIPConfiguration()
                        {
                            Name = frontendIpConfigName,
                            PublicIPAddress = new PublicIPAddress ()
                            {
                                Id = lbPublicIp.Id
                            }
                        }
                    },
                    BackendAddressPools = new List<BackendAddressPool>()
                    {
                        new BackendAddressPool()
                            {
                                Name = backendaddresspoolName
                            }
                    },
                    OutboundNatRules = new List<OutboundNatRule>()
                    {
                       new OutboundNatRule()
                        {
                            Name = outboundNatPool1Name,
                            AllocatedOutboundPorts = 1000,
                            BackendAddressPool = new SubResource()
                                {
                                    Id = TestHelper.GetChildLbResourceId(networkManagementClient.SubscriptionId,
                                    resourceGroupName, lbName, "backendAddressPools", backendaddresspoolName)
                                },
                            FrontendIPConfigurations = new List<SubResource>()
                            {
                                new SubResource()
                                {
                                    Id = TestHelper.GetChildLbResourceId(networkManagementClient.SubscriptionId,
                                    resourceGroupName, lbName, "frontendIPConfigurations", frontendIpConfigName)
                                },
                            }
                        } 
                    },
                    InboundNatRules = new List<InboundNatRule>()
                    {
                        new InboundNatRule()
                        {
                            Name = inboundNatRule1Name,
                            FrontendIPConfiguration = new SubResource()
                                {
                                    Id = TestHelper.GetChildLbResourceId(networkManagementClient.SubscriptionId,
                                    resourceGroupName, lbName, "frontendIPConfigurations", frontendIpConfigName)
                                },
                            Protocol = TransportProtocol.Tcp,
                            FrontendPort = 3389,
                            BackendPort = 3389,
                            IdleTimeoutInMinutes = 15,
                            EnableFloatingIP = false
                        },
                    }
                };

                // Create the loadBalancer
                var putLoadBalancer = networkManagementClient.LoadBalancers.CreateOrUpdate(
                    resourceGroupName,
                    lbName,
                    loadBalancer);
                
                var getLoadBalancer = networkManagementClient.LoadBalancers.Get(resourceGroupName, lbName);

                // Verify the GET LoadBalancer
                Assert.Equal(lbName, getLoadBalancer.Name);
                Assert.Equal("Succeeded", getLoadBalancer.ProvisioningState);
                Assert.Equal(frontendIpConfigName, getLoadBalancer.FrontendIPConfigurations[0].Name);
                Assert.Equal("Succeeded", getLoadBalancer.FrontendIPConfigurations[0].ProvisioningState);

                // Verify the nat pool
                Assert.Equal(1, getLoadBalancer.OutboundNatRules.Count);
                Assert.Equal(outboundNatPool1Name, getLoadBalancer.OutboundNatRules[0].Name);
                Assert.Equal(1000, getLoadBalancer.OutboundNatRules[0].AllocatedOutboundPorts);
                Assert.Equal(TestHelper.GetChildLbResourceId(networkManagementClient.SubscriptionId,
                                    resourceGroupName, lbName, "backendAddressPools", backendaddresspoolName), getLoadBalancer.OutboundNatRules[0].BackendAddressPool.Id);
                Assert.Equal(1, getLoadBalancer.OutboundNatRules[0].FrontendIPConfigurations.Count);
                Assert.Equal(TestHelper.GetChildLbResourceId(networkManagementClient.SubscriptionId,
                                    resourceGroupName, lbName, "frontendIPConfigurations", frontendIpConfigName), getLoadBalancer.OutboundNatRules[0].FrontendIPConfigurations[0].Id);

                Assert.Equal(getLoadBalancer.OutboundNatRules[0].Id, getLoadBalancer.FrontendIPConfigurations[0].OutboundNatRules[0].Id);
                Assert.Equal(getLoadBalancer.OutboundNatRules[0].Id, getLoadBalancer.BackendAddressPools[0].OutboundNatRule.Id);

                // Delete LoadBalancer
                networkManagementClient.LoadBalancers.Delete(resourceGroupName, lbName);

                // Verify Delete
                var listLoadBalancer = networkManagementClient.LoadBalancers.List(resourceGroupName);
                Assert.Equal(0, listLoadBalancer.Count());

                // Delete all PublicIPAddresses
                networkManagementClient.PublicIPAddresses.Delete(resourceGroupName, lbPublicIpName);
            }
        }
    }
}<|MERGE_RESOLUTION|>--- conflicted
+++ resolved
@@ -26,13 +26,8 @@
             var handler1 = new RecordedDelegatingHandler { StatusCodeToReturn = HttpStatusCode.OK };
             var handler2 = new RecordedDelegatingHandler { StatusCodeToReturn = HttpStatusCode.OK };
 
-<<<<<<< HEAD
             using (MockContext context = MockContext.Start(this.GetType().FullName))
-=======
-            using (var context = MockContext.Start())
->>>>>>> 02400d68
-            {
-                
+            {               
                 var resourcesClient = ResourcesManagementTestUtilities.GetResourceManagementClientWithHandler(context, handler1);
                 var networkManagementClient = NetworkManagementTestUtilities.GetNetworkManagementClientWithHandler(context, handler2);
                 var location = NetworkManagementTestUtilities.GetResourceLocation(resourcesClient, "Microsoft.Network/loadBalancers");
@@ -221,13 +216,8 @@
             var handler1 = new RecordedDelegatingHandler { StatusCodeToReturn = HttpStatusCode.OK };
             var handler2 = new RecordedDelegatingHandler { StatusCodeToReturn = HttpStatusCode.OK };
 
-<<<<<<< HEAD
             using (MockContext context = MockContext.Start(this.GetType().FullName))
-=======
-            using (var context = MockContext.Start())
->>>>>>> 02400d68
             {
-                
                 var resourcesClient = ResourcesManagementTestUtilities.GetResourceManagementClientWithHandler(context, handler1);
                 var networkManagementClient = NetworkManagementTestUtilities.GetNetworkManagementClientWithHandler(context, handler2);
 
@@ -407,11 +397,7 @@
             var handler1 = new RecordedDelegatingHandler { StatusCodeToReturn = HttpStatusCode.OK };
             var handler2 = new RecordedDelegatingHandler { StatusCodeToReturn = HttpStatusCode.OK };
 
-<<<<<<< HEAD
             using (MockContext context = MockContext.Start(this.GetType().FullName))
-=======
-            using (var context = MockContext.Start())
->>>>>>> 02400d68
             {
                 
                 var resourcesClient = ResourcesManagementTestUtilities.GetResourceManagementClientWithHandler(context, handler1);
@@ -595,13 +581,8 @@
             var handler1 = new RecordedDelegatingHandler { StatusCodeToReturn = HttpStatusCode.OK };
             var handler2 = new RecordedDelegatingHandler { StatusCodeToReturn = HttpStatusCode.OK };
 
-<<<<<<< HEAD
             using (MockContext context = MockContext.Start(this.GetType().FullName))
-=======
-            using (var context = MockContext.Start())
->>>>>>> 02400d68
             {
-                
                 var resourcesClient = ResourcesManagementTestUtilities.GetResourceManagementClientWithHandler(context, handler1);
                 var networkManagementClient = NetworkManagementTestUtilities.GetNetworkManagementClientWithHandler(context, handler2);
 
@@ -791,11 +772,7 @@
             var handler1 = new RecordedDelegatingHandler { StatusCodeToReturn = HttpStatusCode.OK };
             var handler2 = new RecordedDelegatingHandler { StatusCodeToReturn = HttpStatusCode.OK };
 
-<<<<<<< HEAD
             using (MockContext context = MockContext.Start(this.GetType().FullName))
-=======
-            using (var context = MockContext.Start())
->>>>>>> 02400d68
             {
                 
                 var resourcesClient = ResourcesManagementTestUtilities.GetResourceManagementClientWithHandler(context, handler1);
@@ -849,11 +826,7 @@
             var handler1 = new RecordedDelegatingHandler { StatusCodeToReturn = HttpStatusCode.OK };
             var handler2 = new RecordedDelegatingHandler { StatusCodeToReturn = HttpStatusCode.OK };
 
-<<<<<<< HEAD
             using (MockContext context = MockContext.Start(this.GetType().FullName))
-=======
-            using (var context = MockContext.Start())
->>>>>>> 02400d68
             {
                 
                 var resourcesClient = ResourcesManagementTestUtilities.GetResourceManagementClientWithHandler(context, handler1);
@@ -1004,13 +977,8 @@
             var handler1 = new RecordedDelegatingHandler { StatusCodeToReturn = HttpStatusCode.OK };
             var handler2 = new RecordedDelegatingHandler { StatusCodeToReturn = HttpStatusCode.OK };
 
-<<<<<<< HEAD
             using (MockContext context = MockContext.Start(this.GetType().FullName))
-=======
-            using (var context = MockContext.Start())
->>>>>>> 02400d68
             {
-                
                 var resourcesClient = ResourcesManagementTestUtilities.GetResourceManagementClientWithHandler(context, handler1);
                 var networkManagementClient = NetworkManagementTestUtilities.GetNetworkManagementClientWithHandler(context, handler2);
 
@@ -1244,10 +1212,8 @@
             var handler1 = new RecordedDelegatingHandler { StatusCodeToReturn = HttpStatusCode.OK };
             var handler2 = new RecordedDelegatingHandler { StatusCodeToReturn = HttpStatusCode.OK };
 
-            using (var context = MockContext.Start())
+            using (var context = MockContext.Start(this.GetType().FullName))
             {
-
-                
                 var resourcesClient = ResourcesManagementTestUtilities.GetResourceManagementClientWithHandler(context, handler1);
                 var networkManagementClient = NetworkManagementTestUtilities.GetNetworkManagementClientWithHandler(context, handler2);
                 var location = NetworkManagementTestUtilities.GetResourceLocation(resourcesClient, "Microsoft.Network/loadBalancers");
@@ -1374,10 +1340,8 @@
             var handler1 = new RecordedDelegatingHandler { StatusCodeToReturn = HttpStatusCode.OK };
             var handler2 = new RecordedDelegatingHandler { StatusCodeToReturn = HttpStatusCode.OK };
 
-            using (var context = MockContext.Start())
+            using (var context = MockContext.Start(this.GetType().FullName))
             {
-
-                
                 var resourcesClient = ResourcesManagementTestUtilities.GetResourceManagementClientWithHandler(context, handler1);
                 var networkManagementClient = NetworkManagementTestUtilities.GetNetworkManagementClientWithHandler(context, handler2);
 
