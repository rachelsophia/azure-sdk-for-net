// <auto-generated>
// Copyright (c) Microsoft Corporation. All rights reserved.
// Licensed under the MIT License. See License.txt in the project root for
// license information.
//
// Code generated by Microsoft (R) AutoRest Code Generator.
// Changes may cause incorrect behavior and will be lost if the code is
// regenerated.
// </auto-generated>

namespace Microsoft.Azure.Management.Sql
{
    using Microsoft.Rest;
    using Microsoft.Rest.Azure;
    using Models;
    using Newtonsoft.Json;

    /// <summary>
    /// The Azure SQL Database management API provides a RESTful set of web
    /// services that interact with Azure SQL Database services to manage your
    /// databases. The API enables you to create, retrieve, update, and delete
    /// databases.
    /// </summary>
    public partial interface ISqlManagementClient : System.IDisposable
    {
        /// <summary>
        /// The base URI of the service.
        /// </summary>
        System.Uri BaseUri { get; set; }

        /// <summary>
        /// Gets or sets json serialization settings.
        /// </summary>
        JsonSerializerSettings SerializationSettings { get; }

        /// <summary>
        /// Gets or sets json deserialization settings.
        /// </summary>
        JsonSerializerSettings DeserializationSettings { get; }

        /// <summary>
        /// Credentials needed for the client to connect to Azure.
        /// </summary>
        ServiceClientCredentials Credentials { get; }

        /// <summary>
        /// The subscription ID that identifies an Azure subscription.
        /// </summary>
        string SubscriptionId { get; set; }

        /// <summary>
        /// Gets or sets the preferred language for the response.
        /// </summary>
        string AcceptLanguage { get; set; }

        /// <summary>
        /// Gets or sets the retry timeout in seconds for Long Running
        /// Operations. Default value is 30.
        /// </summary>
        int? LongRunningOperationRetryTimeout { get; set; }

        /// <summary>
        /// When set to true a unique x-ms-client-request-id value is generated
        /// and included in each request. Default is true.
        /// </summary>
        bool? GenerateClientRequestId { get; set; }


        /// <summary>
        /// Gets the IRecoverableDatabasesOperations.
        /// </summary>
        IRecoverableDatabasesOperations RecoverableDatabases { get; }

        /// <summary>
        /// Gets the IRestorableDroppedDatabasesOperations.
        /// </summary>
        IRestorableDroppedDatabasesOperations RestorableDroppedDatabases { get; }

        /// <summary>
        /// Gets the IServersOperations.
        /// </summary>
        IServersOperations Servers { get; }

        /// <summary>
        /// Gets the IServerConnectionPoliciesOperations.
        /// </summary>
        IServerConnectionPoliciesOperations ServerConnectionPolicies { get; }

        /// <summary>
        /// Gets the IDatabaseThreatDetectionPoliciesOperations.
        /// </summary>
        IDatabaseThreatDetectionPoliciesOperations DatabaseThreatDetectionPolicies { get; }

        /// <summary>
        /// Gets the IDataMaskingPoliciesOperations.
        /// </summary>
        IDataMaskingPoliciesOperations DataMaskingPolicies { get; }

        /// <summary>
        /// Gets the IDataMaskingRulesOperations.
        /// </summary>
        IDataMaskingRulesOperations DataMaskingRules { get; }

        /// <summary>
        /// Gets the IFirewallRulesOperations.
        /// </summary>
        IFirewallRulesOperations FirewallRules { get; }

        /// <summary>
        /// Gets the IGeoBackupPoliciesOperations.
        /// </summary>
        IGeoBackupPoliciesOperations GeoBackupPolicies { get; }

        /// <summary>
        /// Gets the IDatabasesOperations.
        /// </summary>
        IDatabasesOperations Databases { get; }

        /// <summary>
        /// Gets the IElasticPoolsOperations.
        /// </summary>
        IElasticPoolsOperations ElasticPools { get; }

        /// <summary>
        /// Gets the IRecommendedElasticPoolsOperations.
        /// </summary>
        IRecommendedElasticPoolsOperations RecommendedElasticPools { get; }

        /// <summary>
        /// Gets the IReplicationLinksOperations.
        /// </summary>
        IReplicationLinksOperations ReplicationLinks { get; }

        /// <summary>
        /// Gets the IServerAzureADAdministratorsOperations.
        /// </summary>
        IServerAzureADAdministratorsOperations ServerAzureADAdministrators { get; }

        /// <summary>
        /// Gets the IServerCommunicationLinksOperations.
        /// </summary>
        IServerCommunicationLinksOperations ServerCommunicationLinks { get; }

        /// <summary>
        /// Gets the IServiceObjectivesOperations.
        /// </summary>
        IServiceObjectivesOperations ServiceObjectives { get; }

        /// <summary>
        /// Gets the IElasticPoolActivitiesOperations.
        /// </summary>
        IElasticPoolActivitiesOperations ElasticPoolActivities { get; }

        /// <summary>
        /// Gets the IElasticPoolDatabaseActivitiesOperations.
        /// </summary>
        IElasticPoolDatabaseActivitiesOperations ElasticPoolDatabaseActivities { get; }

        /// <summary>
        /// Gets the IServiceTierAdvisorsOperations.
        /// </summary>
        IServiceTierAdvisorsOperations ServiceTierAdvisors { get; }

        /// <summary>
        /// Gets the ITransparentDataEncryptionsOperations.
        /// </summary>
        ITransparentDataEncryptionsOperations TransparentDataEncryptions { get; }

        /// <summary>
        /// Gets the ITransparentDataEncryptionActivitiesOperations.
        /// </summary>
        ITransparentDataEncryptionActivitiesOperations TransparentDataEncryptionActivities { get; }

        /// <summary>
        /// Gets the IServerUsagesOperations.
        /// </summary>
        IServerUsagesOperations ServerUsages { get; }

        /// <summary>
        /// Gets the IDatabaseUsagesOperations.
        /// </summary>
        IDatabaseUsagesOperations DatabaseUsages { get; }

        /// <summary>
        /// Gets the IDatabaseBlobAuditingPoliciesOperations.
        /// </summary>
        IDatabaseBlobAuditingPoliciesOperations DatabaseBlobAuditingPolicies { get; }

        /// <summary>
        /// Gets the IDatabaseAutomaticTuningOperations.
        /// </summary>
        IDatabaseAutomaticTuningOperations DatabaseAutomaticTuning { get; }

        /// <summary>
        /// Gets the IEncryptionProtectorsOperations.
        /// </summary>
        IEncryptionProtectorsOperations EncryptionProtectors { get; }

        /// <summary>
        /// Gets the IFailoverGroupsOperations.
        /// </summary>
        IFailoverGroupsOperations FailoverGroups { get; }

        /// <summary>
        /// Gets the IManagedInstancesOperations.
        /// </summary>
        IManagedInstancesOperations ManagedInstances { get; }

        /// <summary>
        /// Gets the IOperations.
        /// </summary>
        IOperations Operations { get; }

        /// <summary>
        /// Gets the IServerKeysOperations.
        /// </summary>
        IServerKeysOperations ServerKeys { get; }

        /// <summary>
        /// Gets the ISyncAgentsOperations.
        /// </summary>
        ISyncAgentsOperations SyncAgents { get; }

        /// <summary>
        /// Gets the ISyncGroupsOperations.
        /// </summary>
        ISyncGroupsOperations SyncGroups { get; }

        /// <summary>
        /// Gets the ISyncMembersOperations.
        /// </summary>
        ISyncMembersOperations SyncMembers { get; }

        /// <summary>
        /// Gets the ISubscriptionUsagesOperations.
        /// </summary>
        ISubscriptionUsagesOperations SubscriptionUsages { get; }

        /// <summary>
        /// Gets the IVirtualNetworkRulesOperations.
        /// </summary>
        IVirtualNetworkRulesOperations VirtualNetworkRules { get; }

        /// <summary>
        /// Gets the IDatabaseVulnerabilityAssessmentRuleBaselinesOperations.
        /// </summary>
        IDatabaseVulnerabilityAssessmentRuleBaselinesOperations DatabaseVulnerabilityAssessmentRuleBaselines { get; }

        /// <summary>
        /// Gets the IDatabaseVulnerabilityAssessmentsOperations.
        /// </summary>
        IDatabaseVulnerabilityAssessmentsOperations DatabaseVulnerabilityAssessments { get; }

        /// <summary>
<<<<<<< HEAD
=======
        /// Gets the IJobAgentsOperations.
        /// </summary>
        IJobAgentsOperations JobAgents { get; }

        /// <summary>
        /// Gets the IJobCredentialsOperations.
        /// </summary>
        IJobCredentialsOperations JobCredentials { get; }

        /// <summary>
        /// Gets the IJobExecutionsOperations.
        /// </summary>
        IJobExecutionsOperations JobExecutions { get; }

        /// <summary>
        /// Gets the IJobsOperations.
        /// </summary>
        IJobsOperations Jobs { get; }

        /// <summary>
        /// Gets the IJobStepExecutionsOperations.
        /// </summary>
        IJobStepExecutionsOperations JobStepExecutions { get; }

        /// <summary>
        /// Gets the IJobStepsOperations.
        /// </summary>
        IJobStepsOperations JobSteps { get; }

        /// <summary>
        /// Gets the IJobTargetExecutionsOperations.
        /// </summary>
        IJobTargetExecutionsOperations JobTargetExecutions { get; }

        /// <summary>
        /// Gets the IJobTargetGroupsOperations.
        /// </summary>
        IJobTargetGroupsOperations JobTargetGroups { get; }

        /// <summary>
        /// Gets the IJobVersionsOperations.
        /// </summary>
        IJobVersionsOperations JobVersions { get; }

        /// <summary>
>>>>>>> dbb8d118
        /// Gets the ILongTermRetentionBackupsOperations.
        /// </summary>
        ILongTermRetentionBackupsOperations LongTermRetentionBackups { get; }

        /// <summary>
        /// Gets the IBackupLongTermRetentionPoliciesOperations.
        /// </summary>
        IBackupLongTermRetentionPoliciesOperations BackupLongTermRetentionPolicies { get; }

        /// <summary>
        /// Gets the IManagedDatabasesOperations.
        /// </summary>
        IManagedDatabasesOperations ManagedDatabases { get; }

        /// <summary>
        /// Gets the IServerAutomaticTuningOperations.
        /// </summary>
        IServerAutomaticTuningOperations ServerAutomaticTuning { get; }

        /// <summary>
        /// Gets the IServerDnsAliasesOperations.
        /// </summary>
        IServerDnsAliasesOperations ServerDnsAliases { get; }

        /// <summary>
        /// Gets the IRestorePointsOperations.
        /// </summary>
        IRestorePointsOperations RestorePoints { get; }

        /// <summary>
        /// Gets the IDatabaseOperations.
        /// </summary>
        IDatabaseOperations DatabaseOperations { get; }

        /// <summary>
        /// Gets the IElasticPoolOperations.
        /// </summary>
        IElasticPoolOperations ElasticPoolOperations { get; }

        /// <summary>
        /// Gets the ICapabilitiesOperations.
        /// </summary>
        ICapabilitiesOperations Capabilities { get; }

        /// <summary>
        /// Gets the IDatabaseVulnerabilityAssessmentScansOperations.
        /// </summary>
        IDatabaseVulnerabilityAssessmentScansOperations DatabaseVulnerabilityAssessmentScans { get; }

        /// <summary>
        /// Gets the IInstanceFailoverGroupsOperations.
        /// </summary>
        IInstanceFailoverGroupsOperations InstanceFailoverGroups { get; }

        /// <summary>
        /// Gets the IShortTermRetentionPoliciesOperations.
        /// </summary>
        IShortTermRetentionPoliciesOperations ShortTermRetentionPolicies { get; }

    }
}<|MERGE_RESOLUTION|>--- conflicted
+++ resolved
@@ -252,8 +252,6 @@
         IDatabaseVulnerabilityAssessmentsOperations DatabaseVulnerabilityAssessments { get; }
 
         /// <summary>
-<<<<<<< HEAD
-=======
         /// Gets the IJobAgentsOperations.
         /// </summary>
         IJobAgentsOperations JobAgents { get; }
@@ -299,7 +297,6 @@
         IJobVersionsOperations JobVersions { get; }
 
         /// <summary>
->>>>>>> dbb8d118
         /// Gets the ILongTermRetentionBackupsOperations.
         /// </summary>
         ILongTermRetentionBackupsOperations LongTermRetentionBackups { get; }
