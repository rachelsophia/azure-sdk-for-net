--- conflicted
+++ resolved
@@ -1,10 +1,7 @@
 <Project Sdk="Microsoft.NET.Sdk">
   <PropertyGroup>
     <UseNewMgmtFramework>false</UseNewMgmtFramework>
-<<<<<<< HEAD
-=======
     <IsMgmtSubLibrary>false</IsMgmtSubLibrary>
->>>>>>> 89c2dd1d
   </PropertyGroup>
   <ItemGroup>
     <ProjectReference Include="..\src\Azure.ResourceManager.Storage.csproj" />
