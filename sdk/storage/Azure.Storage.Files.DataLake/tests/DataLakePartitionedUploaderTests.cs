﻿// Copyright (c) Microsoft Corporation. All rights reserved.
// Licensed under the MIT License.

using System;
using System.Buffers;
using System.Collections.Generic;
using System.IO;
using System.Linq;
using System.Text;
using System.Threading;
using System.Threading.Tasks;
using Azure.Core.TestFramework;
using Azure.Storage.Files.DataLake.Models;
using Azure.Storage.Tests.Shared;
using Moq;
using NUnit.Framework;
using static Moq.It;

namespace Azure.Storage.Files.DataLake.Tests
{
    [TestFixture(true)]
    [TestFixture(false)]
    public class DataLakePartitionedUploaderTests
    {
        private readonly bool _async;

        // Use constants to verify that we flow them everywhere
        private static readonly CancellationToken s_cancellationToken = new CancellationTokenSource().Token;
        private static readonly PathHttpHeaders s_pathHttpHeaders = new PathHttpHeaders()
        {
            CacheControl = "Please do",
            ContentEncoding = "Yes"
        };
        private static readonly DataLakeRequestConditions s_conditions = new DataLakeRequestConditions()
        {
            LeaseId = "MyImportantLease"
        };
        private static readonly Dictionary<string, string> s_metadata = new Dictionary<string, string>
        {
            { "key", "value" }
        };
        private static readonly string s_permissions = "permissions";
        private static readonly string s_umask = "umask";
        private static readonly Progress<long> s_progress = new Progress<long>();
        private static readonly Response<PathInfo> s_response = Response.FromValue(
            new PathInfo(),
            new MockResponse(200));

        public DataLakePartitionedUploaderTests(bool async)
        {
            _async = async;
        }

        [Test]
        public async Task UploadsStreamInBlocksIfLengthNotAvailable()
        {
            TestStream content = new TestStream(_async, null, TestStream.Read(0, 10));
            TrackingArrayPool testPool = new TrackingArrayPool();
            AppendSink sink = new AppendSink();

            Mock<DataLakeFileClient> clientMock = new Mock<DataLakeFileClient>(
                MockBehavior.Strict,
                new Uri("http://mock"),
                new DataLakeClientOptions());
            clientMock.SetupGet(c => c.ClientConfiguration).CallBase();
            SetupInternalStaging(clientMock, sink);

            var uploader = new PartitionedUploader<DataLakeFileUploadOptions, PathInfo>(
                DataLakeFileClient.GetPartitionedUploaderBehaviors(clientMock.Object),
                transferOptions: default,
                validationOptions: default,
                arrayPool: testPool);
            Response<PathInfo> info = await InvokeUploadAsync(uploader, content);

            Assert.AreEqual(1, sink.Appended.Count);
            Assert.AreEqual(s_response, info);
            Assert.AreEqual(2, testPool.TotalRents); // while conceptually there is one rental, the second rental occurs upon checking for stream end on a Read() call
            Assert.AreEqual(0, testPool.CurrentCount);
            AssertAppended(sink, content);
        }

        [Test]
        public async Task UploadsStreamInBlocksIfLengthIsOverTheLimit()
        {
            PredictableStream content = new PredictableStream(30);
            TrackingArrayPool testPool = new TrackingArrayPool();
            AppendSink sink = new AppendSink();

            Mock<DataLakeFileClient> clientMock = new Mock<DataLakeFileClient>(
                MockBehavior.Strict, new Uri("http://mock"), new DataLakeClientOptions());
            clientMock.SetupGet(c => c.ClientConfiguration).CallBase();
            SetupInternalStaging(clientMock, sink);

            var uploader = new PartitionedUploader<DataLakeFileUploadOptions, PathInfo>(
                DataLakeFileClient.GetPartitionedUploaderBehaviors(clientMock.Object),
                new StorageTransferOptions { MaximumTransferLength = 20, InitialTransferLength = 20 },
                validationOptions: default,
                arrayPool: testPool);
            Response<PathInfo> info = await InvokeUploadAsync(uploader, content);

            Assert.AreEqual(2, sink.Appended.Count);
            Assert.AreEqual(s_response, info);
        }

        [Test]
        public async Task UploadsStreamInBlocksUnderSize()
        {
            TestStream content = new TestStream(_async, null,
                TestStream.Read(0, 10),
                TestStream.Read(1, 10)
            );
            TrackingArrayPool testPool = new TrackingArrayPool();
            AppendSink sink = new AppendSink();

            Mock<DataLakeFileClient> clientMock = new Mock<DataLakeFileClient>(
                MockBehavior.Strict, new Uri("http://mock"), new DataLakeClientOptions());
            clientMock.SetupGet(c => c.ClientConfiguration).CallBase();
            SetupInternalStaging(clientMock, sink);

            var uploader = new PartitionedUploader<DataLakeFileUploadOptions, PathInfo>(
                DataLakeFileClient.GetPartitionedUploaderBehaviors(clientMock.Object),
                new StorageTransferOptions() { MaximumTransferLength = 20 },
                validationOptions: default,
                arrayPool: testPool);
            Response<PathInfo> info = await InvokeUploadAsync(uploader, content);

            Assert.AreEqual(2, sink.Appended.Count);
            Assert.AreEqual(s_response, info);
            AssertAppended(sink, content);

            Assert.AreEqual(3, testPool.TotalRents);
            Assert.AreEqual(0, testPool.CurrentCount);
        }

        [Test]
        public async Task MergesLotsOfSmallBlocks()
        {
            TestStream content = new TestStream(_async, null,
                Enumerable.Range(1, 250).Select(b => TestStream.Read((byte)b, b)).ToArray()
            );

            TrackingArrayPool testPool = new TrackingArrayPool();
            AppendSink sink = new AppendSink();

            Mock<DataLakeFileClient> clientMock = new Mock<DataLakeFileClient>(
                MockBehavior.Strict, new Uri("http://mock"), new DataLakeClientOptions());
            clientMock.SetupGet(c => c.ClientConfiguration).CallBase();
            SetupInternalStaging(clientMock, sink);

            var uploader = new PartitionedUploader<DataLakeFileUploadOptions, PathInfo>(
                DataLakeFileClient.GetPartitionedUploaderBehaviors(clientMock.Object),
                transferOptions: default,
                validationOptions: default,
                arrayPool: testPool);
            Response<PathInfo> info = await InvokeUploadAsync(uploader, content);

            Assert.AreEqual(1, sink.Appended.Count);
            Assert.AreEqual(s_response, info);
            Assert.AreEqual(2, testPool.TotalRents); // while conceptually there is one rental, the second rental occurs upon checking for stream end on a Read() call
            Assert.AreEqual(0, testPool.CurrentCount);
            AssertAppended(sink, content);
        }

        [Test]
        public async Task SmallMaxWriteSize()
        {
            TestStream content = new TestStream(_async, null,
                Enumerable.Range(1, 1000).Select(b => TestStream.Read((byte)b, 2)).ToArray()
            );

            TrackingArrayPool testPool = new TrackingArrayPool();
            AppendSink sink = new AppendSink();

            Mock<DataLakeFileClient> clientMock = new Mock<DataLakeFileClient>(
                MockBehavior.Strict, new Uri("http://mock"), new DataLakeClientOptions());
            clientMock.SetupGet(c => c.ClientConfiguration).CallBase();
            SetupInternalStaging(clientMock, sink);

            var uploader = new PartitionedUploader<DataLakeFileUploadOptions, PathInfo>(
                DataLakeFileClient.GetPartitionedUploaderBehaviors(clientMock.Object),
                new StorageTransferOptions() { MaximumTransferLength = 100 },
                validationOptions: default,
                arrayPool: testPool);
            Response<PathInfo> info = await InvokeUploadAsync(uploader, content);

            Assert.AreEqual(s_response, info);
            Assert.AreEqual(0, testPool.CurrentCount);
            Assert.AreEqual(41, testPool.TotalRents);
            AssertAppended(sink, content);

            foreach ((byte[] bytes, _) in sink.Appended.Values)
            {
                Assert.LessOrEqual(bytes.Length, 100);
                Assert.GreaterOrEqual(bytes.Length, 50);
            }
        }

        [Test]
        public async Task MergesBlocksUntilTheyReachOverHalfMaxSize()
        {
            TestStream content = new TestStream(_async, null,
                TestStream.Read(0, 5),
                TestStream.Read(1, 5),
                TestStream.Read(2, 10)
            );
            TrackingArrayPool testPool = new TrackingArrayPool();
            AppendSink sink = new AppendSink();

            Mock<DataLakeFileClient> clientMock = new Mock<DataLakeFileClient>(MockBehavior.Strict, new Uri("http://mock"), new DataLakeClientOptions());
            clientMock.SetupGet(c => c.ClientConfiguration).CallBase();
            SetupInternalStaging(clientMock, sink);

            var uploader = new PartitionedUploader<DataLakeFileUploadOptions, PathInfo>(
                DataLakeFileClient.GetPartitionedUploaderBehaviors(clientMock.Object),
                new StorageTransferOptions() { MaximumTransferLength = 20 },
                validationOptions: default,
                arrayPool: testPool);
            Response<PathInfo> info = await InvokeUploadAsync(uploader, content);

            Assert.AreEqual(2, sink.Appended.Count);
            // First two should be merged
            CollectionAssert.AreEqual(new byte[] { 0, 0, 0, 0, 0, 1, 1, 1, 1, 1 }, sink.Appended[0].Data);
            Assert.AreEqual(s_response, info);
            Assert.AreEqual(3, testPool.TotalRents);
            Assert.AreEqual(0, testPool.CurrentCount);
            AssertAppended(sink, content);
        }

        [Test]
        [Explicit]
        [Ignore("https://github.com/Azure/azure-sdk-for-net/issues/12312")]
        public async Task CanHandleLongAppendBufferedUpload()
        {
            const long blockSize = int.MaxValue + 1024L;
            const int numBlocks = 2;
            Stream content = new Storage.Tests.Shared.PredictableStream(numBlocks * blockSize);
            TrackingArrayPool testPool = new TrackingArrayPool();
            AppendSink sink = new AppendSink(false); // sink can't hold long blocks, and we don't need to look at their data anyway.

            Mock<DataLakeFileClient> clientMock = new Mock<DataLakeFileClient>(MockBehavior.Strict, new Uri("http://mock"), new DataLakeClientOptions());
            clientMock.SetupGet(c => c.ClientConfiguration.ClientDiagnostics).CallBase();
            clientMock.SetupGet(c => c.ClientConfiguration.ClientOptions.Version).CallBase();
            SetupInternalStaging(clientMock, sink);

            var uploader = new PartitionedUploader<DataLakeFileUploadOptions, PathInfo>(
                DataLakeFileClient.GetPartitionedUploaderBehaviors(clientMock.Object),
                new StorageTransferOptions
                {
                    InitialTransferSize = 1, // forces buffered upload
                    MaximumTransferSize = blockSize,
                    MaximumConcurrency = 2
                },
                validationOptions: default,
                arrayPool: testPool);
            Response<PathInfo> info = await InvokeUploadAsync(uploader, content);

            Assert.AreEqual(s_response, info);
            foreach (var block in sink.Appended.Values)
            {
                Assert.AreEqual(blockSize, block.Length);
            }
        }

        private async Task<Response<PathInfo>> InvokeUploadAsync(PartitionedUploader<DataLakeFileUploadOptions, PathInfo> uploader, Stream content)
            => await uploader.UploadInternal(
                content,
                expectedContentLength: default,
                new DataLakeFileUploadOptions
                {
                    HttpHeaders = s_pathHttpHeaders,
                    Conditions = s_conditions,
                    Umask = s_umask,
                    Permissions = s_permissions
                },
                s_progress,
                _async,
                s_cancellationToken);

        private void SetupInternalStaging(Mock<DataLakeFileClient> clientMock, AppendSink sink)
        {
            clientMock.Setup(
                c => c.CreateInternal(
                    IsAny<PathResourceType>(),
                    s_pathHttpHeaders,
                    default,
                    s_permissions,
                    s_umask,
                    default,
                    default,
                    default,
                    default,
                    default,
                    default,
                    default,
                    s_conditions,
                    _async,
                    s_cancellationToken
                )).Returns<PathResourceType, PathHttpHeaders, IDictionary<string, string>, string, string, string, string, IList<PathAccessControlItem>, string, TimeSpan?, TimeSpan?, DateTimeOffset?, DataLakeRequestConditions, bool, CancellationToken>(sink.CreateInternal);

            clientMock.Setup(
                c => c.AppendInternal(
                    IsAny<Stream>(),
                    IsAny<long>(),
                    IsAny<UploadTransferValidationOptions>(),
                    IsAny<string>(),
                    IsAny<IProgress<long>>(),
                    IsAny<bool?>(),
                    _async,
                    s_cancellationToken
<<<<<<< HEAD
                )).Returns<Stream, long, byte[], string, IProgress<long>, bool?, bool, CancellationToken>(sink.AppendInternal);
=======
                )).Returns<Stream, long, UploadTransferValidationOptions, string, IProgress<long>, bool, CancellationToken>(sink.AppendInternal);
>>>>>>> c8eca54d

            clientMock.Setup(
                c => c.FlushInternal(
                    IsAny<long>(),
                    IsAny<bool?>(),
                    IsAny<bool?>(),
                    s_pathHttpHeaders,
                    IsAny<DataLakeRequestConditions>(),
                    _async,
                    s_cancellationToken
                )).Returns<long, bool?, bool?, PathHttpHeaders, DataLakeRequestConditions, bool, CancellationToken>(sink.FlushInternal);
        }

        private static void AssertAppended(AppendSink sink, TestStream stream)
        {
            Assert.AreEqual(sink.Appended.Count, sink.Appended.Count);

            CollectionAssert.AreEqual(
                stream.AllBytes,
                sink.Appended.OrderBy(kv => kv.Key).SelectMany(kv => kv.Value.Data));
        }

        private class AppendSink
        {
            private readonly bool _saveBytes;

            public Dictionary<long, (byte[] Data, long? Length)> Appended { get; }

            public AppendSink(bool saveBytes = true)
            {
                _saveBytes = saveBytes;
                Appended = new Dictionary<long, (byte[] Data, long? Length)>();
            }

            public async Task<Response<PathInfo>> CreateInternal(
                PathResourceType type,
                PathHttpHeaders httpHeaders,
                IDictionary<string, string> metadata,
                string permissions,
                string umask,
                string owner,
                string group,
                IList<PathAccessControlItem> accessControlList,
                string leaseId,
                TimeSpan? leaseDuration,
                TimeSpan? timeToExpire,
                DateTimeOffset? expiresOn,
                DataLakeRequestConditions conditions,
                bool async,
                CancellationToken cancellationToken)
            {
                if (async)
                {
                    await Task.Delay(25);
                }
                return s_response;
            }

            public async Task<Response<PathInfo>> FlushInternal(
                long position,
                bool? retainUncommittedData,
                bool? close,
                PathHttpHeaders httpHeaders,
                DataLakeRequestConditions conditions,
                bool async,
                CancellationToken cancellationToken)
            {
                if (async)
                {
                    await Task.Delay(25);
                }
                return s_response;
            }

            public async Task<Response> AppendInternal(
                Stream stream,
                long offset,
                UploadTransferValidationOptions validationOptions,
                string leaseId,
                IProgress<long> progressHandler,
                bool? flush,
                bool async,
                CancellationToken cancellationToken)
            {
                if (async)
                {
                    await Task.Delay(25);
                }
                progressHandler.Report(stream.Length);

                byte[] data = default;
                if (_saveBytes)
                {
                    var memoryStream = new MemoryStream();
                    stream.CopyTo(memoryStream);
                    memoryStream.Position = 0;
                    data = memoryStream.ToArray();
                }
                lock (Appended)
                {
                    Appended.Add(offset, (data, stream.Length));
                }
                return new MockResponse(200);
            }
        }

        public class TrackingArrayPool : ArrayPool<byte>
        {
            private ArrayPool<byte> _innerPool = ArrayPool<byte>.Shared;
            public int TotalRents;

            public int CurrentCount;

            public override byte[] Rent(int minimumLength)
            {
                Interlocked.Increment(ref TotalRents);
                Interlocked.Increment(ref CurrentCount);

                return _innerPool.Rent(minimumLength);
            }

            public override void Return(byte[] array, bool clearArray = false)
            {
                Interlocked.Decrement(ref CurrentCount);
                _innerPool.Return(array, true);
            }
        }

        private class TestStream : Stream
        {
            private readonly bool _async;

            private readonly int? _length;

            private readonly TestStreamRead[] _reads;

            private int _readIndex = 0;

            public TestStream(bool async, int? length, params TestStreamRead[] reads)
            {
                _async = async;
                _length = length;
                _reads = reads;
            }

            public override void Flush()
            {
                throw new System.NotImplementedException();
            }

            public override int Read(byte[] buffer, int offset, int count)
            {
                if (_async)
                    throw new InvalidOperationException();

                return ReadCore(buffer, offset);
            }

            private int ReadCore(byte[] buffer, int offset)
            {
                if (_readIndex == _reads.Length)
                {
                    return 0;
                }

                TestStreamRead read = _reads[_readIndex++];

                read.Data.CopyTo(buffer, offset);

                return read.Length;
            }

            public override Task<int> ReadAsync(byte[] buffer, int offset, int count, CancellationToken cancellationToken)
            {
                if (!_async)
                    throw new InvalidOperationException();

                return Task.FromResult(ReadCore(buffer, offset));
            }

            public override long Seek(long offset, SeekOrigin origin)
            {
                throw new System.NotImplementedException();
            }

            public override void SetLength(long value)
            {
                throw new System.NotImplementedException();
            }

            public override void Write(byte[] buffer, int offset, int count)
            {
                throw new System.NotImplementedException();
            }

            public override bool CanRead { get; }
            public override bool CanSeek => _length.HasValue;
            public override bool CanWrite { get; }

            public override long Length => _length.Value;

            public override long Position { get; set; }
            public IEnumerable<byte> AllBytes => _reads.SelectMany(r => r.Data);

            public static TestStreamRead Read(byte readId, int length)
            {
                var data = new byte[length];
                for (int i = 0; i < data.Length; i++)
                {
                    data[i] = readId;
                }
                return new TestStreamRead(length, data);
            }

            public readonly struct TestStreamRead
            {
                public int Length { get; }
                public byte[] Data { get; }

                public TestStreamRead(int length, byte[] data)
                {
                    Length = length;
                    Data = data;
                }
            }
        }
    }
}<|MERGE_RESOLUTION|>--- conflicted
+++ resolved
@@ -307,11 +307,7 @@
                     IsAny<bool?>(),
                     _async,
                     s_cancellationToken
-<<<<<<< HEAD
-                )).Returns<Stream, long, byte[], string, IProgress<long>, bool?, bool, CancellationToken>(sink.AppendInternal);
-=======
-                )).Returns<Stream, long, UploadTransferValidationOptions, string, IProgress<long>, bool, CancellationToken>(sink.AppendInternal);
->>>>>>> c8eca54d
+                )).Returns<Stream, long, UploadTransferValidationOptions, string, IProgress<long>, bool?, bool, CancellationToken>(sink.AppendInternal);
 
             clientMock.Setup(
                 c => c.FlushInternal(
