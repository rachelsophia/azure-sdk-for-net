{
  "Entries": [
    {
      "RequestUri": "http://seannsecanary.blob.core.windows.net/test-filesystem-64580471-2588-4a59-ef0a-8261517698e3?restype=container",
      "RequestMethod": "PUT",
      "RequestHeaders": {
        "Authorization": "Sanitized",
        "traceparent": "00-92e430991fb28d42a375b525af284e1d-95d06a17814f1340-00",
        "User-Agent": [
          "azsdk-net-Storage.Files.DataLake/12.1.0-dev.20200403.1",
          "(.NET Core 4.6.28325.01; Microsoft Windows 10.0.18362 )"
        ],
        "x-ms-client-request-id": "a70e4515-b3b6-9656-b948-2f7a607ba908",
        "x-ms-date": "Fri, 03 Apr 2020 21:05:03 GMT",
        "x-ms-return-client-request-id": "true",
        "x-ms-version": "2019-12-12"
      },
      "RequestBody": null,
      "StatusCode": 201,
      "ResponseHeaders": {
        "Content-Length": "0",
        "Date": "Fri, 03 Apr 2020 21:05:01 GMT",
        "ETag": "\u00220x8D7D812ACF5EEC9\u0022",
        "Last-Modified": "Fri, 03 Apr 2020 21:05:01 GMT",
        "Server": [
          "Windows-Azure-Blob/1.0",
          "Microsoft-HTTPAPI/2.0"
        ],
        "x-ms-client-request-id": "a70e4515-b3b6-9656-b948-2f7a607ba908",
<<<<<<< HEAD
        "x-ms-request-id": "ffab123c-301e-0040-3239-f39503000000",
=======
        "x-ms-request-id": "9622a366-f01e-0012-3ffb-093670000000",
>>>>>>> 8d420312
        "x-ms-version": "2019-12-12"
      },
      "ResponseBody": []
    },
    {
      "RequestUri": "http://seannsecanary.blob.core.windows.net/test-filesystem-64580471-2588-4a59-ef0a-8261517698e3?restype=container",
      "RequestMethod": "DELETE",
      "RequestHeaders": {
        "Authorization": "Sanitized",
        "traceparent": "00-3b66e30a480fb541a4530a8306e621ea-4d17e84a1ebd244a-00",
        "User-Agent": [
          "azsdk-net-Storage.Files.DataLake/12.1.0-dev.20200403.1",
          "(.NET Core 4.6.28325.01; Microsoft Windows 10.0.18362 )"
        ],
        "x-ms-client-request-id": "0c4bbc98-f067-6a2d-842a-7e9fd51732c2",
        "x-ms-date": "Fri, 03 Apr 2020 21:05:03 GMT",
        "x-ms-return-client-request-id": "true",
        "x-ms-version": "2019-12-12"
      },
      "RequestBody": null,
      "StatusCode": 202,
      "ResponseHeaders": {
        "Content-Length": "0",
        "Date": "Fri, 03 Apr 2020 21:05:01 GMT",
        "Server": [
          "Windows-Azure-Blob/1.0",
          "Microsoft-HTTPAPI/2.0"
        ],
        "x-ms-client-request-id": "0c4bbc98-f067-6a2d-842a-7e9fd51732c2",
<<<<<<< HEAD
        "x-ms-request-id": "ffab1241-301e-0040-3339-f39503000000",
=======
        "x-ms-request-id": "9622a371-f01e-0012-48fb-093670000000",
>>>>>>> 8d420312
        "x-ms-version": "2019-12-12"
      },
      "ResponseBody": []
    },
    {
      "RequestUri": "http://seannsecanary.blob.core.windows.net/test-filesystem-4a1480e8-a532-c4a9-8ca2-35f18d60f9a2?restype=container",
      "RequestMethod": "PUT",
      "RequestHeaders": {
        "Authorization": "Sanitized",
        "traceparent": "00-b583c5fbc4cc484da037f0064e36b203-a3a8c2b952685540-00",
        "User-Agent": [
          "azsdk-net-Storage.Files.DataLake/12.1.0-dev.20200403.1",
          "(.NET Core 4.6.28325.01; Microsoft Windows 10.0.18362 )"
        ],
        "x-ms-client-request-id": "1c0d6492-e402-f35f-1387-80c4bb3cdd24",
        "x-ms-date": "Fri, 03 Apr 2020 21:05:03 GMT",
        "x-ms-return-client-request-id": "true",
        "x-ms-version": "2019-12-12"
      },
      "RequestBody": null,
      "StatusCode": 201,
      "ResponseHeaders": {
        "Content-Length": "0",
        "Date": "Fri, 03 Apr 2020 21:05:01 GMT",
        "ETag": "\u00220x8D7D812AD12A3D7\u0022",
        "Last-Modified": "Fri, 03 Apr 2020 21:05:02 GMT",
        "Server": [
          "Windows-Azure-Blob/1.0",
          "Microsoft-HTTPAPI/2.0"
        ],
        "x-ms-client-request-id": "1c0d6492-e402-f35f-1387-80c4bb3cdd24",
<<<<<<< HEAD
        "x-ms-request-id": "1b76c166-e01e-001e-7539-f37ee3000000",
=======
        "x-ms-request-id": "9622a382-f01e-0012-52fb-093670000000",
>>>>>>> 8d420312
        "x-ms-version": "2019-12-12"
      },
      "ResponseBody": []
    },
    {
      "RequestUri": "http://seannsecanary.blob.core.windows.net/test-filesystem-4a1480e8-a532-c4a9-8ca2-35f18d60f9a2?restype=container",
      "RequestMethod": "DELETE",
      "RequestHeaders": {
        "Authorization": "Sanitized",
        "If-Modified-Since": "Thu, 02 Apr 2020 21:05:03 GMT",
        "traceparent": "00-749055b42f38754fb28a62d2d6a8f268-4a013b5b68603844-00",
        "User-Agent": [
          "azsdk-net-Storage.Files.DataLake/12.1.0-dev.20200403.1",
          "(.NET Core 4.6.28325.01; Microsoft Windows 10.0.18362 )"
        ],
        "x-ms-client-request-id": "295eda0c-dd53-35a0-3eef-90a71cdc8167",
        "x-ms-date": "Fri, 03 Apr 2020 21:05:03 GMT",
        "x-ms-return-client-request-id": "true",
        "x-ms-version": "2019-12-12"
      },
      "RequestBody": null,
      "StatusCode": 202,
      "ResponseHeaders": {
        "Content-Length": "0",
        "Date": "Fri, 03 Apr 2020 21:05:01 GMT",
        "Server": [
          "Windows-Azure-Blob/1.0",
          "Microsoft-HTTPAPI/2.0"
        ],
        "x-ms-client-request-id": "295eda0c-dd53-35a0-3eef-90a71cdc8167",
<<<<<<< HEAD
        "x-ms-request-id": "1b76c16a-e01e-001e-7639-f37ee3000000",
=======
        "x-ms-request-id": "9622a395-f01e-0012-61fb-093670000000",
>>>>>>> 8d420312
        "x-ms-version": "2019-12-12"
      },
      "ResponseBody": []
    },
    {
      "RequestUri": "http://seannsecanary.blob.core.windows.net/test-filesystem-f7bf24e4-5e93-0325-d2c1-3d2a3cee965b?restype=container",
      "RequestMethod": "PUT",
      "RequestHeaders": {
        "Authorization": "Sanitized",
        "traceparent": "00-8bd3508dcaadca4cbe9ca4256ae9b417-9659c19863219940-00",
        "User-Agent": [
          "azsdk-net-Storage.Files.DataLake/12.1.0-dev.20200403.1",
          "(.NET Core 4.6.28325.01; Microsoft Windows 10.0.18362 )"
        ],
        "x-ms-client-request-id": "388c4056-f9f8-ade0-b55a-57919f76f84f",
        "x-ms-date": "Fri, 03 Apr 2020 21:05:03 GMT",
        "x-ms-return-client-request-id": "true",
        "x-ms-version": "2019-12-12"
      },
      "RequestBody": null,
      "StatusCode": 201,
      "ResponseHeaders": {
        "Content-Length": "0",
        "Date": "Fri, 03 Apr 2020 21:05:01 GMT",
        "ETag": "\u00220x8D7D812AD335142\u0022",
        "Last-Modified": "Fri, 03 Apr 2020 21:05:02 GMT",
        "Server": [
          "Windows-Azure-Blob/1.0",
          "Microsoft-HTTPAPI/2.0"
        ],
        "x-ms-client-request-id": "388c4056-f9f8-ade0-b55a-57919f76f84f",
<<<<<<< HEAD
        "x-ms-request-id": "09b5a628-a01e-0030-3f39-f32cf4000000",
=======
        "x-ms-request-id": "9622a3a2-f01e-0012-6dfb-093670000000",
>>>>>>> 8d420312
        "x-ms-version": "2019-12-12"
      },
      "ResponseBody": []
    },
    {
      "RequestUri": "http://seannsecanary.blob.core.windows.net/test-filesystem-f7bf24e4-5e93-0325-d2c1-3d2a3cee965b?restype=container",
      "RequestMethod": "DELETE",
      "RequestHeaders": {
        "Authorization": "Sanitized",
        "If-Unmodified-Since": "Sat, 04 Apr 2020 21:05:03 GMT",
        "traceparent": "00-026d71f6ea98f246918d6dc6164fb4d6-2150ca235e72484e-00",
        "User-Agent": [
          "azsdk-net-Storage.Files.DataLake/12.1.0-dev.20200403.1",
          "(.NET Core 4.6.28325.01; Microsoft Windows 10.0.18362 )"
        ],
        "x-ms-client-request-id": "fcd33a92-5e62-9d62-2c0a-2b825c3eb4c4",
        "x-ms-date": "Fri, 03 Apr 2020 21:05:03 GMT",
        "x-ms-return-client-request-id": "true",
        "x-ms-version": "2019-12-12"
      },
      "RequestBody": null,
      "StatusCode": 202,
      "ResponseHeaders": {
        "Content-Length": "0",
        "Date": "Fri, 03 Apr 2020 21:05:01 GMT",
        "Server": [
          "Windows-Azure-Blob/1.0",
          "Microsoft-HTTPAPI/2.0"
        ],
        "x-ms-client-request-id": "fcd33a92-5e62-9d62-2c0a-2b825c3eb4c4",
<<<<<<< HEAD
        "x-ms-request-id": "09b5a637-a01e-0030-4739-f32cf4000000",
=======
        "x-ms-request-id": "9622a3ae-f01e-0012-76fb-093670000000",
>>>>>>> 8d420312
        "x-ms-version": "2019-12-12"
      },
      "ResponseBody": []
    },
    {
      "RequestUri": "http://seannsecanary.blob.core.windows.net/test-filesystem-c9eda957-1ed9-b5df-b65b-e48d3d9d48d5?restype=container",
      "RequestMethod": "PUT",
      "RequestHeaders": {
        "Authorization": "Sanitized",
        "traceparent": "00-95b0679b5a7ee2488520aff16e5b7b06-1096a8a1af64bd4b-00",
        "User-Agent": [
          "azsdk-net-Storage.Files.DataLake/12.1.0-dev.20200403.1",
          "(.NET Core 4.6.28325.01; Microsoft Windows 10.0.18362 )"
        ],
        "x-ms-client-request-id": "bcebf7b7-3af1-740e-5a1d-460679d55f8e",
        "x-ms-date": "Fri, 03 Apr 2020 21:05:04 GMT",
        "x-ms-return-client-request-id": "true",
        "x-ms-version": "2019-12-12"
      },
      "RequestBody": null,
      "StatusCode": 201,
      "ResponseHeaders": {
        "Content-Length": "0",
        "Date": "Fri, 03 Apr 2020 21:05:02 GMT",
        "ETag": "\u00220x8D7D812AD608422\u0022",
        "Last-Modified": "Fri, 03 Apr 2020 21:05:02 GMT",
        "Server": [
          "Windows-Azure-Blob/1.0",
          "Microsoft-HTTPAPI/2.0"
        ],
        "x-ms-client-request-id": "bcebf7b7-3af1-740e-5a1d-460679d55f8e",
<<<<<<< HEAD
        "x-ms-request-id": "84b29910-f01e-003d-1d39-f3e420000000",
=======
        "x-ms-request-id": "9622a3c1-f01e-0012-04fb-093670000000",
>>>>>>> 8d420312
        "x-ms-version": "2019-12-12"
      },
      "ResponseBody": []
    },
    {
      "RequestUri": "http://seannsecanary.blob.core.windows.net/test-filesystem-c9eda957-1ed9-b5df-b65b-e48d3d9d48d5?comp=lease\u0026restype=container",
      "RequestMethod": "PUT",
      "RequestHeaders": {
        "Authorization": "Sanitized",
        "traceparent": "00-7aa4928fdc040b418ccdc17ac40d045d-91135f9b2da19949-00",
        "User-Agent": [
          "azsdk-net-Storage.Files.DataLake/12.1.0-dev.20200403.1",
          "(.NET Core 4.6.28325.01; Microsoft Windows 10.0.18362 )"
        ],
        "x-ms-client-request-id": "1f565514-e6da-68d4-d58f-00fe43a93994",
        "x-ms-date": "Fri, 03 Apr 2020 21:05:04 GMT",
        "x-ms-lease-action": "acquire",
        "x-ms-lease-duration": "-1",
        "x-ms-proposed-lease-id": "ed2c55c2-4e3f-5c22-bbf3-f7653ac640af",
        "x-ms-return-client-request-id": "true",
        "x-ms-version": "2019-12-12"
      },
      "RequestBody": null,
      "StatusCode": 201,
      "ResponseHeaders": {
        "Content-Length": "0",
        "Date": "Fri, 03 Apr 2020 21:05:02 GMT",
        "ETag": "\u00220x8D7D812AD608422\u0022",
        "Last-Modified": "Fri, 03 Apr 2020 21:05:02 GMT",
        "Server": [
          "Windows-Azure-Blob/1.0",
          "Microsoft-HTTPAPI/2.0"
        ],
        "x-ms-client-request-id": "1f565514-e6da-68d4-d58f-00fe43a93994",
        "x-ms-lease-id": "ed2c55c2-4e3f-5c22-bbf3-f7653ac640af",
<<<<<<< HEAD
        "x-ms-request-id": "84b29916-f01e-003d-2039-f3e420000000",
=======
        "x-ms-request-id": "9622a3c8-f01e-0012-09fb-093670000000",
>>>>>>> 8d420312
        "x-ms-version": "2019-12-12"
      },
      "ResponseBody": []
    },
    {
      "RequestUri": "http://seannsecanary.blob.core.windows.net/test-filesystem-c9eda957-1ed9-b5df-b65b-e48d3d9d48d5?restype=container",
      "RequestMethod": "DELETE",
      "RequestHeaders": {
        "Authorization": "Sanitized",
        "traceparent": "00-102e51f9a8a86a4facb99e7bc515ccec-cbcfa56e34301240-00",
        "User-Agent": [
          "azsdk-net-Storage.Files.DataLake/12.1.0-dev.20200403.1",
          "(.NET Core 4.6.28325.01; Microsoft Windows 10.0.18362 )"
        ],
        "x-ms-client-request-id": "e551f973-216f-a1d5-fa6d-70228ae5d7b7",
        "x-ms-date": "Fri, 03 Apr 2020 21:05:04 GMT",
        "x-ms-lease-id": "ed2c55c2-4e3f-5c22-bbf3-f7653ac640af",
        "x-ms-return-client-request-id": "true",
        "x-ms-version": "2019-12-12"
      },
      "RequestBody": null,
      "StatusCode": 202,
      "ResponseHeaders": {
        "Content-Length": "0",
        "Date": "Fri, 03 Apr 2020 21:05:02 GMT",
        "Server": [
          "Windows-Azure-Blob/1.0",
          "Microsoft-HTTPAPI/2.0"
        ],
        "x-ms-client-request-id": "e551f973-216f-a1d5-fa6d-70228ae5d7b7",
<<<<<<< HEAD
        "x-ms-request-id": "84b29918-f01e-003d-2239-f3e420000000",
=======
        "x-ms-request-id": "9622a3d2-f01e-0012-12fb-093670000000",
>>>>>>> 8d420312
        "x-ms-version": "2019-12-12"
      },
      "ResponseBody": []
    }
  ],
  "Variables": {
    "DateTimeOffsetNow": "2020-04-03T14:05:03.3479880-07:00",
    "RandomSeed": "1216659242",
    "Storage_TestConfigHierarchicalNamespace": "NamespaceTenant\nseannsecanary\nU2FuaXRpemVk\nhttp://seannsecanary.blob.core.windows.net\nhttp://seannsecanary.file.core.windows.net\nhttp://seannsecanary.queue.core.windows.net\nhttp://seannsecanary.table.core.windows.net\n\n\n\n\nhttp://seannsecanary-secondary.blob.core.windows.net\nhttp://seannsecanary-secondary.file.core.windows.net\nhttp://seannsecanary-secondary.queue.core.windows.net\nhttp://seannsecanary-secondary.table.core.windows.net\n68390a19-a643-458b-b726-408abf67b4fc\nSanitized\n72f988bf-86f1-41af-91ab-2d7cd011db47\nhttps://login.microsoftonline.com/\nCloud\nBlobEndpoint=http://seannsecanary.blob.core.windows.net/;QueueEndpoint=http://seannsecanary.queue.core.windows.net/;FileEndpoint=http://seannsecanary.file.core.windows.net/;BlobSecondaryEndpoint=http://seannsecanary-secondary.blob.core.windows.net/;QueueSecondaryEndpoint=http://seannsecanary-secondary.queue.core.windows.net/;FileSecondaryEndpoint=http://seannsecanary-secondary.file.core.windows.net/;AccountName=seannsecanary;AccountKey=Sanitized\n"
  }
}<|MERGE_RESOLUTION|>--- conflicted
+++ resolved
@@ -27,11 +27,7 @@
           "Microsoft-HTTPAPI/2.0"
         ],
         "x-ms-client-request-id": "a70e4515-b3b6-9656-b948-2f7a607ba908",
-<<<<<<< HEAD
-        "x-ms-request-id": "ffab123c-301e-0040-3239-f39503000000",
-=======
         "x-ms-request-id": "9622a366-f01e-0012-3ffb-093670000000",
->>>>>>> 8d420312
         "x-ms-version": "2019-12-12"
       },
       "ResponseBody": []
@@ -61,11 +57,7 @@
           "Microsoft-HTTPAPI/2.0"
         ],
         "x-ms-client-request-id": "0c4bbc98-f067-6a2d-842a-7e9fd51732c2",
-<<<<<<< HEAD
-        "x-ms-request-id": "ffab1241-301e-0040-3339-f39503000000",
-=======
         "x-ms-request-id": "9622a371-f01e-0012-48fb-093670000000",
->>>>>>> 8d420312
         "x-ms-version": "2019-12-12"
       },
       "ResponseBody": []
@@ -97,11 +89,7 @@
           "Microsoft-HTTPAPI/2.0"
         ],
         "x-ms-client-request-id": "1c0d6492-e402-f35f-1387-80c4bb3cdd24",
-<<<<<<< HEAD
-        "x-ms-request-id": "1b76c166-e01e-001e-7539-f37ee3000000",
-=======
         "x-ms-request-id": "9622a382-f01e-0012-52fb-093670000000",
->>>>>>> 8d420312
         "x-ms-version": "2019-12-12"
       },
       "ResponseBody": []
@@ -132,11 +120,7 @@
           "Microsoft-HTTPAPI/2.0"
         ],
         "x-ms-client-request-id": "295eda0c-dd53-35a0-3eef-90a71cdc8167",
-<<<<<<< HEAD
-        "x-ms-request-id": "1b76c16a-e01e-001e-7639-f37ee3000000",
-=======
         "x-ms-request-id": "9622a395-f01e-0012-61fb-093670000000",
->>>>>>> 8d420312
         "x-ms-version": "2019-12-12"
       },
       "ResponseBody": []
@@ -168,11 +152,7 @@
           "Microsoft-HTTPAPI/2.0"
         ],
         "x-ms-client-request-id": "388c4056-f9f8-ade0-b55a-57919f76f84f",
-<<<<<<< HEAD
-        "x-ms-request-id": "09b5a628-a01e-0030-3f39-f32cf4000000",
-=======
         "x-ms-request-id": "9622a3a2-f01e-0012-6dfb-093670000000",
->>>>>>> 8d420312
         "x-ms-version": "2019-12-12"
       },
       "ResponseBody": []
@@ -203,11 +183,7 @@
           "Microsoft-HTTPAPI/2.0"
         ],
         "x-ms-client-request-id": "fcd33a92-5e62-9d62-2c0a-2b825c3eb4c4",
-<<<<<<< HEAD
-        "x-ms-request-id": "09b5a637-a01e-0030-4739-f32cf4000000",
-=======
         "x-ms-request-id": "9622a3ae-f01e-0012-76fb-093670000000",
->>>>>>> 8d420312
         "x-ms-version": "2019-12-12"
       },
       "ResponseBody": []
@@ -239,11 +215,7 @@
           "Microsoft-HTTPAPI/2.0"
         ],
         "x-ms-client-request-id": "bcebf7b7-3af1-740e-5a1d-460679d55f8e",
-<<<<<<< HEAD
-        "x-ms-request-id": "84b29910-f01e-003d-1d39-f3e420000000",
-=======
         "x-ms-request-id": "9622a3c1-f01e-0012-04fb-093670000000",
->>>>>>> 8d420312
         "x-ms-version": "2019-12-12"
       },
       "ResponseBody": []
@@ -279,11 +251,7 @@
         ],
         "x-ms-client-request-id": "1f565514-e6da-68d4-d58f-00fe43a93994",
         "x-ms-lease-id": "ed2c55c2-4e3f-5c22-bbf3-f7653ac640af",
-<<<<<<< HEAD
-        "x-ms-request-id": "84b29916-f01e-003d-2039-f3e420000000",
-=======
         "x-ms-request-id": "9622a3c8-f01e-0012-09fb-093670000000",
->>>>>>> 8d420312
         "x-ms-version": "2019-12-12"
       },
       "ResponseBody": []
@@ -314,11 +282,7 @@
           "Microsoft-HTTPAPI/2.0"
         ],
         "x-ms-client-request-id": "e551f973-216f-a1d5-fa6d-70228ae5d7b7",
-<<<<<<< HEAD
-        "x-ms-request-id": "84b29918-f01e-003d-2239-f3e420000000",
-=======
         "x-ms-request-id": "9622a3d2-f01e-0012-12fb-093670000000",
->>>>>>> 8d420312
         "x-ms-version": "2019-12-12"
       },
       "ResponseBody": []
