{
  "Entries": [
    {
      "RequestUri": "http://seannsecanary.blob.core.windows.net/test-filesystem-dfa986a9-82b3-e0b8-a6f7-3394847f1c5a?restype=container",
      "RequestMethod": "DELETE",
      "RequestHeaders": {
        "traceparent": "00-c565d00c8c68ef46a906eeca72b001b5-68a6cb08f86ad447-00",
        "User-Agent": [
          "azsdk-net-Storage.Files.DataLake/12.1.0-dev.20200403.1",
          "(.NET Core 4.6.28325.01; Microsoft Windows 10.0.18362 )"
        ],
        "x-ms-client-request-id": "297a5d2b-0175-f0cd-88d6-d879bdc4d315",
        "x-ms-return-client-request-id": "true",
        "x-ms-version": "2019-12-12"
      },
      "RequestBody": null,
      "StatusCode": 404,
      "ResponseHeaders": {
        "Content-Length": "223",
        "Content-Type": "application/xml",
        "Date": "Fri, 03 Apr 2020 21:25:09 GMT",
        "Server": [
          "Windows-Azure-Blob/1.0",
          "Microsoft-HTTPAPI/2.0"
        ],
        "x-ms-client-request-id": "297a5d2b-0175-f0cd-88d6-d879bdc4d315",
<<<<<<< HEAD
        "x-ms-error-code": "NoAuthenticationInformation",
        "x-ms-request-id": "6ed31224-401e-0038-6939-f336fb000000",
=======
        "x-ms-error-code": "ResourceNotFound",
        "x-ms-request-id": "97d0a6ec-801e-006a-0afe-099588000000",
>>>>>>> 8d420312
        "x-ms-version": "2019-12-12"
      },
      "ResponseBody": [
        "\uFEFF\u003C?xml version=\u00221.0\u0022 encoding=\u0022utf-8\u0022?\u003E\u003CError\u003E\u003CCode\u003EResourceNotFound\u003C/Code\u003E\u003CMessage\u003EThe specified resource does not exist.\n",
        "RequestId:97d0a6ec-801e-006a-0afe-099588000000\n",
        "Time:2020-04-03T21:25:10.5314484Z\u003C/Message\u003E\u003C/Error\u003E"
      ]
    }
  ],
  "Variables": {
    "RandomSeed": "1271026400",
    "Storage_TestConfigHierarchicalNamespace": "NamespaceTenant\nseannsecanary\nU2FuaXRpemVk\nhttp://seannsecanary.blob.core.windows.net\nhttp://seannsecanary.file.core.windows.net\nhttp://seannsecanary.queue.core.windows.net\nhttp://seannsecanary.table.core.windows.net\n\n\n\n\nhttp://seannsecanary-secondary.blob.core.windows.net\nhttp://seannsecanary-secondary.file.core.windows.net\nhttp://seannsecanary-secondary.queue.core.windows.net\nhttp://seannsecanary-secondary.table.core.windows.net\n68390a19-a643-458b-b726-408abf67b4fc\nSanitized\n72f988bf-86f1-41af-91ab-2d7cd011db47\nhttps://login.microsoftonline.com/\nCloud\nBlobEndpoint=http://seannsecanary.blob.core.windows.net/;QueueEndpoint=http://seannsecanary.queue.core.windows.net/;FileEndpoint=http://seannsecanary.file.core.windows.net/;BlobSecondaryEndpoint=http://seannsecanary-secondary.blob.core.windows.net/;QueueSecondaryEndpoint=http://seannsecanary-secondary.queue.core.windows.net/;FileSecondaryEndpoint=http://seannsecanary-secondary.file.core.windows.net/;AccountName=seannsecanary;AccountKey=Sanitized\n"
  }
}<|MERGE_RESOLUTION|>--- conflicted
+++ resolved
@@ -24,13 +24,8 @@
           "Microsoft-HTTPAPI/2.0"
         ],
         "x-ms-client-request-id": "297a5d2b-0175-f0cd-88d6-d879bdc4d315",
-<<<<<<< HEAD
-        "x-ms-error-code": "NoAuthenticationInformation",
-        "x-ms-request-id": "6ed31224-401e-0038-6939-f336fb000000",
-=======
         "x-ms-error-code": "ResourceNotFound",
         "x-ms-request-id": "97d0a6ec-801e-006a-0afe-099588000000",
->>>>>>> 8d420312
         "x-ms-version": "2019-12-12"
       },
       "ResponseBody": [
