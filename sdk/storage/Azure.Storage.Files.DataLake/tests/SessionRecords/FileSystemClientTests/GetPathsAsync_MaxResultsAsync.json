{
  "Entries": [
    {
      "RequestUri": "https://storagedotnetdatalake.blob.core.windows.net/test-filesystem-20c85e96-641b-0b58-defd-8f1bcd695198?restype=container",
      "RequestMethod": "PUT",
      "RequestHeaders": {
        "Authorization": "Sanitized",
        "traceparent": "00-d55b45e99a79614e825724b6cd00c9a6-18f27ebcc97f5f4a-00",
        "User-Agent": [
          "azsdk-net-Storage.Files.DataLake/12.5.0-alpha.20201001.1",
          "(.NET Core 4.6.29220.03; Microsoft Windows 10.0.19041 )"
        ],
        "x-ms-blob-public-access": "container",
        "x-ms-client-request-id": "c5d0cd18-ac9c-e618-cf77-1dc72847f765",
        "x-ms-date": "Fri, 02 Oct 2020 03:34:20 GMT",
        "x-ms-return-client-request-id": "true",
        "x-ms-version": "2020-02-10"
      },
      "RequestBody": null,
      "StatusCode": 201,
      "ResponseHeaders": {
        "Content-Length": "0",
        "Date": "Fri, 02 Oct 2020 03:34:19 GMT",
        "ETag": "\u00220x8D866840C3D0353\u0022",
        "Last-Modified": "Fri, 02 Oct 2020 03:34:19 GMT",
        "Server": [
          "Windows-Azure-Blob/1.0",
          "Microsoft-HTTPAPI/2.0"
        ],
        "x-ms-client-request-id": "c5d0cd18-ac9c-e618-cf77-1dc72847f765",
<<<<<<< HEAD
        "x-ms-request-id": "9622a721-f01e-0012-6afb-093670000000",
=======
        "x-ms-request-id": "ba99eb12-301e-003a-186c-98c21c000000",
>>>>>>> 365f255a
        "x-ms-version": "2020-02-10"
      },
      "ResponseBody": []
    },
    {
      "RequestUri": "https://storagedotnetdatalake.dfs.core.windows.net/test-filesystem-20c85e96-641b-0b58-defd-8f1bcd695198/foo?resource=directory",
      "RequestMethod": "PUT",
      "RequestHeaders": {
        "Authorization": "Sanitized",
        "If-None-Match": "*",
        "traceparent": "00-91b45c4f5baa7f4892f9b479bfdfa105-75d0b0f8ff36734f-00",
        "User-Agent": [
          "azsdk-net-Storage.Files.DataLake/12.5.0-alpha.20201001.1",
          "(.NET Core 4.6.29220.03; Microsoft Windows 10.0.19041 )"
        ],
        "x-ms-client-request-id": "ff03e07f-8c98-2efb-50f2-545ae3509b7f",
        "x-ms-date": "Fri, 02 Oct 2020 03:34:20 GMT",
        "x-ms-return-client-request-id": "true",
        "x-ms-version": "2020-02-10"
      },
      "RequestBody": null,
      "StatusCode": 201,
      "ResponseHeaders": {
        "Content-Length": "0",
        "Date": "Fri, 02 Oct 2020 03:34:19 GMT",
        "ETag": "\u00220x8D866840C5E95B7\u0022",
        "Last-Modified": "Fri, 02 Oct 2020 03:34:20 GMT",
        "Server": [
          "Windows-Azure-HDFS/1.0",
          "Microsoft-HTTPAPI/2.0"
        ],
        "x-ms-client-request-id": "ff03e07f-8c98-2efb-50f2-545ae3509b7f",
<<<<<<< HEAD
        "x-ms-request-id": "fa440422-201f-0097-6ffb-091bad000000",
=======
        "x-ms-request-id": "cc91a12a-201f-0025-576c-98190c000000",
>>>>>>> 365f255a
        "x-ms-version": "2020-02-10"
      },
      "ResponseBody": []
    },
    {
      "RequestUri": "https://storagedotnetdatalake.dfs.core.windows.net/test-filesystem-20c85e96-641b-0b58-defd-8f1bcd695198/bar?resource=directory",
      "RequestMethod": "PUT",
      "RequestHeaders": {
        "Authorization": "Sanitized",
        "If-None-Match": "*",
        "traceparent": "00-9b9ecf4ea7380a4a991dc641acce5c58-be2b12011d319044-00",
        "User-Agent": [
          "azsdk-net-Storage.Files.DataLake/12.5.0-alpha.20201001.1",
          "(.NET Core 4.6.29220.03; Microsoft Windows 10.0.19041 )"
        ],
        "x-ms-client-request-id": "48471fbf-f844-7bcc-6a1f-906a6d81b2f7",
        "x-ms-date": "Fri, 02 Oct 2020 03:34:20 GMT",
        "x-ms-return-client-request-id": "true",
        "x-ms-version": "2020-02-10"
      },
      "RequestBody": null,
      "StatusCode": 201,
      "ResponseHeaders": {
        "Content-Length": "0",
        "Date": "Fri, 02 Oct 2020 03:34:19 GMT",
        "ETag": "\u00220x8D866840C65ED6D\u0022",
        "Last-Modified": "Fri, 02 Oct 2020 03:34:20 GMT",
        "Server": [
          "Windows-Azure-HDFS/1.0",
          "Microsoft-HTTPAPI/2.0"
        ],
        "x-ms-client-request-id": "48471fbf-f844-7bcc-6a1f-906a6d81b2f7",
<<<<<<< HEAD
        "x-ms-request-id": "fa440423-201f-0097-70fb-091bad000000",
=======
        "x-ms-request-id": "cc91a12b-201f-0025-586c-98190c000000",
>>>>>>> 365f255a
        "x-ms-version": "2020-02-10"
      },
      "ResponseBody": []
    },
    {
      "RequestUri": "https://storagedotnetdatalake.dfs.core.windows.net/test-filesystem-20c85e96-641b-0b58-defd-8f1bcd695198/baz?resource=directory",
      "RequestMethod": "PUT",
      "RequestHeaders": {
        "Authorization": "Sanitized",
        "If-None-Match": "*",
        "traceparent": "00-138dce637bd3614e939e3e43de6b89f0-c84b55898b555943-00",
        "User-Agent": [
          "azsdk-net-Storage.Files.DataLake/12.5.0-alpha.20201001.1",
          "(.NET Core 4.6.29220.03; Microsoft Windows 10.0.19041 )"
        ],
        "x-ms-client-request-id": "c39b71ea-5308-5d3b-53e8-81730be6e86f",
        "x-ms-date": "Fri, 02 Oct 2020 03:34:21 GMT",
        "x-ms-return-client-request-id": "true",
        "x-ms-version": "2020-02-10"
      },
      "RequestBody": null,
      "StatusCode": 201,
      "ResponseHeaders": {
        "Content-Length": "0",
        "Date": "Fri, 02 Oct 2020 03:34:19 GMT",
        "ETag": "\u00220x8D866840C6D55F9\u0022",
        "Last-Modified": "Fri, 02 Oct 2020 03:34:20 GMT",
        "Server": [
          "Windows-Azure-HDFS/1.0",
          "Microsoft-HTTPAPI/2.0"
        ],
        "x-ms-client-request-id": "c39b71ea-5308-5d3b-53e8-81730be6e86f",
<<<<<<< HEAD
        "x-ms-request-id": "fa440425-201f-0097-72fb-091bad000000",
=======
        "x-ms-request-id": "cc91a12c-201f-0025-596c-98190c000000",
>>>>>>> 365f255a
        "x-ms-version": "2020-02-10"
      },
      "ResponseBody": []
    },
    {
      "RequestUri": "https://storagedotnetdatalake.dfs.core.windows.net/test-filesystem-20c85e96-641b-0b58-defd-8f1bcd695198/baz/bar?resource=directory",
      "RequestMethod": "PUT",
      "RequestHeaders": {
        "Authorization": "Sanitized",
        "If-None-Match": "*",
        "traceparent": "00-e7e7e0c4be888d408099e2c9a26a3969-a0748fe0f8dc4f4d-00",
        "User-Agent": [
          "azsdk-net-Storage.Files.DataLake/12.5.0-alpha.20201001.1",
          "(.NET Core 4.6.29220.03; Microsoft Windows 10.0.19041 )"
        ],
        "x-ms-client-request-id": "fc808a44-eee6-16ee-9d1b-6a9e49f7d7a7",
        "x-ms-date": "Fri, 02 Oct 2020 03:34:21 GMT",
        "x-ms-return-client-request-id": "true",
        "x-ms-version": "2020-02-10"
      },
      "RequestBody": null,
      "StatusCode": 201,
      "ResponseHeaders": {
        "Content-Length": "0",
        "Date": "Fri, 02 Oct 2020 03:34:19 GMT",
        "ETag": "\u00220x8D866840C7467CF\u0022",
        "Last-Modified": "Fri, 02 Oct 2020 03:34:20 GMT",
        "Server": [
          "Windows-Azure-HDFS/1.0",
          "Microsoft-HTTPAPI/2.0"
        ],
        "x-ms-client-request-id": "fc808a44-eee6-16ee-9d1b-6a9e49f7d7a7",
<<<<<<< HEAD
        "x-ms-request-id": "fa440427-201f-0097-73fb-091bad000000",
=======
        "x-ms-request-id": "cc91a12d-201f-0025-5a6c-98190c000000",
>>>>>>> 365f255a
        "x-ms-version": "2020-02-10"
      },
      "ResponseBody": []
    },
    {
      "RequestUri": "https://storagedotnetdatalake.dfs.core.windows.net/test-filesystem-20c85e96-641b-0b58-defd-8f1bcd695198/foo/foo?resource=directory",
      "RequestMethod": "PUT",
      "RequestHeaders": {
        "Authorization": "Sanitized",
        "If-None-Match": "*",
        "traceparent": "00-6c911bcbd9e72a4ba32572fa10d72b62-6b3c8cb3b9a63844-00",
        "User-Agent": [
          "azsdk-net-Storage.Files.DataLake/12.5.0-alpha.20201001.1",
          "(.NET Core 4.6.29220.03; Microsoft Windows 10.0.19041 )"
        ],
        "x-ms-client-request-id": "812f7a7a-ec66-9a89-9917-dcb5debdaabb",
        "x-ms-date": "Fri, 02 Oct 2020 03:34:21 GMT",
        "x-ms-return-client-request-id": "true",
        "x-ms-version": "2020-02-10"
      },
      "RequestBody": null,
      "StatusCode": 201,
      "ResponseHeaders": {
        "Content-Length": "0",
        "Date": "Fri, 02 Oct 2020 03:34:19 GMT",
        "ETag": "\u00220x8D866840C7B5456\u0022",
        "Last-Modified": "Fri, 02 Oct 2020 03:34:20 GMT",
        "Server": [
          "Windows-Azure-HDFS/1.0",
          "Microsoft-HTTPAPI/2.0"
        ],
        "x-ms-client-request-id": "812f7a7a-ec66-9a89-9917-dcb5debdaabb",
<<<<<<< HEAD
        "x-ms-request-id": "fa440428-201f-0097-74fb-091bad000000",
=======
        "x-ms-request-id": "cc91a12e-201f-0025-5b6c-98190c000000",
>>>>>>> 365f255a
        "x-ms-version": "2020-02-10"
      },
      "ResponseBody": []
    },
    {
      "RequestUri": "https://storagedotnetdatalake.dfs.core.windows.net/test-filesystem-20c85e96-641b-0b58-defd-8f1bcd695198/foo/bar?resource=directory",
      "RequestMethod": "PUT",
      "RequestHeaders": {
        "Authorization": "Sanitized",
        "If-None-Match": "*",
        "traceparent": "00-9caee6ee4834144ba4f1be18c49fb68d-b68d728d7421d842-00",
        "User-Agent": [
          "azsdk-net-Storage.Files.DataLake/12.5.0-alpha.20201001.1",
          "(.NET Core 4.6.29220.03; Microsoft Windows 10.0.19041 )"
        ],
        "x-ms-client-request-id": "ce2485a7-55c8-d741-153a-ec1d847fc257",
        "x-ms-date": "Fri, 02 Oct 2020 03:34:21 GMT",
        "x-ms-return-client-request-id": "true",
        "x-ms-version": "2020-02-10"
      },
      "RequestBody": null,
      "StatusCode": 201,
      "ResponseHeaders": {
        "Content-Length": "0",
        "Date": "Fri, 02 Oct 2020 03:34:19 GMT",
        "ETag": "\u00220x8D866840C827BAC\u0022",
        "Last-Modified": "Fri, 02 Oct 2020 03:34:20 GMT",
        "Server": [
          "Windows-Azure-HDFS/1.0",
          "Microsoft-HTTPAPI/2.0"
        ],
        "x-ms-client-request-id": "ce2485a7-55c8-d741-153a-ec1d847fc257",
<<<<<<< HEAD
        "x-ms-request-id": "fa440429-201f-0097-75fb-091bad000000",
=======
        "x-ms-request-id": "cc91a12f-201f-0025-5c6c-98190c000000",
>>>>>>> 365f255a
        "x-ms-version": "2020-02-10"
      },
      "ResponseBody": []
    },
    {
      "RequestUri": "https://storagedotnetdatalake.dfs.core.windows.net/test-filesystem-20c85e96-641b-0b58-defd-8f1bcd695198/baz/foo?resource=directory",
      "RequestMethod": "PUT",
      "RequestHeaders": {
        "Authorization": "Sanitized",
        "If-None-Match": "*",
        "traceparent": "00-a84176e68bf5434cb7a2152ec6f7dbfd-7732d50131e0e745-00",
        "User-Agent": [
          "azsdk-net-Storage.Files.DataLake/12.5.0-alpha.20201001.1",
          "(.NET Core 4.6.29220.03; Microsoft Windows 10.0.19041 )"
        ],
        "x-ms-client-request-id": "580ee29a-dc99-37f3-d0fb-345efcb35fd5",
        "x-ms-date": "Fri, 02 Oct 2020 03:34:21 GMT",
        "x-ms-return-client-request-id": "true",
        "x-ms-version": "2020-02-10"
      },
      "RequestBody": null,
      "StatusCode": 201,
      "ResponseHeaders": {
        "Content-Length": "0",
        "Date": "Fri, 02 Oct 2020 03:34:19 GMT",
        "ETag": "\u00220x8D866840C8A2ED3\u0022",
        "Last-Modified": "Fri, 02 Oct 2020 03:34:20 GMT",
        "Server": [
          "Windows-Azure-HDFS/1.0",
          "Microsoft-HTTPAPI/2.0"
        ],
        "x-ms-client-request-id": "580ee29a-dc99-37f3-d0fb-345efcb35fd5",
<<<<<<< HEAD
        "x-ms-request-id": "fa44042a-201f-0097-76fb-091bad000000",
=======
        "x-ms-request-id": "cc91a130-201f-0025-5d6c-98190c000000",
>>>>>>> 365f255a
        "x-ms-version": "2020-02-10"
      },
      "ResponseBody": []
    },
    {
      "RequestUri": "https://storagedotnetdatalake.dfs.core.windows.net/test-filesystem-20c85e96-641b-0b58-defd-8f1bcd695198/baz/foo/bar?resource=directory",
      "RequestMethod": "PUT",
      "RequestHeaders": {
        "Authorization": "Sanitized",
        "If-None-Match": "*",
        "traceparent": "00-0bdc7a8e9b30554e8d397c0184de03f8-7cf8ce3a0c1de949-00",
        "User-Agent": [
          "azsdk-net-Storage.Files.DataLake/12.5.0-alpha.20201001.1",
          "(.NET Core 4.6.29220.03; Microsoft Windows 10.0.19041 )"
        ],
        "x-ms-client-request-id": "a2839c7e-6a70-1fbd-60e1-b6d5f5ec95f4",
        "x-ms-date": "Fri, 02 Oct 2020 03:34:21 GMT",
        "x-ms-return-client-request-id": "true",
        "x-ms-version": "2020-02-10"
      },
      "RequestBody": null,
      "StatusCode": 201,
      "ResponseHeaders": {
        "Content-Length": "0",
        "Date": "Fri, 02 Oct 2020 03:34:19 GMT",
        "ETag": "\u00220x8D866840C9111B3\u0022",
        "Last-Modified": "Fri, 02 Oct 2020 03:34:20 GMT",
        "Server": [
          "Windows-Azure-HDFS/1.0",
          "Microsoft-HTTPAPI/2.0"
        ],
        "x-ms-client-request-id": "a2839c7e-6a70-1fbd-60e1-b6d5f5ec95f4",
<<<<<<< HEAD
        "x-ms-request-id": "fa44042b-201f-0097-77fb-091bad000000",
=======
        "x-ms-request-id": "cc91a131-201f-0025-5e6c-98190c000000",
>>>>>>> 365f255a
        "x-ms-version": "2020-02-10"
      },
      "ResponseBody": []
    },
    {
      "RequestUri": "https://storagedotnetdatalake.dfs.core.windows.net/test-filesystem-20c85e96-641b-0b58-defd-8f1bcd695198/baz/bar/foo?resource=directory",
      "RequestMethod": "PUT",
      "RequestHeaders": {
        "Authorization": "Sanitized",
        "If-None-Match": "*",
        "traceparent": "00-190db139625e51439d0571fdbc89a718-a0dc1bb262f7404f-00",
        "User-Agent": [
          "azsdk-net-Storage.Files.DataLake/12.5.0-alpha.20201001.1",
          "(.NET Core 4.6.29220.03; Microsoft Windows 10.0.19041 )"
        ],
        "x-ms-client-request-id": "60e06929-bd30-b264-d124-294f3e52884d",
        "x-ms-date": "Fri, 02 Oct 2020 03:34:21 GMT",
        "x-ms-return-client-request-id": "true",
        "x-ms-version": "2020-02-10"
      },
      "RequestBody": null,
      "StatusCode": 201,
      "ResponseHeaders": {
        "Content-Length": "0",
        "Date": "Fri, 02 Oct 2020 03:34:20 GMT",
        "ETag": "\u00220x8D866840C99514F\u0022",
        "Last-Modified": "Fri, 02 Oct 2020 03:34:20 GMT",
        "Server": [
          "Windows-Azure-HDFS/1.0",
          "Microsoft-HTTPAPI/2.0"
        ],
        "x-ms-client-request-id": "60e06929-bd30-b264-d124-294f3e52884d",
<<<<<<< HEAD
        "x-ms-request-id": "fa44042c-201f-0097-78fb-091bad000000",
=======
        "x-ms-request-id": "cc91a133-201f-0025-606c-98190c000000",
>>>>>>> 365f255a
        "x-ms-version": "2020-02-10"
      },
      "ResponseBody": []
    },
    {
      "RequestUri": "https://storagedotnetdatalake.dfs.core.windows.net/test-filesystem-20c85e96-641b-0b58-defd-8f1bcd695198?resource=filesystem\u0026recursive=false\u0026maxResults=2\u0026upn=false",
      "RequestMethod": "GET",
      "RequestHeaders": {
        "Authorization": "Sanitized",
        "User-Agent": [
          "azsdk-net-Storage.Files.DataLake/12.5.0-alpha.20201001.1",
          "(.NET Core 4.6.29220.03; Microsoft Windows 10.0.19041 )"
        ],
        "x-ms-client-request-id": "8baca0d2-350c-2fc4-f2b8-a4e108cf6566",
        "x-ms-date": "Fri, 02 Oct 2020 03:34:21 GMT",
        "x-ms-return-client-request-id": "true",
        "x-ms-version": "2020-02-10"
      },
      "RequestBody": null,
      "StatusCode": 200,
      "ResponseHeaders": {
        "Content-Type": "application/json; charset=utf-8",
        "Date": "Fri, 02 Oct 2020 03:34:20 GMT",
        "Server": [
          "Windows-Azure-HDFS/1.0",
          "Microsoft-HTTPAPI/2.0"
        ],
        "Transfer-Encoding": "chunked",
        "x-ms-client-request-id": "8baca0d2-350c-2fc4-f2b8-a4e108cf6566",
<<<<<<< HEAD
        "x-ms-continuation": "VBb\u002Bm9CN29HTtPgBGBIYA2ZvbxaGq/Pu8f6E1gMYAAAA",
        "x-ms-request-id": "fa44042d-201f-0097-79fb-091bad000000",
=======
        "x-ms-continuation": "VBaQ6Inz7vCCgtcBGBwYA2ZvbxaunNeinZvM1gMYABak3ryenZvM1gMAAA==",
        "x-ms-request-id": "cc91a134-201f-0025-616c-98190c000000",
>>>>>>> 365f255a
        "x-ms-version": "2020-02-10"
      },
      "ResponseBody": [
        "{\u0022paths\u0022:[{\u0022contentLength\u0022:\u00220\u0022,\u0022creationTime\u0022:\u0022132460832602647917\u0022,\u0022etag\u0022:\u00220x8D866840C65ED6D\u0022,\u0022group\u0022:\u0022$superuser\u0022,\u0022isDirectory\u0022:\u0022true\u0022,\u0022lastModified\u0022:\u0022Fri, 02 Oct 2020 03:34:20 GMT\u0022,\u0022name\u0022:\u0022bar\u0022,\u0022owner\u0022:\u0022$superuser\u0022,\u0022permissions\u0022:\u0022rwxr-x---\u0022},{\u0022contentLength\u0022:\u00220\u0022,\u0022creationTime\u0022:\u0022132460832603133433\u0022,\u0022etag\u0022:\u00220x8D866840C6D55F9\u0022,\u0022group\u0022:\u0022$superuser\u0022,\u0022isDirectory\u0022:\u0022true\u0022,\u0022lastModified\u0022:\u0022Fri, 02 Oct 2020 03:34:20 GMT\u0022,\u0022name\u0022:\u0022baz\u0022,\u0022owner\u0022:\u0022$superuser\u0022,\u0022permissions\u0022:\u0022rwxr-x---\u0022}]}\n"
      ]
    },
    {
      "RequestUri": "https://storagedotnetdatalake.blob.core.windows.net/test-filesystem-20c85e96-641b-0b58-defd-8f1bcd695198?restype=container",
      "RequestMethod": "DELETE",
      "RequestHeaders": {
        "Authorization": "Sanitized",
        "traceparent": "00-663f744c86f0dc4dbf068266270d52ab-4a7f707362a65445-00",
        "User-Agent": [
          "azsdk-net-Storage.Files.DataLake/12.5.0-alpha.20201001.1",
          "(.NET Core 4.6.29220.03; Microsoft Windows 10.0.19041 )"
        ],
        "x-ms-client-request-id": "9e7c3fbb-fda6-c740-6c60-de97b7e344ad",
        "x-ms-date": "Fri, 02 Oct 2020 03:34:21 GMT",
        "x-ms-return-client-request-id": "true",
        "x-ms-version": "2020-02-10"
      },
      "RequestBody": null,
      "StatusCode": 202,
      "ResponseHeaders": {
        "Content-Length": "0",
        "Date": "Fri, 02 Oct 2020 03:34:19 GMT",
        "Server": [
          "Windows-Azure-Blob/1.0",
          "Microsoft-HTTPAPI/2.0"
        ],
        "x-ms-client-request-id": "9e7c3fbb-fda6-c740-6c60-de97b7e344ad",
<<<<<<< HEAD
        "x-ms-request-id": "9622a7e6-f01e-0012-24fb-093670000000",
=======
        "x-ms-request-id": "ba99ec4f-301e-003a-276c-98c21c000000",
>>>>>>> 365f255a
        "x-ms-version": "2020-02-10"
      },
      "ResponseBody": []
    }
  ],
  "Variables": {
    "RandomSeed": "239945131",
    "Storage_TestConfigHierarchicalNamespace": "NamespaceTenant\nstoragedotnetdatalake\nU2FuaXRpemVk\nhttps://storagedotnetdatalake.blob.core.windows.net\nhttps://storagedotnetdatalake.file.core.windows.net\nhttps://storagedotnetdatalake.queue.core.windows.net\nhttps://storagedotnetdatalake.table.core.windows.net\n\n\n\n\nhttps://storagedotnetdatalake-secondary.blob.core.windows.net\nhttps://storagedotnetdatalake-secondary.file.core.windows.net\nhttps://storagedotnetdatalake-secondary.queue.core.windows.net\nhttps://storagedotnetdatalake-secondary.table.core.windows.net\n183fee76-3bc8-488e-866f-b6562a249293\nSanitized\n72f988bf-86f1-41af-91ab-2d7cd011db47\nhttps://login.microsoftonline.com/\nCloud\nBlobEndpoint=https://storagedotnetdatalake.blob.core.windows.net/;QueueEndpoint=https://storagedotnetdatalake.queue.core.windows.net/;FileEndpoint=https://storagedotnetdatalake.file.core.windows.net/;BlobSecondaryEndpoint=https://storagedotnetdatalake-secondary.blob.core.windows.net/;QueueSecondaryEndpoint=https://storagedotnetdatalake-secondary.queue.core.windows.net/;FileSecondaryEndpoint=https://storagedotnetdatalake-secondary.file.core.windows.net/;AccountName=storagedotnetdatalake;AccountKey=Sanitized\n"
  }
}<|MERGE_RESOLUTION|>--- conflicted
+++ resolved
@@ -28,11 +28,7 @@
           "Microsoft-HTTPAPI/2.0"
         ],
         "x-ms-client-request-id": "c5d0cd18-ac9c-e618-cf77-1dc72847f765",
-<<<<<<< HEAD
-        "x-ms-request-id": "9622a721-f01e-0012-6afb-093670000000",
-=======
         "x-ms-request-id": "ba99eb12-301e-003a-186c-98c21c000000",
->>>>>>> 365f255a
         "x-ms-version": "2020-02-10"
       },
       "ResponseBody": []
@@ -65,11 +61,7 @@
           "Microsoft-HTTPAPI/2.0"
         ],
         "x-ms-client-request-id": "ff03e07f-8c98-2efb-50f2-545ae3509b7f",
-<<<<<<< HEAD
-        "x-ms-request-id": "fa440422-201f-0097-6ffb-091bad000000",
-=======
         "x-ms-request-id": "cc91a12a-201f-0025-576c-98190c000000",
->>>>>>> 365f255a
         "x-ms-version": "2020-02-10"
       },
       "ResponseBody": []
@@ -102,11 +94,7 @@
           "Microsoft-HTTPAPI/2.0"
         ],
         "x-ms-client-request-id": "48471fbf-f844-7bcc-6a1f-906a6d81b2f7",
-<<<<<<< HEAD
-        "x-ms-request-id": "fa440423-201f-0097-70fb-091bad000000",
-=======
         "x-ms-request-id": "cc91a12b-201f-0025-586c-98190c000000",
->>>>>>> 365f255a
         "x-ms-version": "2020-02-10"
       },
       "ResponseBody": []
@@ -139,11 +127,7 @@
           "Microsoft-HTTPAPI/2.0"
         ],
         "x-ms-client-request-id": "c39b71ea-5308-5d3b-53e8-81730be6e86f",
-<<<<<<< HEAD
-        "x-ms-request-id": "fa440425-201f-0097-72fb-091bad000000",
-=======
         "x-ms-request-id": "cc91a12c-201f-0025-596c-98190c000000",
->>>>>>> 365f255a
         "x-ms-version": "2020-02-10"
       },
       "ResponseBody": []
@@ -176,11 +160,7 @@
           "Microsoft-HTTPAPI/2.0"
         ],
         "x-ms-client-request-id": "fc808a44-eee6-16ee-9d1b-6a9e49f7d7a7",
-<<<<<<< HEAD
-        "x-ms-request-id": "fa440427-201f-0097-73fb-091bad000000",
-=======
         "x-ms-request-id": "cc91a12d-201f-0025-5a6c-98190c000000",
->>>>>>> 365f255a
         "x-ms-version": "2020-02-10"
       },
       "ResponseBody": []
@@ -213,11 +193,7 @@
           "Microsoft-HTTPAPI/2.0"
         ],
         "x-ms-client-request-id": "812f7a7a-ec66-9a89-9917-dcb5debdaabb",
-<<<<<<< HEAD
-        "x-ms-request-id": "fa440428-201f-0097-74fb-091bad000000",
-=======
         "x-ms-request-id": "cc91a12e-201f-0025-5b6c-98190c000000",
->>>>>>> 365f255a
         "x-ms-version": "2020-02-10"
       },
       "ResponseBody": []
@@ -250,11 +226,7 @@
           "Microsoft-HTTPAPI/2.0"
         ],
         "x-ms-client-request-id": "ce2485a7-55c8-d741-153a-ec1d847fc257",
-<<<<<<< HEAD
-        "x-ms-request-id": "fa440429-201f-0097-75fb-091bad000000",
-=======
         "x-ms-request-id": "cc91a12f-201f-0025-5c6c-98190c000000",
->>>>>>> 365f255a
         "x-ms-version": "2020-02-10"
       },
       "ResponseBody": []
@@ -287,11 +259,7 @@
           "Microsoft-HTTPAPI/2.0"
         ],
         "x-ms-client-request-id": "580ee29a-dc99-37f3-d0fb-345efcb35fd5",
-<<<<<<< HEAD
-        "x-ms-request-id": "fa44042a-201f-0097-76fb-091bad000000",
-=======
         "x-ms-request-id": "cc91a130-201f-0025-5d6c-98190c000000",
->>>>>>> 365f255a
         "x-ms-version": "2020-02-10"
       },
       "ResponseBody": []
@@ -324,11 +292,7 @@
           "Microsoft-HTTPAPI/2.0"
         ],
         "x-ms-client-request-id": "a2839c7e-6a70-1fbd-60e1-b6d5f5ec95f4",
-<<<<<<< HEAD
-        "x-ms-request-id": "fa44042b-201f-0097-77fb-091bad000000",
-=======
         "x-ms-request-id": "cc91a131-201f-0025-5e6c-98190c000000",
->>>>>>> 365f255a
         "x-ms-version": "2020-02-10"
       },
       "ResponseBody": []
@@ -361,11 +325,7 @@
           "Microsoft-HTTPAPI/2.0"
         ],
         "x-ms-client-request-id": "60e06929-bd30-b264-d124-294f3e52884d",
-<<<<<<< HEAD
-        "x-ms-request-id": "fa44042c-201f-0097-78fb-091bad000000",
-=======
         "x-ms-request-id": "cc91a133-201f-0025-606c-98190c000000",
->>>>>>> 365f255a
         "x-ms-version": "2020-02-10"
       },
       "ResponseBody": []
@@ -395,13 +355,8 @@
         ],
         "Transfer-Encoding": "chunked",
         "x-ms-client-request-id": "8baca0d2-350c-2fc4-f2b8-a4e108cf6566",
-<<<<<<< HEAD
-        "x-ms-continuation": "VBb\u002Bm9CN29HTtPgBGBIYA2ZvbxaGq/Pu8f6E1gMYAAAA",
-        "x-ms-request-id": "fa44042d-201f-0097-79fb-091bad000000",
-=======
         "x-ms-continuation": "VBaQ6Inz7vCCgtcBGBwYA2ZvbxaunNeinZvM1gMYABak3ryenZvM1gMAAA==",
         "x-ms-request-id": "cc91a134-201f-0025-616c-98190c000000",
->>>>>>> 365f255a
         "x-ms-version": "2020-02-10"
       },
       "ResponseBody": [
@@ -433,11 +388,7 @@
           "Microsoft-HTTPAPI/2.0"
         ],
         "x-ms-client-request-id": "9e7c3fbb-fda6-c740-6c60-de97b7e344ad",
-<<<<<<< HEAD
-        "x-ms-request-id": "9622a7e6-f01e-0012-24fb-093670000000",
-=======
         "x-ms-request-id": "ba99ec4f-301e-003a-276c-98c21c000000",
->>>>>>> 365f255a
         "x-ms-version": "2020-02-10"
       },
       "ResponseBody": []
