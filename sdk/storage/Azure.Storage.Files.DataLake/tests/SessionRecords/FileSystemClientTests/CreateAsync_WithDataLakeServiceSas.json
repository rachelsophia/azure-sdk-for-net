{
  "Entries": [
    {
<<<<<<< HEAD
      "RequestUri": "https://seanstagehierarchical.blob.core.windows.net/test-filesystem-d0413c75-6a37-4b98-d176-61180e56a5bf?sv=2019-12-12\u0026st=2020-03-05T21%3A43%3A14Z\u0026se=2020-03-05T23%3A43%3A14Z\u0026sr=c\u0026sp=racwdl\u0026sig=Sanitized\u0026restype=container",
=======
      "RequestUri": "https://seannsecanary.blob.core.windows.net/test-filesystem-bf02e576-641e-4c8d-67e8-f2d02434fdab?sv=2019-12-12\u0026st=2020-06-01T19%3A26%3A39Z\u0026se=2020-06-01T21%3A26%3A39Z\u0026sr=c\u0026sp=racwdl\u0026sig=Sanitized\u0026restype=container",
>>>>>>> 8d420312
      "RequestMethod": "PUT",
      "RequestHeaders": {
        "traceparent": "00-b9bca39b09b53c45a6d2995491cff998-8e0892067e0e1a4d-00",
        "User-Agent": [
          "azsdk-net-Storage.Files.DataLake/12.3.0-dev.20200601.1",
          "(.NET Core 4.6.28619.01; Microsoft Windows 10.0.18362 )"
        ],
        "x-ms-client-request-id": "ea27fcd9-a94b-2470-4eeb-318b672f593d",
        "x-ms-return-client-request-id": "true",
        "x-ms-version": "2019-12-12"
      },
      "RequestBody": null,
      "StatusCode": 403,
      "ResponseHeaders": {
        "Content-Length": "246",
        "Content-Type": "application/xml",
        "Date": "Mon, 01 Jun 2020 20:26:40 GMT",
        "Server": [
          "Windows-Azure-Blob/1.0",
          "Microsoft-HTTPAPI/2.0"
        ],
        "x-ms-client-request-id": "ea27fcd9-a94b-2470-4eeb-318b672f593d",
        "x-ms-error-code": "AuthorizationFailure",
<<<<<<< HEAD
        "x-ms-request-id": "c8d8abf1-701e-000c-083f-f30533000000",
=======
        "x-ms-request-id": "0a91d9aa-601e-0062-2952-388f87000000",
>>>>>>> 8d420312
        "x-ms-version": "2019-12-12"
      },
      "ResponseBody": [
        "\uFEFF\u003C?xml version=\u00221.0\u0022 encoding=\u0022utf-8\u0022?\u003E\u003CError\u003E\u003CCode\u003EAuthorizationFailure\u003C/Code\u003E\u003CMessage\u003EThis request is not authorized to perform this operation.\n",
        "RequestId:0a91d9aa-601e-0062-2952-388f87000000\n",
        "Time:2020-06-01T20:26:41.0659684Z\u003C/Message\u003E\u003C/Error\u003E"
      ]
    }
  ],
  "Variables": {
    "DateTimeOffsetNow": "2020-06-01T15:26:39.9350686-05:00",
    "RandomSeed": "1211986442",
    "Storage_TestConfigHierarchicalNamespace": "NamespaceTenant\nseannsecanary\nU2FuaXRpemVk\nhttps://seannsecanary.blob.core.windows.net\nhttps://seannsecanary.file.core.windows.net\nhttps://seannsecanary.queue.core.windows.net\nhttps://seannsecanary.table.core.windows.net\n\n\n\n\nhttps://seannsecanary-secondary.blob.core.windows.net\nhttps://seannsecanary-secondary.file.core.windows.net\nhttps://seannsecanary-secondary.queue.core.windows.net\nhttps://seannsecanary-secondary.table.core.windows.net\n68390a19-a643-458b-b726-408abf67b4fc\nSanitized\n72f988bf-86f1-41af-91ab-2d7cd011db47\nhttps://login.microsoftonline.com/\nCloud\nBlobEndpoint=https://seannsecanary.blob.core.windows.net/;QueueEndpoint=https://seannsecanary.queue.core.windows.net/;FileEndpoint=https://seannsecanary.file.core.windows.net/;BlobSecondaryEndpoint=https://seannsecanary-secondary.blob.core.windows.net/;QueueSecondaryEndpoint=https://seannsecanary-secondary.queue.core.windows.net/;FileSecondaryEndpoint=https://seannsecanary-secondary.file.core.windows.net/;AccountName=seannsecanary;AccountKey=Sanitized\n"
  }
}<|MERGE_RESOLUTION|>--- conflicted
+++ resolved
@@ -1,11 +1,7 @@
 {
   "Entries": [
     {
-<<<<<<< HEAD
-      "RequestUri": "https://seanstagehierarchical.blob.core.windows.net/test-filesystem-d0413c75-6a37-4b98-d176-61180e56a5bf?sv=2019-12-12\u0026st=2020-03-05T21%3A43%3A14Z\u0026se=2020-03-05T23%3A43%3A14Z\u0026sr=c\u0026sp=racwdl\u0026sig=Sanitized\u0026restype=container",
-=======
       "RequestUri": "https://seannsecanary.blob.core.windows.net/test-filesystem-bf02e576-641e-4c8d-67e8-f2d02434fdab?sv=2019-12-12\u0026st=2020-06-01T19%3A26%3A39Z\u0026se=2020-06-01T21%3A26%3A39Z\u0026sr=c\u0026sp=racwdl\u0026sig=Sanitized\u0026restype=container",
->>>>>>> 8d420312
       "RequestMethod": "PUT",
       "RequestHeaders": {
         "traceparent": "00-b9bca39b09b53c45a6d2995491cff998-8e0892067e0e1a4d-00",
@@ -29,11 +25,7 @@
         ],
         "x-ms-client-request-id": "ea27fcd9-a94b-2470-4eeb-318b672f593d",
         "x-ms-error-code": "AuthorizationFailure",
-<<<<<<< HEAD
-        "x-ms-request-id": "c8d8abf1-701e-000c-083f-f30533000000",
-=======
         "x-ms-request-id": "0a91d9aa-601e-0062-2952-388f87000000",
->>>>>>> 8d420312
         "x-ms-version": "2019-12-12"
       },
       "ResponseBody": [
