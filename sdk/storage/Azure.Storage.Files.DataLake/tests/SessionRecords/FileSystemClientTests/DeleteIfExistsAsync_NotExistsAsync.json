{
  "Entries": [
    {
      "RequestUri": "http://seannsecanary.blob.core.windows.net/test-filesystem-78f19e9d-0b3e-ed4b-f91a-f4ce5cc52be3?restype=container",
      "RequestMethod": "DELETE",
      "RequestHeaders": {
        "Authorization": "Sanitized",
        "traceparent": "00-24e08be8e6775543b2bd9a1d683ebd0d-23c952656aec2449-00",
        "User-Agent": [
          "azsdk-net-Storage.Files.DataLake/12.1.0-dev.20200403.1",
          "(.NET Core 4.6.28325.01; Microsoft Windows 10.0.18362 )"
        ],
        "x-ms-client-request-id": "73f0021c-b25a-ddde-5694-3100a6933322",
        "x-ms-date": "Fri, 03 Apr 2020 21:05:06 GMT",
        "x-ms-return-client-request-id": "true",
        "x-ms-version": "2019-12-12"
      },
      "RequestBody": null,
      "StatusCode": 404,
      "ResponseHeaders": {
        "Content-Length": "225",
        "Content-Type": "application/xml",
        "Date": "Fri, 03 Apr 2020 21:05:04 GMT",
        "Server": [
          "Windows-Azure-Blob/1.0",
          "Microsoft-HTTPAPI/2.0"
        ],
        "x-ms-client-request-id": "73f0021c-b25a-ddde-5694-3100a6933322",
        "x-ms-error-code": "ContainerNotFound",
<<<<<<< HEAD
        "x-ms-request-id": "b2d57284-501e-0034-2039-f3a1f3000000",
=======
        "x-ms-request-id": "9622a53b-f01e-0012-41fb-093670000000",
>>>>>>> 8d420312
        "x-ms-version": "2019-12-12"
      },
      "ResponseBody": [
        "\uFEFF\u003C?xml version=\u00221.0\u0022 encoding=\u0022utf-8\u0022?\u003E\u003CError\u003E\u003CCode\u003EContainerNotFound\u003C/Code\u003E\u003CMessage\u003EThe specified container does not exist.\n",
        "RequestId:9622a53b-f01e-0012-41fb-093670000000\n",
        "Time:2020-04-03T21:05:05.2648357Z\u003C/Message\u003E\u003C/Error\u003E"
      ]
    }
  ],
  "Variables": {
    "RandomSeed": "439245395",
    "Storage_TestConfigHierarchicalNamespace": "NamespaceTenant\nseannsecanary\nU2FuaXRpemVk\nhttp://seannsecanary.blob.core.windows.net\nhttp://seannsecanary.file.core.windows.net\nhttp://seannsecanary.queue.core.windows.net\nhttp://seannsecanary.table.core.windows.net\n\n\n\n\nhttp://seannsecanary-secondary.blob.core.windows.net\nhttp://seannsecanary-secondary.file.core.windows.net\nhttp://seannsecanary-secondary.queue.core.windows.net\nhttp://seannsecanary-secondary.table.core.windows.net\n68390a19-a643-458b-b726-408abf67b4fc\nSanitized\n72f988bf-86f1-41af-91ab-2d7cd011db47\nhttps://login.microsoftonline.com/\nCloud\nBlobEndpoint=http://seannsecanary.blob.core.windows.net/;QueueEndpoint=http://seannsecanary.queue.core.windows.net/;FileEndpoint=http://seannsecanary.file.core.windows.net/;BlobSecondaryEndpoint=http://seannsecanary-secondary.blob.core.windows.net/;QueueSecondaryEndpoint=http://seannsecanary-secondary.queue.core.windows.net/;FileSecondaryEndpoint=http://seannsecanary-secondary.file.core.windows.net/;AccountName=seannsecanary;AccountKey=Sanitized\n"
  }
}<|MERGE_RESOLUTION|>--- conflicted
+++ resolved
@@ -27,11 +27,7 @@
         ],
         "x-ms-client-request-id": "73f0021c-b25a-ddde-5694-3100a6933322",
         "x-ms-error-code": "ContainerNotFound",
-<<<<<<< HEAD
-        "x-ms-request-id": "b2d57284-501e-0034-2039-f3a1f3000000",
-=======
         "x-ms-request-id": "9622a53b-f01e-0012-41fb-093670000000",
->>>>>>> 8d420312
         "x-ms-version": "2019-12-12"
       },
       "ResponseBody": [
