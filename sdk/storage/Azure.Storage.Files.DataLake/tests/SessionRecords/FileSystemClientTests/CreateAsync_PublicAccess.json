--- conflicted
+++ resolved
@@ -28,11 +28,7 @@
           "Microsoft-HTTPAPI/2.0"
         ],
         "x-ms-client-request-id": "ce972a9d-7c0f-653a-673c-fe3809b1e12b",
-<<<<<<< HEAD
-        "x-ms-request-id": "f7bf1376-001e-0029-3339-f3ac4f000000",
-=======
         "x-ms-request-id": "96228b1a-f01e-0012-47fb-093670000000",
->>>>>>> 8d420312
         "x-ms-version": "2019-12-12"
       },
       "ResponseBody": []
@@ -71,11 +67,7 @@
         "x-ms-has-legal-hold": "false",
         "x-ms-lease-state": "available",
         "x-ms-lease-status": "unlocked",
-<<<<<<< HEAD
-        "x-ms-request-id": "f7bf137e-001e-0029-3939-f3ac4f000000",
-=======
         "x-ms-request-id": "96228b35-f01e-0012-5afb-093670000000",
->>>>>>> 8d420312
         "x-ms-version": "2019-12-12"
       },
       "ResponseBody": []
@@ -105,11 +97,7 @@
           "Microsoft-HTTPAPI/2.0"
         ],
         "x-ms-client-request-id": "85d897f9-c0c1-15b9-3d01-f4cc1ca0b3b2",
-<<<<<<< HEAD
-        "x-ms-request-id": "f7bf1383-001e-0029-3d39-f3ac4f000000",
-=======
         "x-ms-request-id": "96228b4a-f01e-0012-6bfb-093670000000",
->>>>>>> 8d420312
         "x-ms-version": "2019-12-12"
       },
       "ResponseBody": []
