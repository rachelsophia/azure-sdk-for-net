{
  "Entries": [
    {
      "RequestUri": "http://seannsecanary.dfs.core.windows.net/test-filesystem-a27e94fd-9c54-6ee7-9993-9c5849c226e2/test-file-1376ba21-f35e-ee31-ab47-f518856f357c?resource=file",
      "RequestMethod": "PUT",
      "RequestHeaders": {
        "Authorization": "Sanitized",
        "traceparent": "00-6547450958edf545908847db111ffd19-c7bface003cdce47-00",
        "User-Agent": [
          "azsdk-net-Storage.Files.DataLake/12.1.0-dev.20200403.1",
          "(.NET Core 4.6.28325.01; Microsoft Windows 10.0.18362 )"
        ],
        "x-ms-client-request-id": "ca2e2291-036e-09dd-628f-f60ca7cfe92a",
        "x-ms-date": "Fri, 03 Apr 2020 21:04:21 GMT",
        "x-ms-return-client-request-id": "true",
        "x-ms-version": "2019-12-12"
      },
      "RequestBody": null,
      "StatusCode": 404,
      "ResponseHeaders": {
        "Content-Length": "175",
        "Content-Type": "application/json; charset=utf-8",
        "Date": "Fri, 03 Apr 2020 21:04:19 GMT",
        "Server": [
          "Windows-Azure-HDFS/1.0",
          "Microsoft-HTTPAPI/2.0"
        ],
        "x-ms-client-request-id": "ca2e2291-036e-09dd-628f-f60ca7cfe92a",
        "x-ms-error-code": "FilesystemNotFound",
<<<<<<< HEAD
        "x-ms-request-id": "91ed581d-401f-0017-5539-f33b30000000",
=======
        "x-ms-request-id": "fa4403a2-201f-0097-12fb-091bad000000",
>>>>>>> 8d420312
        "x-ms-version": "2019-12-12"
      },
      "ResponseBody": {
        "error": {
          "code": "FilesystemNotFound",
          "message": "The specified filesystem does not exist.\nRequestId:fa4403a2-201f-0097-12fb-091bad000000\nTime:2020-04-03T21:04:20.0198354Z"
        }
      }
    }
  ],
  "Variables": {
    "RandomSeed": "1352783581",
    "Storage_TestConfigHierarchicalNamespace": "NamespaceTenant\nseannsecanary\nU2FuaXRpemVk\nhttp://seannsecanary.blob.core.windows.net\nhttp://seannsecanary.file.core.windows.net\nhttp://seannsecanary.queue.core.windows.net\nhttp://seannsecanary.table.core.windows.net\n\n\n\n\nhttp://seannsecanary-secondary.blob.core.windows.net\nhttp://seannsecanary-secondary.file.core.windows.net\nhttp://seannsecanary-secondary.queue.core.windows.net\nhttp://seannsecanary-secondary.table.core.windows.net\n68390a19-a643-458b-b726-408abf67b4fc\nSanitized\n72f988bf-86f1-41af-91ab-2d7cd011db47\nhttps://login.microsoftonline.com/\nCloud\nBlobEndpoint=http://seannsecanary.blob.core.windows.net/;QueueEndpoint=http://seannsecanary.queue.core.windows.net/;FileEndpoint=http://seannsecanary.file.core.windows.net/;BlobSecondaryEndpoint=http://seannsecanary-secondary.blob.core.windows.net/;QueueSecondaryEndpoint=http://seannsecanary-secondary.queue.core.windows.net/;FileSecondaryEndpoint=http://seannsecanary-secondary.file.core.windows.net/;AccountName=seannsecanary;AccountKey=Sanitized\n"
  }
}<|MERGE_RESOLUTION|>--- conflicted
+++ resolved
@@ -27,11 +27,7 @@
         ],
         "x-ms-client-request-id": "ca2e2291-036e-09dd-628f-f60ca7cfe92a",
         "x-ms-error-code": "FilesystemNotFound",
-<<<<<<< HEAD
-        "x-ms-request-id": "91ed581d-401f-0017-5539-f33b30000000",
-=======
         "x-ms-request-id": "fa4403a2-201f-0097-12fb-091bad000000",
->>>>>>> 8d420312
         "x-ms-version": "2019-12-12"
       },
       "ResponseBody": {
