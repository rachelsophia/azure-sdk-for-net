--- conflicted
+++ resolved
@@ -28,11 +28,7 @@
           "Microsoft-HTTPAPI/2.0"
         ],
         "x-ms-client-request-id": "7cadd02d-5ad2-9f57-9435-a28d3d5eaeb4",
-<<<<<<< HEAD
-        "x-ms-request-id": "e0bcbddf-301e-000d-3139-f35aef000000",
-=======
         "x-ms-request-id": "9622acc1-f01e-0012-32fb-093670000000",
->>>>>>> 8d420312
         "x-ms-version": "2019-12-12"
       },
       "ResponseBody": []
@@ -67,11 +63,7 @@
           "Microsoft-HTTPAPI/2.0"
         ],
         "x-ms-client-request-id": "85847ab5-e275-fa8f-16a3-e811159fa73b",
-<<<<<<< HEAD
-        "x-ms-request-id": "e0bcbdeb-301e-000d-3a39-f35aef000000",
-=======
         "x-ms-request-id": "9622acce-f01e-0012-3efb-093670000000",
->>>>>>> 8d420312
         "x-ms-version": "2019-12-12"
       },
       "ResponseBody": []
@@ -110,11 +102,7 @@
         "x-ms-has-legal-hold": "false",
         "x-ms-lease-state": "available",
         "x-ms-lease-status": "unlocked",
-<<<<<<< HEAD
-        "x-ms-request-id": "e0bcbdef-301e-000d-3d39-f35aef000000",
-=======
         "x-ms-request-id": "9622acd6-f01e-0012-46fb-093670000000",
->>>>>>> 8d420312
         "x-ms-version": "2019-12-12"
       },
       "ResponseBody": []
@@ -148,11 +136,7 @@
         "Transfer-Encoding": "chunked",
         "x-ms-blob-public-access": "container",
         "x-ms-client-request-id": "a92a509a-3c51-88be-608f-b0175b5831f4",
-<<<<<<< HEAD
-        "x-ms-request-id": "e0bcbdf6-301e-000d-4239-f35aef000000",
-=======
         "x-ms-request-id": "9622acde-f01e-0012-4efb-093670000000",
->>>>>>> 8d420312
         "x-ms-version": "2019-12-12"
       },
       "ResponseBody": "\uFEFF\u003C?xml version=\u00221.0\u0022 encoding=\u0022utf-8\u0022?\u003E\u003CSignedIdentifiers\u003E\u003CSignedIdentifier\u003E\u003CId\u003Eqoealwyqsyrfiqifpcyc\u003C/Id\u003E\u003CAccessPolicy\u003E\u003CStart\u003E2020-04-03T20:05:21.0313349Z\u003C/Start\u003E\u003CExpiry\u003E2020-04-03T22:05:21.0313349Z\u003C/Expiry\u003E\u003CPermission\u003Ercw\u003C/Permission\u003E\u003C/AccessPolicy\u003E\u003C/SignedIdentifier\u003E\u003C/SignedIdentifiers\u003E"
@@ -182,11 +166,7 @@
           "Microsoft-HTTPAPI/2.0"
         ],
         "x-ms-client-request-id": "cbc8a6fa-4a26-0da9-ca5e-7ddeaea3ee65",
-<<<<<<< HEAD
-        "x-ms-request-id": "e0bcbdfc-301e-000d-4839-f35aef000000",
-=======
         "x-ms-request-id": "9622ace8-f01e-0012-57fb-093670000000",
->>>>>>> 8d420312
         "x-ms-version": "2019-12-12"
       },
       "ResponseBody": []
