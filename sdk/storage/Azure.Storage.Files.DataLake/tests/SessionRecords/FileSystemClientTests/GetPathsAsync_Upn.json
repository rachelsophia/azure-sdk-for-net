--- conflicted
+++ resolved
@@ -28,11 +28,7 @@
           "Microsoft-HTTPAPI/2.0"
         ],
         "x-ms-client-request-id": "03396c1f-f58c-7b5f-3d2f-ddaa4b2dd73d",
-<<<<<<< HEAD
-        "x-ms-request-id": "9622959d-f01e-0012-42fb-093670000000",
-=======
         "x-ms-request-id": "ccacc979-801e-0082-026c-9820ef000000",
->>>>>>> 365f255a
         "x-ms-version": "2020-02-10"
       },
       "ResponseBody": []
@@ -65,11 +61,7 @@
           "Microsoft-HTTPAPI/2.0"
         ],
         "x-ms-client-request-id": "e16afe79-cbb5-3b04-a88c-65cf862a1c5e",
-<<<<<<< HEAD
-        "x-ms-request-id": "fa4403d3-201f-0097-3efb-091bad000000",
-=======
         "x-ms-request-id": "c7f31260-901f-0078-186c-98e908000000",
->>>>>>> 365f255a
         "x-ms-version": "2020-02-10"
       },
       "ResponseBody": []
@@ -102,11 +94,7 @@
           "Microsoft-HTTPAPI/2.0"
         ],
         "x-ms-client-request-id": "4c30f6d1-f6c3-4788-794f-8af154d0cea9",
-<<<<<<< HEAD
-        "x-ms-request-id": "fa4403d4-201f-0097-3ffb-091bad000000",
-=======
         "x-ms-request-id": "c7f31261-901f-0078-196c-98e908000000",
->>>>>>> 365f255a
         "x-ms-version": "2020-02-10"
       },
       "ResponseBody": []
@@ -139,11 +127,7 @@
           "Microsoft-HTTPAPI/2.0"
         ],
         "x-ms-client-request-id": "90fde253-cffa-d79b-69f3-dd0b3e1310fb",
-<<<<<<< HEAD
-        "x-ms-request-id": "fa4403d5-201f-0097-40fb-091bad000000",
-=======
         "x-ms-request-id": "c7f31262-901f-0078-1a6c-98e908000000",
->>>>>>> 365f255a
         "x-ms-version": "2020-02-10"
       },
       "ResponseBody": []
@@ -176,11 +160,7 @@
           "Microsoft-HTTPAPI/2.0"
         ],
         "x-ms-client-request-id": "729e1656-3ed2-c4af-b985-e68b297f72e6",
-<<<<<<< HEAD
-        "x-ms-request-id": "fa4403d6-201f-0097-41fb-091bad000000",
-=======
         "x-ms-request-id": "c7f31263-901f-0078-1b6c-98e908000000",
->>>>>>> 365f255a
         "x-ms-version": "2020-02-10"
       },
       "ResponseBody": []
@@ -213,11 +193,7 @@
           "Microsoft-HTTPAPI/2.0"
         ],
         "x-ms-client-request-id": "28b58c48-9e75-d729-d583-32510179a1ea",
-<<<<<<< HEAD
-        "x-ms-request-id": "fa4403d7-201f-0097-42fb-091bad000000",
-=======
         "x-ms-request-id": "c7f31264-901f-0078-1c6c-98e908000000",
->>>>>>> 365f255a
         "x-ms-version": "2020-02-10"
       },
       "ResponseBody": []
@@ -250,11 +226,7 @@
           "Microsoft-HTTPAPI/2.0"
         ],
         "x-ms-client-request-id": "9c42348e-4aca-5570-efe4-425cda4b6965",
-<<<<<<< HEAD
-        "x-ms-request-id": "fa4403d8-201f-0097-43fb-091bad000000",
-=======
         "x-ms-request-id": "c7f31266-901f-0078-1d6c-98e908000000",
->>>>>>> 365f255a
         "x-ms-version": "2020-02-10"
       },
       "ResponseBody": []
@@ -287,11 +259,7 @@
           "Microsoft-HTTPAPI/2.0"
         ],
         "x-ms-client-request-id": "cdc2553a-0436-c320-fc75-d81650156f2d",
-<<<<<<< HEAD
-        "x-ms-request-id": "fa4403d9-201f-0097-44fb-091bad000000",
-=======
         "x-ms-request-id": "c7f31267-901f-0078-1e6c-98e908000000",
->>>>>>> 365f255a
         "x-ms-version": "2020-02-10"
       },
       "ResponseBody": []
@@ -324,11 +292,7 @@
           "Microsoft-HTTPAPI/2.0"
         ],
         "x-ms-client-request-id": "8521a125-9c88-8e2e-1baa-119c56a06504",
-<<<<<<< HEAD
-        "x-ms-request-id": "fa4403da-201f-0097-45fb-091bad000000",
-=======
         "x-ms-request-id": "c7f31268-901f-0078-1f6c-98e908000000",
->>>>>>> 365f255a
         "x-ms-version": "2020-02-10"
       },
       "ResponseBody": []
@@ -361,11 +325,7 @@
           "Microsoft-HTTPAPI/2.0"
         ],
         "x-ms-client-request-id": "aff07229-eaf3-2da4-007e-c11b292e09dc",
-<<<<<<< HEAD
-        "x-ms-request-id": "fa4403db-201f-0097-46fb-091bad000000",
-=======
         "x-ms-request-id": "c7f31269-901f-0078-206c-98e908000000",
->>>>>>> 365f255a
         "x-ms-version": "2020-02-10"
       },
       "ResponseBody": []
@@ -395,11 +355,7 @@
         ],
         "Transfer-Encoding": "chunked",
         "x-ms-client-request-id": "e4734383-b5af-1211-db4a-daff20bed65b",
-<<<<<<< HEAD
-        "x-ms-request-id": "fa4403dc-201f-0097-47fb-091bad000000",
-=======
         "x-ms-request-id": "c7f3126a-901f-0078-216c-98e908000000",
->>>>>>> 365f255a
         "x-ms-version": "2020-02-10"
       },
       "ResponseBody": [
@@ -431,11 +387,7 @@
           "Microsoft-HTTPAPI/2.0"
         ],
         "x-ms-client-request-id": "e5986771-25bb-712c-6c50-3f6c95e82307",
-<<<<<<< HEAD
-        "x-ms-request-id": "96229636-f01e-0012-49fb-093670000000",
-=======
         "x-ms-request-id": "ccaccbc7-801e-0082-036c-9820ef000000",
->>>>>>> 365f255a
         "x-ms-version": "2020-02-10"
       },
       "ResponseBody": []
