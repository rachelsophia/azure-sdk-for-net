--- conflicted
+++ resolved
@@ -27,11 +27,7 @@
           "Microsoft-HTTPAPI/2.0"
         ],
         "x-ms-client-request-id": "3036410d-bf4c-9561-f267-24bee3052ef9",
-<<<<<<< HEAD
-        "x-ms-request-id": "09b5a41f-a01e-0030-7a39-f32cf4000000",
-=======
         "x-ms-request-id": "96229f1d-f01e-0012-2bfb-093670000000",
->>>>>>> 8d420312
         "x-ms-version": "2019-12-12"
       },
       "ResponseBody": []
@@ -67,11 +63,7 @@
         ],
         "x-ms-client-request-id": "50bc84af-09ce-7956-2bcc-99a229698cf1",
         "x-ms-lease-id": "d3b7498a-6259-40ad-d24c-50e8132eb7a0",
-<<<<<<< HEAD
-        "x-ms-request-id": "09b5a423-a01e-0030-7d39-f32cf4000000",
-=======
         "x-ms-request-id": "96229f28-f01e-0012-32fb-093670000000",
->>>>>>> 8d420312
         "x-ms-version": "2019-12-12"
       },
       "ResponseBody": []
@@ -107,11 +99,7 @@
         ],
         "x-ms-client-request-id": "2f947434-2b24-25eb-7479-8db2d18b8129",
         "x-ms-error-code": "ConditionNotMet",
-<<<<<<< HEAD
-        "x-ms-request-id": "09b5a427-a01e-0030-0139-f32cf4000000",
-=======
         "x-ms-request-id": "96229f2f-f01e-0012-39fb-093670000000",
->>>>>>> 8d420312
         "x-ms-version": "2019-12-12"
       },
       "ResponseBody": [
@@ -146,11 +134,7 @@
           "Microsoft-HTTPAPI/2.0"
         ],
         "x-ms-client-request-id": "b46ed950-5cd4-a3cd-ab94-d3c26f6fc4d9",
-<<<<<<< HEAD
-        "x-ms-request-id": "09b5a429-a01e-0030-0339-f32cf4000000",
-=======
         "x-ms-request-id": "96229f38-f01e-0012-41fb-093670000000",
->>>>>>> 8d420312
         "x-ms-version": "2019-12-12"
       },
       "ResponseBody": []
@@ -182,11 +166,7 @@
           "Microsoft-HTTPAPI/2.0"
         ],
         "x-ms-client-request-id": "0e371261-7f65-ad21-d873-c8f28fcd6301",
-<<<<<<< HEAD
-        "x-ms-request-id": "c74ec9f0-a01e-000f-3b39-f3e457000000",
-=======
         "x-ms-request-id": "96229f42-f01e-0012-49fb-093670000000",
->>>>>>> 8d420312
         "x-ms-version": "2019-12-12"
       },
       "ResponseBody": []
@@ -222,11 +202,7 @@
         ],
         "x-ms-client-request-id": "b453a3dd-352f-468f-a1dc-915aac1238b0",
         "x-ms-lease-id": "ef0f08e6-cc0e-3dbc-1337-a86076d69525",
-<<<<<<< HEAD
-        "x-ms-request-id": "c74ec9fd-a01e-000f-4539-f3e457000000",
-=======
         "x-ms-request-id": "96229f4a-f01e-0012-4ffb-093670000000",
->>>>>>> 8d420312
         "x-ms-version": "2019-12-12"
       },
       "ResponseBody": []
@@ -262,11 +238,7 @@
         ],
         "x-ms-client-request-id": "60cc1d7c-c90f-f4a1-9bfd-bbd9c18ae843",
         "x-ms-error-code": "ConditionNotMet",
-<<<<<<< HEAD
-        "x-ms-request-id": "c74ec9ff-a01e-000f-4739-f3e457000000",
-=======
         "x-ms-request-id": "96229f5d-f01e-0012-5ffb-093670000000",
->>>>>>> 8d420312
         "x-ms-version": "2019-12-12"
       },
       "ResponseBody": [
@@ -301,11 +273,7 @@
           "Microsoft-HTTPAPI/2.0"
         ],
         "x-ms-client-request-id": "8fddf381-d845-f1a1-3541-af957b948a6c",
-<<<<<<< HEAD
-        "x-ms-request-id": "c74eca06-a01e-000f-4c39-f3e457000000",
-=======
         "x-ms-request-id": "96229f66-f01e-0012-66fb-093670000000",
->>>>>>> 8d420312
         "x-ms-version": "2019-12-12"
       },
       "ResponseBody": []
