{
  "Entries": [
    {
      "RequestUri": "http://seannsecanary.blob.core.windows.net/test-filesystem-5d080ce7-f1ee-37e4-e50c-bc5cbd09becd?restype=container",
      "RequestMethod": "PUT",
      "RequestHeaders": {
        "Authorization": "Sanitized",
        "traceparent": "00-268948746fb65b448cca3efddd24dfc2-e3f281e634b6164d-00",
        "User-Agent": [
          "azsdk-net-Storage.Files.DataLake/12.1.0-dev.20200403.1",
          "(.NET Core 4.6.28325.01; Microsoft Windows 10.0.18362 )"
        ],
        "x-ms-client-request-id": "97408c16-57e6-f895-4fb3-8c205df72260",
        "x-ms-date": "Fri, 03 Apr 2020 21:04:39 GMT",
        "x-ms-return-client-request-id": "true",
        "x-ms-version": "2019-12-12"
      },
      "RequestBody": null,
      "StatusCode": 201,
      "ResponseHeaders": {
        "Content-Length": "0",
        "Date": "Fri, 03 Apr 2020 21:04:37 GMT",
        "ETag": "\u00220x8D7D8129EB8B347\u0022",
        "Last-Modified": "Fri, 03 Apr 2020 21:04:38 GMT",
        "Server": [
          "Windows-Azure-Blob/1.0",
          "Microsoft-HTTPAPI/2.0"
        ],
        "x-ms-client-request-id": "97408c16-57e6-f895-4fb3-8c205df72260",
<<<<<<< HEAD
        "x-ms-request-id": "815fc065-d01e-002a-3139-f34d2b000000",
=======
        "x-ms-request-id": "96229753-f01e-0012-3ffb-093670000000",
>>>>>>> 8d420312
        "x-ms-version": "2019-12-12"
      },
      "ResponseBody": []
    },
    {
      "RequestUri": "http://seannsecanary.blob.core.windows.net/test-filesystem-5d080ce7-f1ee-37e4-e50c-bc5cbd09becd?comp=lease\u0026restype=container",
      "RequestMethod": "PUT",
      "RequestHeaders": {
        "Authorization": "Sanitized",
        "traceparent": "00-c8a1371b32d4584a9ce90cb5b7f761be-aa83748568e49240-00",
        "User-Agent": [
          "azsdk-net-Storage.Files.DataLake/12.1.0-dev.20200403.1",
          "(.NET Core 4.6.28325.01; Microsoft Windows 10.0.18362 )"
        ],
        "x-ms-client-request-id": "7d66dc46-cad6-9270-b17b-236a8a0f447b",
        "x-ms-date": "Fri, 03 Apr 2020 21:04:39 GMT",
        "x-ms-lease-action": "acquire",
        "x-ms-lease-duration": "15",
        "x-ms-proposed-lease-id": "ba06bcaa-84ae-c5db-747c-cd85b4d4fd07",
        "x-ms-return-client-request-id": "true",
        "x-ms-version": "2019-12-12"
      },
      "RequestBody": null,
      "StatusCode": 201,
      "ResponseHeaders": {
        "Content-Length": "0",
        "Date": "Fri, 03 Apr 2020 21:04:37 GMT",
        "ETag": "\u00220x8D7D8129EB8B347\u0022",
        "Last-Modified": "Fri, 03 Apr 2020 21:04:38 GMT",
        "Server": [
          "Windows-Azure-Blob/1.0",
          "Microsoft-HTTPAPI/2.0"
        ],
        "x-ms-client-request-id": "7d66dc46-cad6-9270-b17b-236a8a0f447b",
        "x-ms-lease-id": "ba06bcaa-84ae-c5db-747c-cd85b4d4fd07",
<<<<<<< HEAD
        "x-ms-request-id": "815fc06b-d01e-002a-3439-f34d2b000000",
=======
        "x-ms-request-id": "96229764-f01e-0012-4cfb-093670000000",
>>>>>>> 8d420312
        "x-ms-version": "2019-12-12"
      },
      "ResponseBody": []
    },
    {
      "RequestUri": "http://seannsecanary.blob.core.windows.net/test-filesystem-5d080ce7-f1ee-37e4-e50c-bc5cbd09becd?comp=lease\u0026restype=container",
      "RequestMethod": "PUT",
      "RequestHeaders": {
        "Authorization": "Sanitized",
        "If-Modified-Since": "Sat, 04 Apr 2020 21:04:39 GMT",
        "traceparent": "00-323449ed34432a4c91fe948ccc0564fa-60a8180ef56e9b45-00",
        "User-Agent": [
          "azsdk-net-Storage.Files.DataLake/12.1.0-dev.20200403.1",
          "(.NET Core 4.6.28325.01; Microsoft Windows 10.0.18362 )"
        ],
        "x-ms-client-request-id": "d83e354c-806d-bd31-2db3-7f4d027c9479",
        "x-ms-date": "Fri, 03 Apr 2020 21:04:39 GMT",
        "x-ms-lease-action": "release",
        "x-ms-lease-id": "ba06bcaa-84ae-c5db-747c-cd85b4d4fd07",
        "x-ms-return-client-request-id": "true",
        "x-ms-version": "2019-12-12"
      },
      "RequestBody": null,
      "StatusCode": 412,
      "ResponseHeaders": {
        "Content-Length": "252",
        "Content-Type": "application/xml",
        "Date": "Fri, 03 Apr 2020 21:04:37 GMT",
        "Server": [
          "Windows-Azure-Blob/1.0",
          "Microsoft-HTTPAPI/2.0"
        ],
        "x-ms-client-request-id": "d83e354c-806d-bd31-2db3-7f4d027c9479",
        "x-ms-error-code": "ConditionNotMet",
<<<<<<< HEAD
        "x-ms-request-id": "815fc06c-d01e-002a-3539-f34d2b000000",
=======
        "x-ms-request-id": "9622976c-f01e-0012-53fb-093670000000",
>>>>>>> 8d420312
        "x-ms-version": "2019-12-12"
      },
      "ResponseBody": [
        "\uFEFF\u003C?xml version=\u00221.0\u0022 encoding=\u0022utf-8\u0022?\u003E\u003CError\u003E\u003CCode\u003EConditionNotMet\u003C/Code\u003E\u003CMessage\u003EThe condition specified using HTTP conditional header(s) is not met.\n",
        "RequestId:9622976c-f01e-0012-53fb-093670000000\n",
        "Time:2020-04-03T21:04:38.1801358Z\u003C/Message\u003E\u003C/Error\u003E"
      ]
    },
    {
      "RequestUri": "http://seannsecanary.blob.core.windows.net/test-filesystem-5d080ce7-f1ee-37e4-e50c-bc5cbd09becd?restype=container",
      "RequestMethod": "DELETE",
      "RequestHeaders": {
        "Authorization": "Sanitized",
        "traceparent": "00-4d2f27588f06fa41bfe573e1e1543694-8dbb5caaba9bfd48-00",
        "User-Agent": [
          "azsdk-net-Storage.Files.DataLake/12.1.0-dev.20200403.1",
          "(.NET Core 4.6.28325.01; Microsoft Windows 10.0.18362 )"
        ],
        "x-ms-client-request-id": "541e274b-6bd0-350d-52da-91fe714b8158",
        "x-ms-date": "Fri, 03 Apr 2020 21:04:39 GMT",
        "x-ms-lease-id": "ba06bcaa-84ae-c5db-747c-cd85b4d4fd07",
        "x-ms-return-client-request-id": "true",
        "x-ms-version": "2019-12-12"
      },
      "RequestBody": null,
      "StatusCode": 202,
      "ResponseHeaders": {
        "Content-Length": "0",
        "Date": "Fri, 03 Apr 2020 21:04:37 GMT",
        "Server": [
          "Windows-Azure-Blob/1.0",
          "Microsoft-HTTPAPI/2.0"
        ],
        "x-ms-client-request-id": "541e274b-6bd0-350d-52da-91fe714b8158",
<<<<<<< HEAD
        "x-ms-request-id": "815fc070-d01e-002a-3939-f34d2b000000",
=======
        "x-ms-request-id": "96229772-f01e-0012-59fb-093670000000",
>>>>>>> 8d420312
        "x-ms-version": "2019-12-12"
      },
      "ResponseBody": []
    },
    {
      "RequestUri": "http://seannsecanary.blob.core.windows.net/test-filesystem-35c0b753-1d31-db1c-4ee9-958bd8422352?restype=container",
      "RequestMethod": "PUT",
      "RequestHeaders": {
        "Authorization": "Sanitized",
        "traceparent": "00-2ebdb837e5b6ff4986e0dedcfe49eb21-df0e242d0efe7847-00",
        "User-Agent": [
          "azsdk-net-Storage.Files.DataLake/12.1.0-dev.20200403.1",
          "(.NET Core 4.6.28325.01; Microsoft Windows 10.0.18362 )"
        ],
        "x-ms-client-request-id": "e29a4f61-3d1a-2e54-0a42-06e6d6825d0f",
        "x-ms-date": "Fri, 03 Apr 2020 21:04:39 GMT",
        "x-ms-return-client-request-id": "true",
        "x-ms-version": "2019-12-12"
      },
      "RequestBody": null,
      "StatusCode": 201,
      "ResponseHeaders": {
        "Content-Length": "0",
        "Date": "Fri, 03 Apr 2020 21:04:37 GMT",
        "ETag": "\u00220x8D7D8129EF6D987\u0022",
        "Last-Modified": "Fri, 03 Apr 2020 21:04:38 GMT",
        "Server": [
          "Windows-Azure-Blob/1.0",
          "Microsoft-HTTPAPI/2.0"
        ],
        "x-ms-client-request-id": "e29a4f61-3d1a-2e54-0a42-06e6d6825d0f",
<<<<<<< HEAD
        "x-ms-request-id": "27aa46a3-e01e-000e-0c39-f3bb8b000000",
=======
        "x-ms-request-id": "96229784-f01e-0012-68fb-093670000000",
>>>>>>> 8d420312
        "x-ms-version": "2019-12-12"
      },
      "ResponseBody": []
    },
    {
      "RequestUri": "http://seannsecanary.blob.core.windows.net/test-filesystem-35c0b753-1d31-db1c-4ee9-958bd8422352?comp=lease\u0026restype=container",
      "RequestMethod": "PUT",
      "RequestHeaders": {
        "Authorization": "Sanitized",
        "traceparent": "00-6dce255e304b6448bf39c9e0ee7fc333-2047a623a085d64e-00",
        "User-Agent": [
          "azsdk-net-Storage.Files.DataLake/12.1.0-dev.20200403.1",
          "(.NET Core 4.6.28325.01; Microsoft Windows 10.0.18362 )"
        ],
        "x-ms-client-request-id": "a04daf66-6b2a-bbae-5485-d3c2e2e6cff1",
        "x-ms-date": "Fri, 03 Apr 2020 21:04:39 GMT",
        "x-ms-lease-action": "acquire",
        "x-ms-lease-duration": "15",
        "x-ms-proposed-lease-id": "77bd3eb6-a549-14fa-0e57-5a6d5e18fc66",
        "x-ms-return-client-request-id": "true",
        "x-ms-version": "2019-12-12"
      },
      "RequestBody": null,
      "StatusCode": 201,
      "ResponseHeaders": {
        "Content-Length": "0",
        "Date": "Fri, 03 Apr 2020 21:04:38 GMT",
        "ETag": "\u00220x8D7D8129EF6D987\u0022",
        "Last-Modified": "Fri, 03 Apr 2020 21:04:38 GMT",
        "Server": [
          "Windows-Azure-Blob/1.0",
          "Microsoft-HTTPAPI/2.0"
        ],
        "x-ms-client-request-id": "a04daf66-6b2a-bbae-5485-d3c2e2e6cff1",
        "x-ms-lease-id": "77bd3eb6-a549-14fa-0e57-5a6d5e18fc66",
<<<<<<< HEAD
        "x-ms-request-id": "27aa46ae-e01e-000e-1439-f3bb8b000000",
=======
        "x-ms-request-id": "96229789-f01e-0012-6cfb-093670000000",
>>>>>>> 8d420312
        "x-ms-version": "2019-12-12"
      },
      "ResponseBody": []
    },
    {
      "RequestUri": "http://seannsecanary.blob.core.windows.net/test-filesystem-35c0b753-1d31-db1c-4ee9-958bd8422352?comp=lease\u0026restype=container",
      "RequestMethod": "PUT",
      "RequestHeaders": {
        "Authorization": "Sanitized",
        "If-Unmodified-Since": "Thu, 02 Apr 2020 21:04:39 GMT",
        "traceparent": "00-d9eb7885d35bdd40a26bf680e0e8437d-61c247ce0dad3943-00",
        "User-Agent": [
          "azsdk-net-Storage.Files.DataLake/12.1.0-dev.20200403.1",
          "(.NET Core 4.6.28325.01; Microsoft Windows 10.0.18362 )"
        ],
        "x-ms-client-request-id": "ae0700c4-5cca-9b3c-ee6f-33226e7620bf",
        "x-ms-date": "Fri, 03 Apr 2020 21:04:40 GMT",
        "x-ms-lease-action": "release",
        "x-ms-lease-id": "77bd3eb6-a549-14fa-0e57-5a6d5e18fc66",
        "x-ms-return-client-request-id": "true",
        "x-ms-version": "2019-12-12"
      },
      "RequestBody": null,
      "StatusCode": 412,
      "ResponseHeaders": {
        "Content-Length": "252",
        "Content-Type": "application/xml",
        "Date": "Fri, 03 Apr 2020 21:04:38 GMT",
        "Server": [
          "Windows-Azure-Blob/1.0",
          "Microsoft-HTTPAPI/2.0"
        ],
        "x-ms-client-request-id": "ae0700c4-5cca-9b3c-ee6f-33226e7620bf",
        "x-ms-error-code": "ConditionNotMet",
<<<<<<< HEAD
        "x-ms-request-id": "27aa46af-e01e-000e-1539-f3bb8b000000",
=======
        "x-ms-request-id": "96229792-f01e-0012-75fb-093670000000",
>>>>>>> 8d420312
        "x-ms-version": "2019-12-12"
      },
      "ResponseBody": [
        "\uFEFF\u003C?xml version=\u00221.0\u0022 encoding=\u0022utf-8\u0022?\u003E\u003CError\u003E\u003CCode\u003EConditionNotMet\u003C/Code\u003E\u003CMessage\u003EThe condition specified using HTTP conditional header(s) is not met.\n",
        "RequestId:96229792-f01e-0012-75fb-093670000000\n",
        "Time:2020-04-03T21:04:38.5894397Z\u003C/Message\u003E\u003C/Error\u003E"
      ]
    },
    {
      "RequestUri": "http://seannsecanary.blob.core.windows.net/test-filesystem-35c0b753-1d31-db1c-4ee9-958bd8422352?restype=container",
      "RequestMethod": "DELETE",
      "RequestHeaders": {
        "Authorization": "Sanitized",
        "traceparent": "00-7765df579f1cfe4bbbb7b1cabeb876f0-86898300e1faf143-00",
        "User-Agent": [
          "azsdk-net-Storage.Files.DataLake/12.1.0-dev.20200403.1",
          "(.NET Core 4.6.28325.01; Microsoft Windows 10.0.18362 )"
        ],
        "x-ms-client-request-id": "e2fd87aa-20df-ea27-6344-4ae8a1440790",
        "x-ms-date": "Fri, 03 Apr 2020 21:04:40 GMT",
        "x-ms-lease-id": "77bd3eb6-a549-14fa-0e57-5a6d5e18fc66",
        "x-ms-return-client-request-id": "true",
        "x-ms-version": "2019-12-12"
      },
      "RequestBody": null,
      "StatusCode": 202,
      "ResponseHeaders": {
        "Content-Length": "0",
        "Date": "Fri, 03 Apr 2020 21:04:38 GMT",
        "Server": [
          "Windows-Azure-Blob/1.0",
          "Microsoft-HTTPAPI/2.0"
        ],
        "x-ms-client-request-id": "e2fd87aa-20df-ea27-6344-4ae8a1440790",
<<<<<<< HEAD
        "x-ms-request-id": "27aa46b1-e01e-000e-1639-f3bb8b000000",
=======
        "x-ms-request-id": "96229797-f01e-0012-7afb-093670000000",
>>>>>>> 8d420312
        "x-ms-version": "2019-12-12"
      },
      "ResponseBody": []
    }
  ],
  "Variables": {
    "DateTimeOffsetNow": "2020-04-03T14:04:39.4584287-07:00",
    "RandomSeed": "936444012",
    "Storage_TestConfigHierarchicalNamespace": "NamespaceTenant\nseannsecanary\nU2FuaXRpemVk\nhttp://seannsecanary.blob.core.windows.net\nhttp://seannsecanary.file.core.windows.net\nhttp://seannsecanary.queue.core.windows.net\nhttp://seannsecanary.table.core.windows.net\n\n\n\n\nhttp://seannsecanary-secondary.blob.core.windows.net\nhttp://seannsecanary-secondary.file.core.windows.net\nhttp://seannsecanary-secondary.queue.core.windows.net\nhttp://seannsecanary-secondary.table.core.windows.net\n68390a19-a643-458b-b726-408abf67b4fc\nSanitized\n72f988bf-86f1-41af-91ab-2d7cd011db47\nhttps://login.microsoftonline.com/\nCloud\nBlobEndpoint=http://seannsecanary.blob.core.windows.net/;QueueEndpoint=http://seannsecanary.queue.core.windows.net/;FileEndpoint=http://seannsecanary.file.core.windows.net/;BlobSecondaryEndpoint=http://seannsecanary-secondary.blob.core.windows.net/;QueueSecondaryEndpoint=http://seannsecanary-secondary.queue.core.windows.net/;FileSecondaryEndpoint=http://seannsecanary-secondary.file.core.windows.net/;AccountName=seannsecanary;AccountKey=Sanitized\n"
  }
}<|MERGE_RESOLUTION|>--- conflicted
+++ resolved
@@ -27,11 +27,7 @@
           "Microsoft-HTTPAPI/2.0"
         ],
         "x-ms-client-request-id": "97408c16-57e6-f895-4fb3-8c205df72260",
-<<<<<<< HEAD
-        "x-ms-request-id": "815fc065-d01e-002a-3139-f34d2b000000",
-=======
         "x-ms-request-id": "96229753-f01e-0012-3ffb-093670000000",
->>>>>>> 8d420312
         "x-ms-version": "2019-12-12"
       },
       "ResponseBody": []
@@ -67,11 +63,7 @@
         ],
         "x-ms-client-request-id": "7d66dc46-cad6-9270-b17b-236a8a0f447b",
         "x-ms-lease-id": "ba06bcaa-84ae-c5db-747c-cd85b4d4fd07",
-<<<<<<< HEAD
-        "x-ms-request-id": "815fc06b-d01e-002a-3439-f34d2b000000",
-=======
         "x-ms-request-id": "96229764-f01e-0012-4cfb-093670000000",
->>>>>>> 8d420312
         "x-ms-version": "2019-12-12"
       },
       "ResponseBody": []
@@ -106,11 +98,7 @@
         ],
         "x-ms-client-request-id": "d83e354c-806d-bd31-2db3-7f4d027c9479",
         "x-ms-error-code": "ConditionNotMet",
-<<<<<<< HEAD
-        "x-ms-request-id": "815fc06c-d01e-002a-3539-f34d2b000000",
-=======
         "x-ms-request-id": "9622976c-f01e-0012-53fb-093670000000",
->>>>>>> 8d420312
         "x-ms-version": "2019-12-12"
       },
       "ResponseBody": [
@@ -145,11 +133,7 @@
           "Microsoft-HTTPAPI/2.0"
         ],
         "x-ms-client-request-id": "541e274b-6bd0-350d-52da-91fe714b8158",
-<<<<<<< HEAD
-        "x-ms-request-id": "815fc070-d01e-002a-3939-f34d2b000000",
-=======
         "x-ms-request-id": "96229772-f01e-0012-59fb-093670000000",
->>>>>>> 8d420312
         "x-ms-version": "2019-12-12"
       },
       "ResponseBody": []
@@ -181,11 +165,7 @@
           "Microsoft-HTTPAPI/2.0"
         ],
         "x-ms-client-request-id": "e29a4f61-3d1a-2e54-0a42-06e6d6825d0f",
-<<<<<<< HEAD
-        "x-ms-request-id": "27aa46a3-e01e-000e-0c39-f3bb8b000000",
-=======
         "x-ms-request-id": "96229784-f01e-0012-68fb-093670000000",
->>>>>>> 8d420312
         "x-ms-version": "2019-12-12"
       },
       "ResponseBody": []
@@ -221,11 +201,7 @@
         ],
         "x-ms-client-request-id": "a04daf66-6b2a-bbae-5485-d3c2e2e6cff1",
         "x-ms-lease-id": "77bd3eb6-a549-14fa-0e57-5a6d5e18fc66",
-<<<<<<< HEAD
-        "x-ms-request-id": "27aa46ae-e01e-000e-1439-f3bb8b000000",
-=======
         "x-ms-request-id": "96229789-f01e-0012-6cfb-093670000000",
->>>>>>> 8d420312
         "x-ms-version": "2019-12-12"
       },
       "ResponseBody": []
@@ -260,11 +236,7 @@
         ],
         "x-ms-client-request-id": "ae0700c4-5cca-9b3c-ee6f-33226e7620bf",
         "x-ms-error-code": "ConditionNotMet",
-<<<<<<< HEAD
-        "x-ms-request-id": "27aa46af-e01e-000e-1539-f3bb8b000000",
-=======
         "x-ms-request-id": "96229792-f01e-0012-75fb-093670000000",
->>>>>>> 8d420312
         "x-ms-version": "2019-12-12"
       },
       "ResponseBody": [
@@ -299,11 +271,7 @@
           "Microsoft-HTTPAPI/2.0"
         ],
         "x-ms-client-request-id": "e2fd87aa-20df-ea27-6344-4ae8a1440790",
-<<<<<<< HEAD
-        "x-ms-request-id": "27aa46b1-e01e-000e-1639-f3bb8b000000",
-=======
         "x-ms-request-id": "96229797-f01e-0012-7afb-093670000000",
->>>>>>> 8d420312
         "x-ms-version": "2019-12-12"
       },
       "ResponseBody": []
