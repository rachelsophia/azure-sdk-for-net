{
  "Entries": [
    {
<<<<<<< HEAD
      "RequestUri": "http://seannse.blob.core.windows.net/test-filesystem-465f412b-303c-620f-644f-326dd5bad6de?restype=container",
      "RequestMethod": "PUT",
      "RequestHeaders": {
        "Authorization": "Sanitized",
        "traceparent": "00-04570dde189302438a522a915e2f1a3e-36ef54eb63db9540-00",
        "User-Agent": [
          "azsdk-net-Storage.Files.DataLake/12.1.0-dev.20200321.1",
          "(.NET Core 4.6.28325.01; Microsoft Windows 10.0.18362 )"
        ],
        "x-ms-client-request-id": "cfdddaf9-9822-5d41-6be0-40ad98d7ff83",
        "x-ms-date": "Sat, 21 Mar 2020 16:43:28 GMT",
=======
      "RequestUri": "https://seannsecanary.blob.core.windows.net/test-filesystem-48f163e9-fff7-34c3-070a-b4ef6616a1d5?restype=container",
      "RequestMethod": "PUT",
      "RequestHeaders": {
        "Authorization": "Sanitized",
        "traceparent": "00-81ff221e5e20824daef107f3a19b0d71-63990dc55847a448-00",
        "User-Agent": [
          "azsdk-net-Storage.Files.DataLake/12.2.0-dev.20200428.1",
          "(.NET Core 4.6.28325.01; Microsoft Windows 10.0.18362 )"
        ],
        "x-ms-client-request-id": "6656f2f7-d583-c6a2-fba3-f35346924d86",
        "x-ms-date": "Tue, 28 Apr 2020 22:23:01 GMT",
>>>>>>> 8d420312
        "x-ms-return-client-request-id": "true",
        "x-ms-version": "2019-12-12"
      },
      "RequestBody": null,
      "StatusCode": 201,
      "ResponseHeaders": {
        "Content-Length": "0",
<<<<<<< HEAD
        "Date": "Sat, 21 Mar 2020 16:43:27 GMT",
        "ETag": "\u00220x8D7CDB6FB59847E\u0022",
        "Last-Modified": "Sat, 21 Mar 2020 16:43:28 GMT",
=======
        "Date": "Tue, 28 Apr 2020 22:23:01 GMT",
        "ETag": "\u00220x8D7EBC2B64A4C49\u0022",
        "Last-Modified": "Tue, 28 Apr 2020 22:23:01 GMT",
>>>>>>> 8d420312
        "Server": [
          "Windows-Azure-Blob/1.0",
          "Microsoft-HTTPAPI/2.0"
        ],
<<<<<<< HEAD
        "x-ms-client-request-id": "cfdddaf9-9822-5d41-6be0-40ad98d7ff83",
        "x-ms-request-id": "baac0944-001e-00a3-3f9f-ff1a9a000000",
=======
        "x-ms-client-request-id": "6656f2f7-d583-c6a2-fba3-f35346924d86",
        "x-ms-request-id": "3acfb4b1-b01e-004e-60ab-1d6328000000",
>>>>>>> 8d420312
        "x-ms-version": "2019-12-12"
      },
      "ResponseBody": []
    },
    {
<<<<<<< HEAD
      "RequestUri": "http://seannse.blob.core.windows.net/test-filesystem-465f412b-303c-620f-644f-326dd5bad6de?restype=container",
      "RequestMethod": "DELETE",
      "RequestHeaders": {
        "Authorization": "Sanitized",
        "traceparent": "00-54a4b8114fc7c4409fd80b530cd2bafd-cfb03c38224ef140-00",
        "User-Agent": [
          "azsdk-net-Storage.Files.DataLake/12.1.0-dev.20200321.1",
          "(.NET Core 4.6.28325.01; Microsoft Windows 10.0.18362 )"
        ],
        "x-ms-client-request-id": "fb73a6fc-07dd-26bb-c09a-703eeea8b88e",
        "x-ms-date": "Sat, 21 Mar 2020 16:43:28 GMT",
=======
      "RequestUri": "https://seannsecanary.blob.core.windows.net/test-filesystem-48f163e9-fff7-34c3-070a-b4ef6616a1d5?restype=container",
      "RequestMethod": "DELETE",
      "RequestHeaders": {
        "Authorization": "Sanitized",
        "traceparent": "00-2a4a092b0fdffb45b66539e1408dafa4-330065a3472bca44-00",
        "User-Agent": [
          "azsdk-net-Storage.Files.DataLake/12.2.0-dev.20200428.1",
          "(.NET Core 4.6.28325.01; Microsoft Windows 10.0.18362 )"
        ],
        "x-ms-client-request-id": "74f79d5b-3bc0-6d52-4961-7c532d201322",
        "x-ms-date": "Tue, 28 Apr 2020 22:23:01 GMT",
>>>>>>> 8d420312
        "x-ms-return-client-request-id": "true",
        "x-ms-version": "2019-12-12"
      },
      "RequestBody": null,
      "StatusCode": 202,
      "ResponseHeaders": {
        "Content-Length": "0",
<<<<<<< HEAD
        "Date": "Sat, 21 Mar 2020 16:43:27 GMT",
=======
        "Date": "Tue, 28 Apr 2020 22:23:01 GMT",
>>>>>>> 8d420312
        "Server": [
          "Windows-Azure-Blob/1.0",
          "Microsoft-HTTPAPI/2.0"
        ],
<<<<<<< HEAD
        "x-ms-client-request-id": "fb73a6fc-07dd-26bb-c09a-703eeea8b88e",
        "x-ms-request-id": "baac096e-001e-00a3-619f-ff1a9a000000",
=======
        "x-ms-client-request-id": "74f79d5b-3bc0-6d52-4961-7c532d201322",
        "x-ms-request-id": "3acfb4d1-b01e-004e-70ab-1d6328000000",
        "x-ms-version": "2019-12-12"
      },
      "ResponseBody": []
    },
    {
      "RequestUri": "https://seannsecanary.blob.core.windows.net/test-filesystem-48f163e9-fff7-34c3-070a-b4ef6616a1d5?restype=container",
      "RequestMethod": "DELETE",
      "RequestHeaders": {
        "Authorization": "Sanitized",
        "traceparent": "00-59d35ba692fae540952d196ab723ea9b-0bc6ca82f9066641-00",
        "User-Agent": [
          "azsdk-net-Storage.Files.DataLake/12.2.0-dev.20200428.1",
          "(.NET Core 4.6.28325.01; Microsoft Windows 10.0.18362 )"
        ],
        "x-ms-client-request-id": "a9f81e0f-d99a-ddc5-b51f-60bf7f699bcf",
        "x-ms-date": "Tue, 28 Apr 2020 22:23:01 GMT",
        "x-ms-return-client-request-id": "true",
        "x-ms-version": "2019-12-12"
      },
      "RequestBody": null,
      "StatusCode": 202,
      "ResponseHeaders": {
        "Content-Length": "0",
        "Date": "Tue, 28 Apr 2020 22:23:01 GMT",
        "Server": [
          "Windows-Azure-Blob/1.0",
          "Microsoft-HTTPAPI/2.0"
        ],
        "x-ms-client-request-id": "a9f81e0f-d99a-ddc5-b51f-60bf7f699bcf",
        "x-ms-request-id": "3acfb4de-b01e-004e-7bab-1d6328000000",
>>>>>>> 8d420312
        "x-ms-version": "2019-12-12"
      },
      "ResponseBody": []
    },
    {
      "RequestUri": "http://seannse.blob.core.windows.net/test-filesystem-465f412b-303c-620f-644f-326dd5bad6de?restype=container",
      "RequestMethod": "DELETE",
      "RequestHeaders": {
        "Authorization": "Sanitized",
        "traceparent": "00-ba9b20abf686ef43974c73d0d6b437a3-f46a381fae8a2344-00",
        "User-Agent": [
          "azsdk-net-Storage.Files.DataLake/12.1.0-dev.20200321.1",
          "(.NET Core 4.6.28325.01; Microsoft Windows 10.0.18362 )"
        ],
        "x-ms-client-request-id": "f1b0a430-0463-fba6-046d-344df7af0e43",
        "x-ms-date": "Sat, 21 Mar 2020 16:43:28 GMT",
        "x-ms-return-client-request-id": "true",
        "x-ms-version": "2019-12-12"
      },
      "RequestBody": null,
      "StatusCode": 404,
      "ResponseHeaders": {
        "Content-Length": "215",
        "Content-Type": "application/xml",
        "Date": "Sat, 21 Mar 2020 16:43:27 GMT",
        "Server": [
          "Windows-Azure-Blob/1.0",
          "Microsoft-HTTPAPI/2.0"
        ],
        "x-ms-client-request-id": "f1b0a430-0463-fba6-046d-344df7af0e43",
        "x-ms-error-code": "BlobNotFound",
        "x-ms-request-id": "baac097e-001e-00a3-6e9f-ff1a9a000000",
        "x-ms-version": "2019-12-12"
      },
      "ResponseBody": [
        "\uFEFF\u003C?xml version=\u00221.0\u0022 encoding=\u0022utf-8\u0022?\u003E\u003CError\u003E\u003CCode\u003EBlobNotFound\u003C/Code\u003E\u003CMessage\u003EThe specified blob does not exist.\n",
        "RequestId:baac097e-001e-00a3-6e9f-ff1a9a000000\n",
        "Time:2020-03-21T16:43:28.1704916Z\u003C/Message\u003E\u003C/Error\u003E"
      ]
    }
  ],
  "Variables": {
<<<<<<< HEAD
    "RandomSeed": "1050433614",
    "Storage_TestConfigHierarchicalNamespace": "NamespaceTenant\nseannse\nU2FuaXRpemVk\nhttp://seannse.blob.core.windows.net\nhttp://seannse.file.core.windows.net\nhttp://seannse.queue.core.windows.net\nhttp://seannse.table.core.windows.net\n\n\n\n\nhttp://seannse-secondary.blob.core.windows.net\nhttp://seannse-secondary.file.core.windows.net\nhttp://seannse-secondary.queue.core.windows.net\nhttp://seannse-secondary.table.core.windows.net\n68390a19-a643-458b-b726-408abf67b4fc\nSanitized\n72f988bf-86f1-41af-91ab-2d7cd011db47\nhttps://login.microsoftonline.com/\nCloud\nBlobEndpoint=http://seannse.blob.core.windows.net/;QueueEndpoint=http://seannse.queue.core.windows.net/;FileEndpoint=http://seannse.file.core.windows.net/;BlobSecondaryEndpoint=http://seannse-secondary.blob.core.windows.net/;QueueSecondaryEndpoint=http://seannse-secondary.queue.core.windows.net/;FileSecondaryEndpoint=http://seannse-secondary.file.core.windows.net/;AccountName=seannse;AccountKey=Sanitized\n"
=======
    "RandomSeed": "1061357539",
    "Storage_TestConfigHierarchicalNamespace": "NamespaceTenant\nseannsecanary\nU2FuaXRpemVk\nhttps://seannsecanary.blob.core.windows.net\nhttps://seannsecanary.file.core.windows.net\nhttps://seannsecanary.queue.core.windows.net\nhttps://seannsecanary.table.core.windows.net\n\n\n\n\nhttps://seannsecanary-secondary.blob.core.windows.net\nhttps://seannsecanary-secondary.file.core.windows.net\nhttps://seannsecanary-secondary.queue.core.windows.net\nhttps://seannsecanary-secondary.table.core.windows.net\n68390a19-a643-458b-b726-408abf67b4fc\nSanitized\n72f988bf-86f1-41af-91ab-2d7cd011db47\nhttps://login.microsoftonline.com/\nCloud\nBlobEndpoint=https://seannsecanary.blob.core.windows.net/;QueueEndpoint=https://seannsecanary.queue.core.windows.net/;FileEndpoint=https://seannsecanary.file.core.windows.net/;BlobSecondaryEndpoint=https://seannsecanary-secondary.blob.core.windows.net/;QueueSecondaryEndpoint=https://seannsecanary-secondary.queue.core.windows.net/;FileSecondaryEndpoint=https://seannsecanary-secondary.file.core.windows.net/;AccountName=seannsecanary;AccountKey=Sanitized\n"
>>>>>>> 8d420312
  }
}<|MERGE_RESOLUTION|>--- conflicted
+++ resolved
@@ -1,19 +1,6 @@
 {
   "Entries": [
     {
-<<<<<<< HEAD
-      "RequestUri": "http://seannse.blob.core.windows.net/test-filesystem-465f412b-303c-620f-644f-326dd5bad6de?restype=container",
-      "RequestMethod": "PUT",
-      "RequestHeaders": {
-        "Authorization": "Sanitized",
-        "traceparent": "00-04570dde189302438a522a915e2f1a3e-36ef54eb63db9540-00",
-        "User-Agent": [
-          "azsdk-net-Storage.Files.DataLake/12.1.0-dev.20200321.1",
-          "(.NET Core 4.6.28325.01; Microsoft Windows 10.0.18362 )"
-        ],
-        "x-ms-client-request-id": "cfdddaf9-9822-5d41-6be0-40ad98d7ff83",
-        "x-ms-date": "Sat, 21 Mar 2020 16:43:28 GMT",
-=======
       "RequestUri": "https://seannsecanary.blob.core.windows.net/test-filesystem-48f163e9-fff7-34c3-070a-b4ef6616a1d5?restype=container",
       "RequestMethod": "PUT",
       "RequestHeaders": {
@@ -25,7 +12,6 @@
         ],
         "x-ms-client-request-id": "6656f2f7-d583-c6a2-fba3-f35346924d86",
         "x-ms-date": "Tue, 28 Apr 2020 22:23:01 GMT",
->>>>>>> 8d420312
         "x-ms-return-client-request-id": "true",
         "x-ms-version": "2019-12-12"
       },
@@ -33,44 +19,20 @@
       "StatusCode": 201,
       "ResponseHeaders": {
         "Content-Length": "0",
-<<<<<<< HEAD
-        "Date": "Sat, 21 Mar 2020 16:43:27 GMT",
-        "ETag": "\u00220x8D7CDB6FB59847E\u0022",
-        "Last-Modified": "Sat, 21 Mar 2020 16:43:28 GMT",
-=======
         "Date": "Tue, 28 Apr 2020 22:23:01 GMT",
         "ETag": "\u00220x8D7EBC2B64A4C49\u0022",
         "Last-Modified": "Tue, 28 Apr 2020 22:23:01 GMT",
->>>>>>> 8d420312
         "Server": [
           "Windows-Azure-Blob/1.0",
           "Microsoft-HTTPAPI/2.0"
         ],
-<<<<<<< HEAD
-        "x-ms-client-request-id": "cfdddaf9-9822-5d41-6be0-40ad98d7ff83",
-        "x-ms-request-id": "baac0944-001e-00a3-3f9f-ff1a9a000000",
-=======
         "x-ms-client-request-id": "6656f2f7-d583-c6a2-fba3-f35346924d86",
         "x-ms-request-id": "3acfb4b1-b01e-004e-60ab-1d6328000000",
->>>>>>> 8d420312
         "x-ms-version": "2019-12-12"
       },
       "ResponseBody": []
     },
     {
-<<<<<<< HEAD
-      "RequestUri": "http://seannse.blob.core.windows.net/test-filesystem-465f412b-303c-620f-644f-326dd5bad6de?restype=container",
-      "RequestMethod": "DELETE",
-      "RequestHeaders": {
-        "Authorization": "Sanitized",
-        "traceparent": "00-54a4b8114fc7c4409fd80b530cd2bafd-cfb03c38224ef140-00",
-        "User-Agent": [
-          "azsdk-net-Storage.Files.DataLake/12.1.0-dev.20200321.1",
-          "(.NET Core 4.6.28325.01; Microsoft Windows 10.0.18362 )"
-        ],
-        "x-ms-client-request-id": "fb73a6fc-07dd-26bb-c09a-703eeea8b88e",
-        "x-ms-date": "Sat, 21 Mar 2020 16:43:28 GMT",
-=======
       "RequestUri": "https://seannsecanary.blob.core.windows.net/test-filesystem-48f163e9-fff7-34c3-070a-b4ef6616a1d5?restype=container",
       "RequestMethod": "DELETE",
       "RequestHeaders": {
@@ -82,7 +44,6 @@
         ],
         "x-ms-client-request-id": "74f79d5b-3bc0-6d52-4961-7c532d201322",
         "x-ms-date": "Tue, 28 Apr 2020 22:23:01 GMT",
->>>>>>> 8d420312
         "x-ms-return-client-request-id": "true",
         "x-ms-version": "2019-12-12"
       },
@@ -90,19 +51,11 @@
       "StatusCode": 202,
       "ResponseHeaders": {
         "Content-Length": "0",
-<<<<<<< HEAD
-        "Date": "Sat, 21 Mar 2020 16:43:27 GMT",
-=======
         "Date": "Tue, 28 Apr 2020 22:23:01 GMT",
->>>>>>> 8d420312
         "Server": [
           "Windows-Azure-Blob/1.0",
           "Microsoft-HTTPAPI/2.0"
         ],
-<<<<<<< HEAD
-        "x-ms-client-request-id": "fb73a6fc-07dd-26bb-c09a-703eeea8b88e",
-        "x-ms-request-id": "baac096e-001e-00a3-619f-ff1a9a000000",
-=======
         "x-ms-client-request-id": "74f79d5b-3bc0-6d52-4961-7c532d201322",
         "x-ms-request-id": "3acfb4d1-b01e-004e-70ab-1d6328000000",
         "x-ms-version": "2019-12-12"
@@ -135,55 +88,13 @@
         ],
         "x-ms-client-request-id": "a9f81e0f-d99a-ddc5-b51f-60bf7f699bcf",
         "x-ms-request-id": "3acfb4de-b01e-004e-7bab-1d6328000000",
->>>>>>> 8d420312
         "x-ms-version": "2019-12-12"
       },
       "ResponseBody": []
-    },
-    {
-      "RequestUri": "http://seannse.blob.core.windows.net/test-filesystem-465f412b-303c-620f-644f-326dd5bad6de?restype=container",
-      "RequestMethod": "DELETE",
-      "RequestHeaders": {
-        "Authorization": "Sanitized",
-        "traceparent": "00-ba9b20abf686ef43974c73d0d6b437a3-f46a381fae8a2344-00",
-        "User-Agent": [
-          "azsdk-net-Storage.Files.DataLake/12.1.0-dev.20200321.1",
-          "(.NET Core 4.6.28325.01; Microsoft Windows 10.0.18362 )"
-        ],
-        "x-ms-client-request-id": "f1b0a430-0463-fba6-046d-344df7af0e43",
-        "x-ms-date": "Sat, 21 Mar 2020 16:43:28 GMT",
-        "x-ms-return-client-request-id": "true",
-        "x-ms-version": "2019-12-12"
-      },
-      "RequestBody": null,
-      "StatusCode": 404,
-      "ResponseHeaders": {
-        "Content-Length": "215",
-        "Content-Type": "application/xml",
-        "Date": "Sat, 21 Mar 2020 16:43:27 GMT",
-        "Server": [
-          "Windows-Azure-Blob/1.0",
-          "Microsoft-HTTPAPI/2.0"
-        ],
-        "x-ms-client-request-id": "f1b0a430-0463-fba6-046d-344df7af0e43",
-        "x-ms-error-code": "BlobNotFound",
-        "x-ms-request-id": "baac097e-001e-00a3-6e9f-ff1a9a000000",
-        "x-ms-version": "2019-12-12"
-      },
-      "ResponseBody": [
-        "\uFEFF\u003C?xml version=\u00221.0\u0022 encoding=\u0022utf-8\u0022?\u003E\u003CError\u003E\u003CCode\u003EBlobNotFound\u003C/Code\u003E\u003CMessage\u003EThe specified blob does not exist.\n",
-        "RequestId:baac097e-001e-00a3-6e9f-ff1a9a000000\n",
-        "Time:2020-03-21T16:43:28.1704916Z\u003C/Message\u003E\u003C/Error\u003E"
-      ]
     }
   ],
   "Variables": {
-<<<<<<< HEAD
-    "RandomSeed": "1050433614",
-    "Storage_TestConfigHierarchicalNamespace": "NamespaceTenant\nseannse\nU2FuaXRpemVk\nhttp://seannse.blob.core.windows.net\nhttp://seannse.file.core.windows.net\nhttp://seannse.queue.core.windows.net\nhttp://seannse.table.core.windows.net\n\n\n\n\nhttp://seannse-secondary.blob.core.windows.net\nhttp://seannse-secondary.file.core.windows.net\nhttp://seannse-secondary.queue.core.windows.net\nhttp://seannse-secondary.table.core.windows.net\n68390a19-a643-458b-b726-408abf67b4fc\nSanitized\n72f988bf-86f1-41af-91ab-2d7cd011db47\nhttps://login.microsoftonline.com/\nCloud\nBlobEndpoint=http://seannse.blob.core.windows.net/;QueueEndpoint=http://seannse.queue.core.windows.net/;FileEndpoint=http://seannse.file.core.windows.net/;BlobSecondaryEndpoint=http://seannse-secondary.blob.core.windows.net/;QueueSecondaryEndpoint=http://seannse-secondary.queue.core.windows.net/;FileSecondaryEndpoint=http://seannse-secondary.file.core.windows.net/;AccountName=seannse;AccountKey=Sanitized\n"
-=======
     "RandomSeed": "1061357539",
     "Storage_TestConfigHierarchicalNamespace": "NamespaceTenant\nseannsecanary\nU2FuaXRpemVk\nhttps://seannsecanary.blob.core.windows.net\nhttps://seannsecanary.file.core.windows.net\nhttps://seannsecanary.queue.core.windows.net\nhttps://seannsecanary.table.core.windows.net\n\n\n\n\nhttps://seannsecanary-secondary.blob.core.windows.net\nhttps://seannsecanary-secondary.file.core.windows.net\nhttps://seannsecanary-secondary.queue.core.windows.net\nhttps://seannsecanary-secondary.table.core.windows.net\n68390a19-a643-458b-b726-408abf67b4fc\nSanitized\n72f988bf-86f1-41af-91ab-2d7cd011db47\nhttps://login.microsoftonline.com/\nCloud\nBlobEndpoint=https://seannsecanary.blob.core.windows.net/;QueueEndpoint=https://seannsecanary.queue.core.windows.net/;FileEndpoint=https://seannsecanary.file.core.windows.net/;BlobSecondaryEndpoint=https://seannsecanary-secondary.blob.core.windows.net/;QueueSecondaryEndpoint=https://seannsecanary-secondary.queue.core.windows.net/;FileSecondaryEndpoint=https://seannsecanary-secondary.file.core.windows.net/;AccountName=seannsecanary;AccountKey=Sanitized\n"
->>>>>>> 8d420312
   }
 }