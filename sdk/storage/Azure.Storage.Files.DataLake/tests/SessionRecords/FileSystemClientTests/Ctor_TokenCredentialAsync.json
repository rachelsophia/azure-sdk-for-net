{
  "Entries": [
    {
<<<<<<< HEAD
      "RequestUri": "http://seannsecanary.blob.core.windows.net/test-filesystem-2139457c-1e71-3eca-0d76-a0fb48bd75df?restype=container",
      "RequestMethod": "PUT",
      "RequestHeaders": {
        "Authorization": "Sanitized",
        "traceparent": "00-f3d69faf536cc1489a1e4329a9bfa98d-fb7117b47caddc48-00",
        "User-Agent": [
          "azsdk-net-Storage.Files.DataLake/12.1.0-dev.20200403.1",
          "(.NET Core 4.6.28325.01; Microsoft Windows 10.0.18362 )"
        ],
        "x-ms-client-request-id": "bca746b0-906d-bf19-47dd-25db26c7c624",
        "x-ms-date": "Fri, 03 Apr 2020 21:05:02 GMT",
=======
      "RequestUri": "https://storagedotnetdatalake.blob.core.windows.net/test-filesystem-681662ba-baba-8d21-4252-75d59a38dc67?restype=container",
      "RequestMethod": "PUT",
      "RequestHeaders": {
        "Authorization": "Sanitized",
        "traceparent": "00-f66b921ff246874ea2b636dcda42c7a6-a25e22f812c95143-00",
        "User-Agent": [
          "azsdk-net-Storage.Files.DataLake/12.3.0-dev.20200708.1",
          "(.NET Core 4.6.28928.01; Microsoft Windows 10.0.18363 )"
        ],
        "x-ms-client-request-id": "ed877415-b3cc-bc83-6410-dab2768565be",
        "x-ms-date": "Thu, 09 Jul 2020 05:05:47 GMT",
>>>>>>> 994efc63
        "x-ms-return-client-request-id": "true",
        "x-ms-version": "2019-12-12"
      },
      "RequestBody": null,
      "StatusCode": 201,
      "ResponseHeaders": {
        "Content-Length": "0",
<<<<<<< HEAD
        "Date": "Fri, 03 Apr 2020 21:05:00 GMT",
        "ETag": "\u00220x8D7D812AC3FEAA2\u0022",
        "Last-Modified": "Fri, 03 Apr 2020 21:05:00 GMT",
=======
        "Date": "Thu, 09 Jul 2020 05:05:47 GMT",
        "ETag": "\u00220x8D823C5BE331D3D\u0022",
        "Last-Modified": "Thu, 09 Jul 2020 05:05:47 GMT",
>>>>>>> 994efc63
        "Server": [
          "Windows-Azure-Blob/1.0",
          "Microsoft-HTTPAPI/2.0"
        ],
<<<<<<< HEAD
        "x-ms-client-request-id": "bca746b0-906d-bf19-47dd-25db26c7c624",
        "x-ms-request-id": "9622a2da-f01e-0012-54fb-093670000000",
=======
        "x-ms-client-request-id": "ed877415-b3cc-bc83-6410-dab2768565be",
        "x-ms-request-id": "ffb9e49c-101e-0040-4eae-55a851000000",
>>>>>>> 994efc63
        "x-ms-version": "2019-12-12"
      },
      "ResponseBody": []
    },
    {
<<<<<<< HEAD
      "RequestUri": "https://login.microsoftonline.com/72f988bf-86f1-41af-91ab-2d7cd011db47/oauth2/v2.0/token",
      "RequestMethod": "POST",
      "RequestHeaders": {
        "Content-Length": "169",
        "Content-Type": "application/x-www-form-urlencoded",
        "traceparent": "00-d5ce8b17efd68f4bb6bede143a6950e0-fe7a6fcfbb18bb4e-00",
        "User-Agent": [
          "azsdk-net-Identity/1.1.1",
          "(.NET Core 4.6.28325.01; Microsoft Windows 10.0.18362 )"
        ],
        "x-ms-client-request-id": "07a69f9967ca9411f0e1c652cd08659d",
        "x-ms-return-client-request-id": "true"
      },
      "RequestBody": "response_type=token\u0026grant_type=client_credentials\u0026client_id=68390a19-a643-458b-b726-408abf67b4fc\u0026client_secret=Sanitized\u0026scope=https%3A%2F%2Fstorage.azure.com%2F.default",
      "StatusCode": 200,
      "ResponseHeaders": {
        "Cache-Control": "no-store, no-cache",
        "Content-Length": "92",
        "Content-Type": "application/json; charset=utf-8",
        "Date": "Fri, 03 Apr 2020 21:05:00 GMT",
        "Expires": "-1",
        "P3P": "CP=\u0022DSP CUR OTPi IND OTRi ONL FIN\u0022",
        "Pragma": "no-cache",
        "Set-Cookie": [
          "fpc=AreKHrHUL65MgPNbv-hfPPDeSEc1BAAAAM-bGdYOAAAA; expires=Sun, 03-May-2020 21:05:00 GMT; path=/; secure; HttpOnly; SameSite=None",
          "x-ms-gateway-slice=prod; path=/; SameSite=None; secure; HttpOnly",
          "stsservicecookie=ests; path=/; secure; HttpOnly; SameSite=None"
        ],
        "Strict-Transport-Security": "max-age=31536000; includeSubDomains",
        "X-Content-Type-Options": "nosniff",
        "x-ms-ests-server": "2.1.10321.6 - SAN ProdSlices",
        "x-ms-request-id": "05249330-46cd-4ae1-aa48-89f00bc90800"
      },
      "ResponseBody": {
        "token_type": "Bearer",
        "expires_in": 86399,
        "ext_expires_in": 86399,
        "access_token": "Sanitized"
      }
    },
    {
      "RequestUri": "https://seannsecanary.blob.core.windows.net/test-filesystem-2139457c-1e71-3eca-0d76-a0fb48bd75df?restype=container",
      "RequestMethod": "GET",
      "RequestHeaders": {
        "Authorization": "Sanitized",
        "traceparent": "00-d5ce8b17efd68f4bb6bede143a6950e0-5fd4da22794de746-00",
        "User-Agent": [
          "azsdk-net-Storage.Files.DataLake/12.1.0-dev.20200403.1",
          "(.NET Core 4.6.28325.01; Microsoft Windows 10.0.18362 )"
=======
      "RequestUri": "https://storagedotnetdatalake.blob.core.windows.net/test-filesystem-681662ba-baba-8d21-4252-75d59a38dc67?restype=container",
      "RequestMethod": "GET",
      "RequestHeaders": {
        "Authorization": "Sanitized",
        "traceparent": "00-3f4d5a59a8f6d648a28c1d49fd637259-33c93590be03af4c-00",
        "User-Agent": [
          "azsdk-net-Storage.Files.DataLake/12.3.0-dev.20200708.1",
          "(.NET Core 4.6.28928.01; Microsoft Windows 10.0.18363 )"
>>>>>>> 994efc63
        ],
        "x-ms-client-request-id": "25bf5ea5-eeb0-bc9b-3490-cca14d3f7e0b",
        "x-ms-return-client-request-id": "true",
        "x-ms-version": "2019-12-12"
      },
      "RequestBody": null,
      "StatusCode": 200,
      "ResponseHeaders": {
        "Content-Length": "0",
<<<<<<< HEAD
        "Date": "Fri, 03 Apr 2020 21:05:00 GMT",
        "ETag": "\u00220x8D7D812AC3FEAA2\u0022",
        "Last-Modified": "Fri, 03 Apr 2020 21:05:00 GMT",
=======
        "Date": "Thu, 09 Jul 2020 05:05:47 GMT",
        "ETag": "\u00220x8D823C5BE331D3D\u0022",
        "Last-Modified": "Thu, 09 Jul 2020 05:05:47 GMT",
>>>>>>> 994efc63
        "Server": [
          "Windows-Azure-Blob/1.0",
          "Microsoft-HTTPAPI/2.0"
        ],
        "x-ms-client-request-id": "25bf5ea5-eeb0-bc9b-3490-cca14d3f7e0b",
        "x-ms-default-encryption-scope": "$account-encryption-key",
        "x-ms-deny-encryption-scope-override": "false",
        "x-ms-has-immutability-policy": "false",
        "x-ms-has-legal-hold": "false",
        "x-ms-lease-state": "available",
        "x-ms-lease-status": "unlocked",
<<<<<<< HEAD
        "x-ms-request-id": "0b6f8abd-c01e-008f-80fb-09c4ca000000",
=======
        "x-ms-request-id": "085a541d-e01e-0033-6aae-55d892000000",
>>>>>>> 994efc63
        "x-ms-version": "2019-12-12"
      },
      "ResponseBody": []
    },
    {
<<<<<<< HEAD
      "RequestUri": "http://seannsecanary.blob.core.windows.net/test-filesystem-2139457c-1e71-3eca-0d76-a0fb48bd75df?restype=container",
      "RequestMethod": "DELETE",
      "RequestHeaders": {
        "Authorization": "Sanitized",
        "traceparent": "00-14e17911a5548e42b3f65144b1931dcd-28ecbced1cbe6e4d-00",
        "User-Agent": [
          "azsdk-net-Storage.Files.DataLake/12.1.0-dev.20200403.1",
          "(.NET Core 4.6.28325.01; Microsoft Windows 10.0.18362 )"
        ],
        "x-ms-client-request-id": "b9782c21-7104-2121-2ab6-1035f11f2975",
        "x-ms-date": "Fri, 03 Apr 2020 21:05:02 GMT",
=======
      "RequestUri": "https://storagedotnetdatalake.blob.core.windows.net/test-filesystem-681662ba-baba-8d21-4252-75d59a38dc67?restype=container",
      "RequestMethod": "DELETE",
      "RequestHeaders": {
        "Authorization": "Sanitized",
        "traceparent": "00-715c7f967986b14fb492ca6d64ab3b4c-0831dfe2ba75c44c-00",
        "User-Agent": [
          "azsdk-net-Storage.Files.DataLake/12.3.0-dev.20200708.1",
          "(.NET Core 4.6.28928.01; Microsoft Windows 10.0.18363 )"
        ],
        "x-ms-client-request-id": "170d54a2-3fc6-480d-864e-b9d929b54430",
        "x-ms-date": "Thu, 09 Jul 2020 05:05:48 GMT",
>>>>>>> 994efc63
        "x-ms-return-client-request-id": "true",
        "x-ms-version": "2019-12-12"
      },
      "RequestBody": null,
      "StatusCode": 202,
      "ResponseHeaders": {
        "Content-Length": "0",
<<<<<<< HEAD
        "Date": "Fri, 03 Apr 2020 21:05:00 GMT",
=======
        "Date": "Thu, 09 Jul 2020 05:05:47 GMT",
>>>>>>> 994efc63
        "Server": [
          "Windows-Azure-Blob/1.0",
          "Microsoft-HTTPAPI/2.0"
        ],
<<<<<<< HEAD
        "x-ms-client-request-id": "b9782c21-7104-2121-2ab6-1035f11f2975",
        "x-ms-request-id": "9622a328-f01e-0012-0afb-093670000000",
=======
        "x-ms-client-request-id": "170d54a2-3fc6-480d-864e-b9d929b54430",
        "x-ms-request-id": "ffb9e5ce-101e-0040-66ae-55a851000000",
>>>>>>> 994efc63
        "x-ms-version": "2019-12-12"
      },
      "ResponseBody": []
    }
  ],
  "Variables": {
<<<<<<< HEAD
    "RandomSeed": "1760504121",
    "Storage_TestConfigHierarchicalNamespace": "NamespaceTenant\nseannsecanary\nU2FuaXRpemVk\nhttp://seannsecanary.blob.core.windows.net\nhttp://seannsecanary.file.core.windows.net\nhttp://seannsecanary.queue.core.windows.net\nhttp://seannsecanary.table.core.windows.net\n\n\n\n\nhttp://seannsecanary-secondary.blob.core.windows.net\nhttp://seannsecanary-secondary.file.core.windows.net\nhttp://seannsecanary-secondary.queue.core.windows.net\nhttp://seannsecanary-secondary.table.core.windows.net\n68390a19-a643-458b-b726-408abf67b4fc\nSanitized\n72f988bf-86f1-41af-91ab-2d7cd011db47\nhttps://login.microsoftonline.com/\nCloud\nBlobEndpoint=http://seannsecanary.blob.core.windows.net/;QueueEndpoint=http://seannsecanary.queue.core.windows.net/;FileEndpoint=http://seannsecanary.file.core.windows.net/;BlobSecondaryEndpoint=http://seannsecanary-secondary.blob.core.windows.net/;QueueSecondaryEndpoint=http://seannsecanary-secondary.queue.core.windows.net/;FileSecondaryEndpoint=http://seannsecanary-secondary.file.core.windows.net/;AccountName=seannsecanary;AccountKey=Sanitized\n"
=======
    "RandomSeed": "1031226970",
    "Storage_TestConfigHierarchicalNamespace": "NamespaceTenant\nstoragedotnetdatalake\nU2FuaXRpemVk\nhttps://storagedotnetdatalake.blob.core.windows.net\nhttps://storagedotnetdatalake.file.core.windows.net\nhttps://storagedotnetdatalake.queue.core.windows.net\nhttps://storagedotnetdatalake.table.core.windows.net\n\n\n\n\nhttps://storagedotnetdatalake-secondary.blob.core.windows.net\nhttps://storagedotnetdatalake-secondary.file.core.windows.net\nhttps://storagedotnetdatalake-secondary.queue.core.windows.net\nhttps://storagedotnetdatalake-secondary.table.core.windows.net\n183fee76-3bc8-488e-866f-b6562a249293\nSanitized\n72f988bf-86f1-41af-91ab-2d7cd011db47\nhttps://login.microsoftonline.com/\nCloud\nBlobEndpoint=https://storagedotnetdatalake.blob.core.windows.net/;QueueEndpoint=https://storagedotnetdatalake.queue.core.windows.net/;FileEndpoint=https://storagedotnetdatalake.file.core.windows.net/;BlobSecondaryEndpoint=https://storagedotnetdatalake-secondary.blob.core.windows.net/;QueueSecondaryEndpoint=https://storagedotnetdatalake-secondary.queue.core.windows.net/;FileSecondaryEndpoint=https://storagedotnetdatalake-secondary.file.core.windows.net/;AccountName=storagedotnetdatalake;AccountKey=Sanitized\n"
>>>>>>> 994efc63
  }
}<|MERGE_RESOLUTION|>--- conflicted
+++ resolved
@@ -1,19 +1,6 @@
 {
   "Entries": [
     {
-<<<<<<< HEAD
-      "RequestUri": "http://seannsecanary.blob.core.windows.net/test-filesystem-2139457c-1e71-3eca-0d76-a0fb48bd75df?restype=container",
-      "RequestMethod": "PUT",
-      "RequestHeaders": {
-        "Authorization": "Sanitized",
-        "traceparent": "00-f3d69faf536cc1489a1e4329a9bfa98d-fb7117b47caddc48-00",
-        "User-Agent": [
-          "azsdk-net-Storage.Files.DataLake/12.1.0-dev.20200403.1",
-          "(.NET Core 4.6.28325.01; Microsoft Windows 10.0.18362 )"
-        ],
-        "x-ms-client-request-id": "bca746b0-906d-bf19-47dd-25db26c7c624",
-        "x-ms-date": "Fri, 03 Apr 2020 21:05:02 GMT",
-=======
       "RequestUri": "https://storagedotnetdatalake.blob.core.windows.net/test-filesystem-681662ba-baba-8d21-4252-75d59a38dc67?restype=container",
       "RequestMethod": "PUT",
       "RequestHeaders": {
@@ -25,7 +12,6 @@
         ],
         "x-ms-client-request-id": "ed877415-b3cc-bc83-6410-dab2768565be",
         "x-ms-date": "Thu, 09 Jul 2020 05:05:47 GMT",
->>>>>>> 994efc63
         "x-ms-return-client-request-id": "true",
         "x-ms-version": "2019-12-12"
       },
@@ -33,82 +19,20 @@
       "StatusCode": 201,
       "ResponseHeaders": {
         "Content-Length": "0",
-<<<<<<< HEAD
-        "Date": "Fri, 03 Apr 2020 21:05:00 GMT",
-        "ETag": "\u00220x8D7D812AC3FEAA2\u0022",
-        "Last-Modified": "Fri, 03 Apr 2020 21:05:00 GMT",
-=======
         "Date": "Thu, 09 Jul 2020 05:05:47 GMT",
         "ETag": "\u00220x8D823C5BE331D3D\u0022",
         "Last-Modified": "Thu, 09 Jul 2020 05:05:47 GMT",
->>>>>>> 994efc63
         "Server": [
           "Windows-Azure-Blob/1.0",
           "Microsoft-HTTPAPI/2.0"
         ],
-<<<<<<< HEAD
-        "x-ms-client-request-id": "bca746b0-906d-bf19-47dd-25db26c7c624",
-        "x-ms-request-id": "9622a2da-f01e-0012-54fb-093670000000",
-=======
         "x-ms-client-request-id": "ed877415-b3cc-bc83-6410-dab2768565be",
         "x-ms-request-id": "ffb9e49c-101e-0040-4eae-55a851000000",
->>>>>>> 994efc63
         "x-ms-version": "2019-12-12"
       },
       "ResponseBody": []
     },
     {
-<<<<<<< HEAD
-      "RequestUri": "https://login.microsoftonline.com/72f988bf-86f1-41af-91ab-2d7cd011db47/oauth2/v2.0/token",
-      "RequestMethod": "POST",
-      "RequestHeaders": {
-        "Content-Length": "169",
-        "Content-Type": "application/x-www-form-urlencoded",
-        "traceparent": "00-d5ce8b17efd68f4bb6bede143a6950e0-fe7a6fcfbb18bb4e-00",
-        "User-Agent": [
-          "azsdk-net-Identity/1.1.1",
-          "(.NET Core 4.6.28325.01; Microsoft Windows 10.0.18362 )"
-        ],
-        "x-ms-client-request-id": "07a69f9967ca9411f0e1c652cd08659d",
-        "x-ms-return-client-request-id": "true"
-      },
-      "RequestBody": "response_type=token\u0026grant_type=client_credentials\u0026client_id=68390a19-a643-458b-b726-408abf67b4fc\u0026client_secret=Sanitized\u0026scope=https%3A%2F%2Fstorage.azure.com%2F.default",
-      "StatusCode": 200,
-      "ResponseHeaders": {
-        "Cache-Control": "no-store, no-cache",
-        "Content-Length": "92",
-        "Content-Type": "application/json; charset=utf-8",
-        "Date": "Fri, 03 Apr 2020 21:05:00 GMT",
-        "Expires": "-1",
-        "P3P": "CP=\u0022DSP CUR OTPi IND OTRi ONL FIN\u0022",
-        "Pragma": "no-cache",
-        "Set-Cookie": [
-          "fpc=AreKHrHUL65MgPNbv-hfPPDeSEc1BAAAAM-bGdYOAAAA; expires=Sun, 03-May-2020 21:05:00 GMT; path=/; secure; HttpOnly; SameSite=None",
-          "x-ms-gateway-slice=prod; path=/; SameSite=None; secure; HttpOnly",
-          "stsservicecookie=ests; path=/; secure; HttpOnly; SameSite=None"
-        ],
-        "Strict-Transport-Security": "max-age=31536000; includeSubDomains",
-        "X-Content-Type-Options": "nosniff",
-        "x-ms-ests-server": "2.1.10321.6 - SAN ProdSlices",
-        "x-ms-request-id": "05249330-46cd-4ae1-aa48-89f00bc90800"
-      },
-      "ResponseBody": {
-        "token_type": "Bearer",
-        "expires_in": 86399,
-        "ext_expires_in": 86399,
-        "access_token": "Sanitized"
-      }
-    },
-    {
-      "RequestUri": "https://seannsecanary.blob.core.windows.net/test-filesystem-2139457c-1e71-3eca-0d76-a0fb48bd75df?restype=container",
-      "RequestMethod": "GET",
-      "RequestHeaders": {
-        "Authorization": "Sanitized",
-        "traceparent": "00-d5ce8b17efd68f4bb6bede143a6950e0-5fd4da22794de746-00",
-        "User-Agent": [
-          "azsdk-net-Storage.Files.DataLake/12.1.0-dev.20200403.1",
-          "(.NET Core 4.6.28325.01; Microsoft Windows 10.0.18362 )"
-=======
       "RequestUri": "https://storagedotnetdatalake.blob.core.windows.net/test-filesystem-681662ba-baba-8d21-4252-75d59a38dc67?restype=container",
       "RequestMethod": "GET",
       "RequestHeaders": {
@@ -117,7 +41,6 @@
         "User-Agent": [
           "azsdk-net-Storage.Files.DataLake/12.3.0-dev.20200708.1",
           "(.NET Core 4.6.28928.01; Microsoft Windows 10.0.18363 )"
->>>>>>> 994efc63
         ],
         "x-ms-client-request-id": "25bf5ea5-eeb0-bc9b-3490-cca14d3f7e0b",
         "x-ms-return-client-request-id": "true",
@@ -127,15 +50,9 @@
       "StatusCode": 200,
       "ResponseHeaders": {
         "Content-Length": "0",
-<<<<<<< HEAD
-        "Date": "Fri, 03 Apr 2020 21:05:00 GMT",
-        "ETag": "\u00220x8D7D812AC3FEAA2\u0022",
-        "Last-Modified": "Fri, 03 Apr 2020 21:05:00 GMT",
-=======
         "Date": "Thu, 09 Jul 2020 05:05:47 GMT",
         "ETag": "\u00220x8D823C5BE331D3D\u0022",
         "Last-Modified": "Thu, 09 Jul 2020 05:05:47 GMT",
->>>>>>> 994efc63
         "Server": [
           "Windows-Azure-Blob/1.0",
           "Microsoft-HTTPAPI/2.0"
@@ -147,29 +64,12 @@
         "x-ms-has-legal-hold": "false",
         "x-ms-lease-state": "available",
         "x-ms-lease-status": "unlocked",
-<<<<<<< HEAD
-        "x-ms-request-id": "0b6f8abd-c01e-008f-80fb-09c4ca000000",
-=======
         "x-ms-request-id": "085a541d-e01e-0033-6aae-55d892000000",
->>>>>>> 994efc63
         "x-ms-version": "2019-12-12"
       },
       "ResponseBody": []
     },
     {
-<<<<<<< HEAD
-      "RequestUri": "http://seannsecanary.blob.core.windows.net/test-filesystem-2139457c-1e71-3eca-0d76-a0fb48bd75df?restype=container",
-      "RequestMethod": "DELETE",
-      "RequestHeaders": {
-        "Authorization": "Sanitized",
-        "traceparent": "00-14e17911a5548e42b3f65144b1931dcd-28ecbced1cbe6e4d-00",
-        "User-Agent": [
-          "azsdk-net-Storage.Files.DataLake/12.1.0-dev.20200403.1",
-          "(.NET Core 4.6.28325.01; Microsoft Windows 10.0.18362 )"
-        ],
-        "x-ms-client-request-id": "b9782c21-7104-2121-2ab6-1035f11f2975",
-        "x-ms-date": "Fri, 03 Apr 2020 21:05:02 GMT",
-=======
       "RequestUri": "https://storagedotnetdatalake.blob.core.windows.net/test-filesystem-681662ba-baba-8d21-4252-75d59a38dc67?restype=container",
       "RequestMethod": "DELETE",
       "RequestHeaders": {
@@ -181,7 +81,6 @@
         ],
         "x-ms-client-request-id": "170d54a2-3fc6-480d-864e-b9d929b54430",
         "x-ms-date": "Thu, 09 Jul 2020 05:05:48 GMT",
->>>>>>> 994efc63
         "x-ms-return-client-request-id": "true",
         "x-ms-version": "2019-12-12"
       },
@@ -189,34 +88,20 @@
       "StatusCode": 202,
       "ResponseHeaders": {
         "Content-Length": "0",
-<<<<<<< HEAD
-        "Date": "Fri, 03 Apr 2020 21:05:00 GMT",
-=======
         "Date": "Thu, 09 Jul 2020 05:05:47 GMT",
->>>>>>> 994efc63
         "Server": [
           "Windows-Azure-Blob/1.0",
           "Microsoft-HTTPAPI/2.0"
         ],
-<<<<<<< HEAD
-        "x-ms-client-request-id": "b9782c21-7104-2121-2ab6-1035f11f2975",
-        "x-ms-request-id": "9622a328-f01e-0012-0afb-093670000000",
-=======
         "x-ms-client-request-id": "170d54a2-3fc6-480d-864e-b9d929b54430",
         "x-ms-request-id": "ffb9e5ce-101e-0040-66ae-55a851000000",
->>>>>>> 994efc63
         "x-ms-version": "2019-12-12"
       },
       "ResponseBody": []
     }
   ],
   "Variables": {
-<<<<<<< HEAD
-    "RandomSeed": "1760504121",
-    "Storage_TestConfigHierarchicalNamespace": "NamespaceTenant\nseannsecanary\nU2FuaXRpemVk\nhttp://seannsecanary.blob.core.windows.net\nhttp://seannsecanary.file.core.windows.net\nhttp://seannsecanary.queue.core.windows.net\nhttp://seannsecanary.table.core.windows.net\n\n\n\n\nhttp://seannsecanary-secondary.blob.core.windows.net\nhttp://seannsecanary-secondary.file.core.windows.net\nhttp://seannsecanary-secondary.queue.core.windows.net\nhttp://seannsecanary-secondary.table.core.windows.net\n68390a19-a643-458b-b726-408abf67b4fc\nSanitized\n72f988bf-86f1-41af-91ab-2d7cd011db47\nhttps://login.microsoftonline.com/\nCloud\nBlobEndpoint=http://seannsecanary.blob.core.windows.net/;QueueEndpoint=http://seannsecanary.queue.core.windows.net/;FileEndpoint=http://seannsecanary.file.core.windows.net/;BlobSecondaryEndpoint=http://seannsecanary-secondary.blob.core.windows.net/;QueueSecondaryEndpoint=http://seannsecanary-secondary.queue.core.windows.net/;FileSecondaryEndpoint=http://seannsecanary-secondary.file.core.windows.net/;AccountName=seannsecanary;AccountKey=Sanitized\n"
-=======
     "RandomSeed": "1031226970",
     "Storage_TestConfigHierarchicalNamespace": "NamespaceTenant\nstoragedotnetdatalake\nU2FuaXRpemVk\nhttps://storagedotnetdatalake.blob.core.windows.net\nhttps://storagedotnetdatalake.file.core.windows.net\nhttps://storagedotnetdatalake.queue.core.windows.net\nhttps://storagedotnetdatalake.table.core.windows.net\n\n\n\n\nhttps://storagedotnetdatalake-secondary.blob.core.windows.net\nhttps://storagedotnetdatalake-secondary.file.core.windows.net\nhttps://storagedotnetdatalake-secondary.queue.core.windows.net\nhttps://storagedotnetdatalake-secondary.table.core.windows.net\n183fee76-3bc8-488e-866f-b6562a249293\nSanitized\n72f988bf-86f1-41af-91ab-2d7cd011db47\nhttps://login.microsoftonline.com/\nCloud\nBlobEndpoint=https://storagedotnetdatalake.blob.core.windows.net/;QueueEndpoint=https://storagedotnetdatalake.queue.core.windows.net/;FileEndpoint=https://storagedotnetdatalake.file.core.windows.net/;BlobSecondaryEndpoint=https://storagedotnetdatalake-secondary.blob.core.windows.net/;QueueSecondaryEndpoint=https://storagedotnetdatalake-secondary.queue.core.windows.net/;FileSecondaryEndpoint=https://storagedotnetdatalake-secondary.file.core.windows.net/;AccountName=storagedotnetdatalake;AccountKey=Sanitized\n"
->>>>>>> 994efc63
   }
 }