{
  "Entries": [
    {
      "RequestUri": "http://seannsecanary.blob.core.windows.net/test-filesystem-695391ad-7fe3-a583-746c-081cf5a81f7e?comp=lease\u0026restype=container",
      "RequestMethod": "PUT",
      "RequestHeaders": {
        "Authorization": "Sanitized",
        "traceparent": "00-96d8d03cb7f545479c276ccf2e7857b1-295f99102b813044-00",
        "User-Agent": [
          "azsdk-net-Storage.Files.DataLake/12.1.0-dev.20200403.1",
          "(.NET Core 4.6.28325.01; Microsoft Windows 10.0.18362 )"
        ],
        "x-ms-client-request-id": "e6fe179a-1dd4-c29d-6ad3-e4444079084a",
        "x-ms-date": "Fri, 03 Apr 2020 21:04:08 GMT",
        "x-ms-lease-action": "acquire",
        "x-ms-lease-duration": "15",
        "x-ms-proposed-lease-id": "45ed1fb0-eaab-7f27-859e-3e099d2a2733",
        "x-ms-return-client-request-id": "true",
        "x-ms-version": "2019-12-12"
      },
      "RequestBody": null,
      "StatusCode": 404,
      "ResponseHeaders": {
        "Content-Length": "225",
        "Content-Type": "application/xml",
        "Date": "Fri, 03 Apr 2020 21:04:06 GMT",
        "Server": [
          "Windows-Azure-Blob/1.0",
          "Microsoft-HTTPAPI/2.0"
        ],
        "x-ms-client-request-id": "e6fe179a-1dd4-c29d-6ad3-e4444079084a",
        "x-ms-error-code": "ContainerNotFound",
<<<<<<< HEAD
        "x-ms-request-id": "2d191344-901e-0004-1739-f31f3c000000",
=======
        "x-ms-request-id": "9622867a-f01e-0012-61fb-093670000000",
>>>>>>> 8d420312
        "x-ms-version": "2019-12-12"
      },
      "ResponseBody": [
        "\uFEFF\u003C?xml version=\u00221.0\u0022 encoding=\u0022utf-8\u0022?\u003E\u003CError\u003E\u003CCode\u003EContainerNotFound\u003C/Code\u003E\u003CMessage\u003EThe specified container does not exist.\n",
        "RequestId:9622867a-f01e-0012-61fb-093670000000\n",
        "Time:2020-04-03T21:04:07.4303338Z\u003C/Message\u003E\u003C/Error\u003E"
      ]
    }
  ],
  "Variables": {
    "RandomSeed": "219904966",
    "Storage_TestConfigHierarchicalNamespace": "NamespaceTenant\nseannsecanary\nU2FuaXRpemVk\nhttp://seannsecanary.blob.core.windows.net\nhttp://seannsecanary.file.core.windows.net\nhttp://seannsecanary.queue.core.windows.net\nhttp://seannsecanary.table.core.windows.net\n\n\n\n\nhttp://seannsecanary-secondary.blob.core.windows.net\nhttp://seannsecanary-secondary.file.core.windows.net\nhttp://seannsecanary-secondary.queue.core.windows.net\nhttp://seannsecanary-secondary.table.core.windows.net\n68390a19-a643-458b-b726-408abf67b4fc\nSanitized\n72f988bf-86f1-41af-91ab-2d7cd011db47\nhttps://login.microsoftonline.com/\nCloud\nBlobEndpoint=http://seannsecanary.blob.core.windows.net/;QueueEndpoint=http://seannsecanary.queue.core.windows.net/;FileEndpoint=http://seannsecanary.file.core.windows.net/;BlobSecondaryEndpoint=http://seannsecanary-secondary.blob.core.windows.net/;QueueSecondaryEndpoint=http://seannsecanary-secondary.queue.core.windows.net/;FileSecondaryEndpoint=http://seannsecanary-secondary.file.core.windows.net/;AccountName=seannsecanary;AccountKey=Sanitized\n"
  }
}<|MERGE_RESOLUTION|>--- conflicted
+++ resolved
@@ -30,11 +30,7 @@
         ],
         "x-ms-client-request-id": "e6fe179a-1dd4-c29d-6ad3-e4444079084a",
         "x-ms-error-code": "ContainerNotFound",
-<<<<<<< HEAD
-        "x-ms-request-id": "2d191344-901e-0004-1739-f31f3c000000",
-=======
         "x-ms-request-id": "9622867a-f01e-0012-61fb-093670000000",
->>>>>>> 8d420312
         "x-ms-version": "2019-12-12"
       },
       "ResponseBody": [
