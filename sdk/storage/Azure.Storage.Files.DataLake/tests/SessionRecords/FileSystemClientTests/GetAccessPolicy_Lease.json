--- conflicted
+++ resolved
@@ -27,11 +27,7 @@
           "Microsoft-HTTPAPI/2.0"
         ],
         "x-ms-client-request-id": "2a1da6a5-1472-4174-1977-dba159d4d0df",
-<<<<<<< HEAD
-        "x-ms-request-id": "69f8fc35-701e-0033-6839-f3cd90000000",
-=======
         "x-ms-request-id": "962292fd-f01e-0012-29fb-093670000000",
->>>>>>> 8d420312
         "x-ms-version": "2019-12-12"
       },
       "ResponseBody": []
@@ -67,11 +63,7 @@
         ],
         "x-ms-client-request-id": "2eb980f9-6185-6733-3266-30ae6d018617",
         "x-ms-lease-id": "6e4f2be8-d2ac-770d-50ab-3d4e34367708",
-<<<<<<< HEAD
-        "x-ms-request-id": "69f8fc3b-701e-0033-6a39-f3cd90000000",
-=======
         "x-ms-request-id": "96229310-f01e-0012-38fb-093670000000",
->>>>>>> 8d420312
         "x-ms-version": "2019-12-12"
       },
       "ResponseBody": []
@@ -105,11 +97,7 @@
         ],
         "Transfer-Encoding": "chunked",
         "x-ms-client-request-id": "b3541b03-497d-3483-1f72-20d535598d56",
-<<<<<<< HEAD
-        "x-ms-request-id": "69f8fc3c-701e-0033-6b39-f3cd90000000",
-=======
         "x-ms-request-id": "96229313-f01e-0012-3bfb-093670000000",
->>>>>>> 8d420312
         "x-ms-version": "2019-12-12"
       },
       "ResponseBody": "\uFEFF\u003C?xml version=\u00221.0\u0022 encoding=\u0022utf-8\u0022?\u003E\u003CSignedIdentifiers /\u003E"
@@ -140,11 +128,7 @@
           "Microsoft-HTTPAPI/2.0"
         ],
         "x-ms-client-request-id": "51aa4edc-d2ac-ee9a-9a39-27aa09494cca",
-<<<<<<< HEAD
-        "x-ms-request-id": "69f8fc3e-701e-0033-6c39-f3cd90000000",
-=======
         "x-ms-request-id": "9622931e-f01e-0012-43fb-093670000000",
->>>>>>> 8d420312
         "x-ms-version": "2019-12-12"
       },
       "ResponseBody": []
