--- conflicted
+++ resolved
@@ -1,57 +1,6 @@
 {
   "Entries": [
     {
-<<<<<<< HEAD
-      "RequestUri": "https://login.microsoftonline.com/72f988bf-86f1-41af-91ab-2d7cd011db47/oauth2/v2.0/token",
-      "RequestMethod": "POST",
-      "RequestHeaders": {
-        "Content-Length": "169",
-        "Content-Type": "application/x-www-form-urlencoded",
-        "traceparent": "00-0704d5366172dd4f94f663c6ca9aa53b-096c29e9b7b4cc4e-00",
-        "User-Agent": [
-          "azsdk-net-Identity/1.1.1",
-          "(.NET Core 4.6.28619.01; Microsoft Windows 10.0.18362 )"
-        ],
-        "x-ms-client-request-id": "cf21c3e4bbfa8e3e14099980f2fb75a4",
-        "x-ms-return-client-request-id": "true"
-      },
-      "RequestBody": "response_type=token\u0026grant_type=client_credentials\u0026client_id=68390a19-a643-458b-b726-408abf67b4fc\u0026client_secret=Sanitized\u0026scope=https%3A%2F%2Fstorage.azure.com%2F.default",
-      "StatusCode": 200,
-      "ResponseHeaders": {
-        "Cache-Control": "no-store, no-cache",
-        "Content-Length": "92",
-        "Content-Type": "application/json; charset=utf-8",
-        "Date": "Mon, 01 Jun 2020 20:25:07 GMT",
-        "Expires": "-1",
-        "P3P": "CP=\u0022DSP CUR OTPi IND OTRi ONL FIN\u0022",
-        "Pragma": "no-cache",
-        "Set-Cookie": [
-          "fpc=AoT5uFM5yGZBu1aT1OQXKEreSEc1BwAAAAlbZ9YOAAAA; expires=Wed, 01-Jul-2020 20:25:07 GMT; path=/; secure; HttpOnly; SameSite=None",
-          "x-ms-gateway-slice=estsfd; path=/; SameSite=None; secure; HttpOnly",
-          "stsservicecookie=estsfd; path=/; secure; HttpOnly; SameSite=None"
-        ],
-        "Strict-Transport-Security": "max-age=31536000; includeSubDomains",
-        "X-Content-Type-Options": "nosniff",
-        "x-ms-ests-server": "2.1.10656.6 - SCUS ProdSlices",
-        "x-ms-request-id": "b83f9d71-202e-40fc-926b-097d3a7e4100"
-      },
-      "ResponseBody": {
-        "token_type": "Bearer",
-        "expires_in": 86399,
-        "ext_expires_in": 86399,
-        "access_token": "Sanitized"
-      }
-    },
-    {
-      "RequestUri": "https://seannsecanary.blob.core.windows.net/test-filesystem-1f55a154-e78e-b579-b541-c1eecd0d48a0?restype=container",
-      "RequestMethod": "PUT",
-      "RequestHeaders": {
-        "Authorization": "Sanitized",
-        "traceparent": "00-0704d5366172dd4f94f663c6ca9aa53b-5f1aeac924f49f4c-00",
-        "User-Agent": [
-          "azsdk-net-Storage.Files.DataLake/12.3.0-dev.20200601.1",
-          "(.NET Core 4.6.28619.01; Microsoft Windows 10.0.18362 )"
-=======
       "RequestUri": "https://storagedotnetdatalake.blob.core.windows.net/test-filesystem-9af620bf-20d8-6ccb-cc07-1c54bb8263d1?restype=container",
       "RequestMethod": "PUT",
       "RequestHeaders": {
@@ -60,7 +9,6 @@
         "User-Agent": [
           "azsdk-net-Storage.Files.DataLake/12.3.0-dev.20200708.1",
           "(.NET Core 4.6.28928.01; Microsoft Windows 10.0.18363 )"
->>>>>>> 994efc63
         ],
         "x-ms-blob-public-access": "container",
         "x-ms-client-request-id": "fcbc6cd5-de61-7c2c-0769-5ed5860d1154",
@@ -71,41 +19,20 @@
       "StatusCode": 201,
       "ResponseHeaders": {
         "Content-Length": "0",
-<<<<<<< HEAD
-        "Date": "Mon, 01 Jun 2020 20:25:08 GMT",
-        "ETag": "\u00220x8D80669E0951F53\u0022",
-        "Last-Modified": "Mon, 01 Jun 2020 20:25:08 GMT",
-=======
         "Date": "Thu, 09 Jul 2020 05:05:18 GMT",
         "ETag": "\u00220x8D823C5ACFF5122\u0022",
         "Last-Modified": "Thu, 09 Jul 2020 05:05:19 GMT",
->>>>>>> 994efc63
         "Server": [
           "Windows-Azure-Blob/1.0",
           "Microsoft-HTTPAPI/2.0"
         ],
-<<<<<<< HEAD
-        "x-ms-client-request-id": "f06d4d5a-066f-7494-54f3-aaec7da3a7f9",
-        "x-ms-request-id": "2d07fb53-001e-0039-5352-38b6bc000000",
-=======
         "x-ms-client-request-id": "fcbc6cd5-de61-7c2c-0769-5ed5860d1154",
         "x-ms-request-id": "594fe927-501e-012e-59ae-55472d000000",
->>>>>>> 994efc63
         "x-ms-version": "2019-12-12"
       },
       "ResponseBody": []
     },
     {
-<<<<<<< HEAD
-      "RequestUri": "https://seannsecanary.dfs.core.windows.net/test-filesystem-1f55a154-e78e-b579-b541-c1eecd0d48a0/test-directory-4ab71eed-e06c-614c-74a1-6ad50dbc5cfd?resource=directory",
-      "RequestMethod": "PUT",
-      "RequestHeaders": {
-        "Authorization": "Sanitized",
-        "traceparent": "00-cd99c294336c2744844d506ba02e3dfc-d847d3d29826a246-00",
-        "User-Agent": [
-          "azsdk-net-Storage.Files.DataLake/12.3.0-dev.20200601.1",
-          "(.NET Core 4.6.28619.01; Microsoft Windows 10.0.18362 )"
-=======
       "RequestUri": "https://storagedotnetdatalake.dfs.core.windows.net/test-filesystem-9af620bf-20d8-6ccb-cc07-1c54bb8263d1/test-directory-f1b9c48e-43d7-8d18-3c03-9abd5b78b761?resource=directory",
       "RequestMethod": "PUT",
       "RequestHeaders": {
@@ -114,7 +41,6 @@
         "User-Agent": [
           "azsdk-net-Storage.Files.DataLake/12.3.0-dev.20200708.1",
           "(.NET Core 4.6.28928.01; Microsoft Windows 10.0.18363 )"
->>>>>>> 994efc63
         ],
         "x-ms-client-request-id": "eee7bb9e-babb-1b00-ae11-8cd37ceafa63",
         "x-ms-return-client-request-id": "true",
@@ -124,91 +50,45 @@
       "StatusCode": 201,
       "ResponseHeaders": {
         "Content-Length": "0",
-<<<<<<< HEAD
-        "Date": "Mon, 01 Jun 2020 20:25:08 GMT",
-        "ETag": "\u00220x8D80669E12BEBA8\u0022",
-        "Last-Modified": "Mon, 01 Jun 2020 20:25:09 GMT",
-=======
         "Date": "Thu, 09 Jul 2020 05:05:18 GMT",
         "ETag": "\u00220x8D823C5AD1FA4A0\u0022",
         "Last-Modified": "Thu, 09 Jul 2020 05:05:19 GMT",
->>>>>>> 994efc63
         "Server": [
           "Windows-Azure-HDFS/1.0",
           "Microsoft-HTTPAPI/2.0"
         ],
-<<<<<<< HEAD
-        "x-ms-client-request-id": "286cf444-26ae-9f93-0fde-db666c138259",
-        "x-ms-request-id": "6f1ee218-701f-0033-1652-38120b000000",
-=======
         "x-ms-client-request-id": "eee7bb9e-babb-1b00-ae11-8cd37ceafa63",
         "x-ms-request-id": "99edc725-001f-00dc-32ae-55d3ec000000",
->>>>>>> 994efc63
         "x-ms-version": "2019-12-12"
       },
       "ResponseBody": []
     },
     {
-<<<<<<< HEAD
-      "RequestUri": "https://seannsecanary.blob.core.windows.net/?restype=service\u0026comp=userdelegationkey",
-=======
       "RequestUri": "https://storagedotnetdatalake.blob.core.windows.net/?restype=service\u0026comp=userdelegationkey",
->>>>>>> 994efc63
       "RequestMethod": "POST",
       "RequestHeaders": {
         "Authorization": "Sanitized",
         "Content-Length": "56",
         "Content-Type": "application/xml",
-<<<<<<< HEAD
-        "traceparent": "00-106f953e8fa9434fa28c2aca4dcdc2fe-40a48329b47dfb47-00",
-        "User-Agent": [
-          "azsdk-net-Storage.Files.DataLake/12.3.0-dev.20200601.1",
-          "(.NET Core 4.6.28619.01; Microsoft Windows 10.0.18362 )"
-=======
         "traceparent": "00-3b3142476da42e40b81c6a3af52cf9f7-e24e5f1883a7fa41-00",
         "User-Agent": [
           "azsdk-net-Storage.Files.DataLake/12.3.0-dev.20200708.1",
           "(.NET Core 4.6.28928.01; Microsoft Windows 10.0.18363 )"
->>>>>>> 994efc63
         ],
         "x-ms-client-request-id": "cb365bb9-2326-9598-bb3f-30e441c1371a",
         "x-ms-return-client-request-id": "true",
         "x-ms-version": "2019-12-12"
       },
-<<<<<<< HEAD
-      "RequestBody": "\u003CKeyInfo\u003E\u003CExpiry\u003E2020-06-01T21:25:08Z\u003C/Expiry\u003E\u003C/KeyInfo\u003E",
-      "StatusCode": 200,
-      "ResponseHeaders": {
-        "Content-Type": "application/xml",
-        "Date": "Mon, 01 Jun 2020 20:25:08 GMT",
-=======
       "RequestBody": "\u003CKeyInfo\u003E\u003CExpiry\u003E2020-07-09T06:05:19Z\u003C/Expiry\u003E\u003C/KeyInfo\u003E",
       "StatusCode": 200,
       "ResponseHeaders": {
         "Content-Type": "application/xml",
         "Date": "Thu, 09 Jul 2020 05:05:19 GMT",
->>>>>>> 994efc63
         "Server": [
           "Windows-Azure-Blob/1.0",
           "Microsoft-HTTPAPI/2.0"
         ],
         "Transfer-Encoding": "chunked",
-<<<<<<< HEAD
-        "x-ms-client-request-id": "fd3c8cd8-4c8e-85f6-49db-b07090285956",
-        "x-ms-request-id": "2d07fbde-001e-0039-4952-38b6bc000000",
-        "x-ms-version": "2019-12-12"
-      },
-      "ResponseBody": "\uFEFF\u003C?xml version=\u00221.0\u0022 encoding=\u0022utf-8\u0022?\u003E\u003CUserDelegationKey\u003E\u003CSignedOid\u003Ec4f48289-bb84-4086-b250-6f94a8f64cee\u003C/SignedOid\u003E\u003CSignedTid\u003E72f988bf-86f1-41af-91ab-2d7cd011db47\u003C/SignedTid\u003E\u003CSignedStart\u003E2020-06-01T20:25:09Z\u003C/SignedStart\u003E\u003CSignedExpiry\u003E2020-06-01T21:25:08Z\u003C/SignedExpiry\u003E\u003CSignedService\u003Eb\u003C/SignedService\u003E\u003CSignedVersion\u003E2019-12-12\u003C/SignedVersion\u003E\u003CValue\u003EgrVe\u002BqtDqIj0FEJSlw2RaahgGclTzHAP\u002ByZpXg2dXyg=\u003C/Value\u003E\u003C/UserDelegationKey\u003E"
-    },
-    {
-      "RequestUri": "https://seannsecanary.blob.core.windows.net/test-filesystem-1f55a154-e78e-b579-b541-c1eecd0d48a0/test-directory-4ab71eed-e06c-614c-74a1-6ad50dbc5cfd?skoid=c4f48289-bb84-4086-b250-6f94a8f64cee\u0026sktid=72f988bf-86f1-41af-91ab-2d7cd011db47\u0026skt=2020-06-01T20%3A25%3A09Z\u0026ske=2020-06-01T21%3A25%3A08Z\u0026sks=b\u0026skv=2019-12-12\u0026sv=2019-12-12\u0026st=2020-06-01T19%3A25%3A08Z\u0026se=2020-06-01T21%3A25%3A08Z\u0026sr=c\u0026sp=racwdl\u0026sig=Sanitized",
-      "RequestMethod": "HEAD",
-      "RequestHeaders": {
-        "traceparent": "00-b350aa581ebb3c488034cc6b2a8958b6-5244a9e7f4db414a-00",
-        "User-Agent": [
-          "azsdk-net-Storage.Files.DataLake/12.3.0-dev.20200601.1",
-          "(.NET Core 4.6.28619.01; Microsoft Windows 10.0.18362 )"
-=======
         "x-ms-client-request-id": "cb365bb9-2326-9598-bb3f-30e441c1371a",
         "x-ms-request-id": "594fea04-501e-012e-13ae-55472d000000",
         "x-ms-version": "2019-12-12"
@@ -223,7 +103,6 @@
         "User-Agent": [
           "azsdk-net-Storage.Files.DataLake/12.3.0-dev.20200708.1",
           "(.NET Core 4.6.28928.01; Microsoft Windows 10.0.18363 )"
->>>>>>> 994efc63
         ],
         "x-ms-client-request-id": "201af3dd-2fb4-ef3c-0ec4-659f5405c616",
         "x-ms-return-client-request-id": "true",
@@ -235,15 +114,9 @@
         "Accept-Ranges": "bytes",
         "Content-Length": "0",
         "Content-Type": "application/octet-stream",
-<<<<<<< HEAD
-        "Date": "Mon, 01 Jun 2020 20:25:09 GMT",
-        "ETag": "\u00220x8D80669E12BEBA8\u0022",
-        "Last-Modified": "Mon, 01 Jun 2020 20:25:09 GMT",
-=======
         "Date": "Thu, 09 Jul 2020 05:05:18 GMT",
         "ETag": "\u00220x8D823C5AD1FA4A0\u0022",
         "Last-Modified": "Thu, 09 Jul 2020 05:05:19 GMT",
->>>>>>> 994efc63
         "Server": [
           "Windows-Azure-Blob/1.0",
           "Microsoft-HTTPAPI/2.0"
@@ -251,37 +124,18 @@
         "x-ms-access-tier": "Hot",
         "x-ms-access-tier-inferred": "true",
         "x-ms-blob-type": "BlockBlob",
-<<<<<<< HEAD
-        "x-ms-client-request-id": "e08de303-84d7-32ca-0fba-564c3739e80c",
-        "x-ms-creation-time": "Mon, 01 Jun 2020 20:25:09 GMT",
-        "x-ms-lease-state": "available",
-        "x-ms-lease-status": "unlocked",
-        "x-ms-meta-hdi_isfolder": "true",
-        "x-ms-request-id": "0291d214-401e-0081-4852-38ed7a000000",
-=======
         "x-ms-client-request-id": "201af3dd-2fb4-ef3c-0ec4-659f5405c616",
         "x-ms-creation-time": "Thu, 09 Jul 2020 05:05:19 GMT",
         "x-ms-lease-state": "available",
         "x-ms-lease-status": "unlocked",
         "x-ms-meta-hdi_isfolder": "true",
         "x-ms-request-id": "8f37e115-201e-012a-51ae-55b2af000000",
->>>>>>> 994efc63
         "x-ms-server-encrypted": "true",
         "x-ms-version": "2019-12-12"
       },
       "ResponseBody": []
     },
     {
-<<<<<<< HEAD
-      "RequestUri": "https://seannsecanary.blob.core.windows.net/test-filesystem-1f55a154-e78e-b579-b541-c1eecd0d48a0?restype=container",
-      "RequestMethod": "DELETE",
-      "RequestHeaders": {
-        "Authorization": "Sanitized",
-        "traceparent": "00-fc55ec3caa9f194db9bca91c65cde6a4-83a8633275d8684b-00",
-        "User-Agent": [
-          "azsdk-net-Storage.Files.DataLake/12.3.0-dev.20200601.1",
-          "(.NET Core 4.6.28619.01; Microsoft Windows 10.0.18362 )"
-=======
       "RequestUri": "https://storagedotnetdatalake.blob.core.windows.net/test-filesystem-9af620bf-20d8-6ccb-cc07-1c54bb8263d1?restype=container",
       "RequestMethod": "DELETE",
       "RequestHeaders": {
@@ -290,7 +144,6 @@
         "User-Agent": [
           "azsdk-net-Storage.Files.DataLake/12.3.0-dev.20200708.1",
           "(.NET Core 4.6.28928.01; Microsoft Windows 10.0.18363 )"
->>>>>>> 994efc63
         ],
         "x-ms-client-request-id": "4e07fa81-17a7-0e66-e1b3-934e2884c5cd",
         "x-ms-return-client-request-id": "true",
@@ -300,36 +153,21 @@
       "StatusCode": 202,
       "ResponseHeaders": {
         "Content-Length": "0",
-<<<<<<< HEAD
-        "Date": "Mon, 01 Jun 2020 20:25:09 GMT",
-=======
         "Date": "Thu, 09 Jul 2020 05:05:19 GMT",
->>>>>>> 994efc63
         "Server": [
           "Windows-Azure-Blob/1.0",
           "Microsoft-HTTPAPI/2.0"
         ],
-<<<<<<< HEAD
-        "x-ms-client-request-id": "ad6d72bf-789a-977f-14bc-9e213a982510",
-        "x-ms-request-id": "2d07fbfd-001e-0039-6152-38b6bc000000",
-=======
         "x-ms-client-request-id": "4e07fa81-17a7-0e66-e1b3-934e2884c5cd",
         "x-ms-request-id": "594feb07-501e-012e-79ae-55472d000000",
->>>>>>> 994efc63
         "x-ms-version": "2019-12-12"
       },
       "ResponseBody": []
     }
   ],
   "Variables": {
-<<<<<<< HEAD
-    "DateTimeOffsetNow": "2020-06-01T15:25:08.2876003-05:00",
-    "RandomSeed": "118801963",
-    "Storage_TestConfigHierarchicalNamespace": "NamespaceTenant\nseannsecanary\nU2FuaXRpemVk\nhttps://seannsecanary.blob.core.windows.net\nhttps://seannsecanary.file.core.windows.net\nhttps://seannsecanary.queue.core.windows.net\nhttps://seannsecanary.table.core.windows.net\n\n\n\n\nhttps://seannsecanary-secondary.blob.core.windows.net\nhttps://seannsecanary-secondary.file.core.windows.net\nhttps://seannsecanary-secondary.queue.core.windows.net\nhttps://seannsecanary-secondary.table.core.windows.net\n68390a19-a643-458b-b726-408abf67b4fc\nSanitized\n72f988bf-86f1-41af-91ab-2d7cd011db47\nhttps://login.microsoftonline.com/\nCloud\nBlobEndpoint=https://seannsecanary.blob.core.windows.net/;QueueEndpoint=https://seannsecanary.queue.core.windows.net/;FileEndpoint=https://seannsecanary.file.core.windows.net/;BlobSecondaryEndpoint=https://seannsecanary-secondary.blob.core.windows.net/;QueueSecondaryEndpoint=https://seannsecanary-secondary.queue.core.windows.net/;FileSecondaryEndpoint=https://seannsecanary-secondary.file.core.windows.net/;AccountName=seannsecanary;AccountKey=Sanitized\n"
-=======
     "DateTimeOffsetNow": "2020-07-08T22:05:19.3470440-07:00",
     "RandomSeed": "1344080594",
     "Storage_TestConfigHierarchicalNamespace": "NamespaceTenant\nstoragedotnetdatalake\nU2FuaXRpemVk\nhttps://storagedotnetdatalake.blob.core.windows.net\nhttps://storagedotnetdatalake.file.core.windows.net\nhttps://storagedotnetdatalake.queue.core.windows.net\nhttps://storagedotnetdatalake.table.core.windows.net\n\n\n\n\nhttps://storagedotnetdatalake-secondary.blob.core.windows.net\nhttps://storagedotnetdatalake-secondary.file.core.windows.net\nhttps://storagedotnetdatalake-secondary.queue.core.windows.net\nhttps://storagedotnetdatalake-secondary.table.core.windows.net\n183fee76-3bc8-488e-866f-b6562a249293\nSanitized\n72f988bf-86f1-41af-91ab-2d7cd011db47\nhttps://login.microsoftonline.com/\nCloud\nBlobEndpoint=https://storagedotnetdatalake.blob.core.windows.net/;QueueEndpoint=https://storagedotnetdatalake.queue.core.windows.net/;FileEndpoint=https://storagedotnetdatalake.file.core.windows.net/;BlobSecondaryEndpoint=https://storagedotnetdatalake-secondary.blob.core.windows.net/;QueueSecondaryEndpoint=https://storagedotnetdatalake-secondary.queue.core.windows.net/;FileSecondaryEndpoint=https://storagedotnetdatalake-secondary.file.core.windows.net/;AccountName=storagedotnetdatalake;AccountKey=Sanitized\n"
->>>>>>> 994efc63
   }
 }