--- conflicted
+++ resolved
@@ -28,11 +28,7 @@
           "Microsoft-HTTPAPI/2.0"
         ],
         "x-ms-client-request-id": "d6f31756-42e7-47aa-f36c-7d12b50e461d",
-<<<<<<< HEAD
-        "x-ms-request-id": "589c0210-e01e-0021-703a-f3b640000000",
-=======
         "x-ms-request-id": "9621a109-f01e-0012-49fa-093670000000",
->>>>>>> 8d420312
         "x-ms-version": "2019-12-12"
       },
       "ResponseBody": []
@@ -66,11 +62,7 @@
         ],
         "x-ms-client-request-id": "d153844e-935f-ada9-4c79-914379b7f8cd",
         "x-ms-namespace-enabled": "true",
-<<<<<<< HEAD
-        "x-ms-request-id": "d35d3223-201f-003e-7f3a-f30544000000",
-=======
         "x-ms-request-id": "fa43fc59-201f-0097-27fa-091bad000000",
->>>>>>> 8d420312
         "x-ms-version": "2019-12-12"
       },
       "ResponseBody": []
@@ -100,11 +92,7 @@
           "Microsoft-HTTPAPI/2.0"
         ],
         "x-ms-client-request-id": "30c350a5-75bb-adbd-76ce-9593c0f7c4c1",
-<<<<<<< HEAD
-        "x-ms-request-id": "589c021d-e01e-0021-793a-f3b640000000",
-=======
         "x-ms-request-id": "9621a117-f01e-0012-55fa-093670000000",
->>>>>>> 8d420312
         "x-ms-version": "2019-12-12"
       },
       "ResponseBody": []
