--- conflicted
+++ resolved
@@ -28,11 +28,7 @@
           "Microsoft-HTTPAPI/2.0"
         ],
         "x-ms-client-request-id": "9c7ec55d-6191-b166-a921-529b1714e22e",
-<<<<<<< HEAD
-        "x-ms-request-id": "64e3b545-b01e-0003-083a-f3735f000000",
-=======
         "x-ms-request-id": "96216f18-f01e-0012-28f9-093670000000",
->>>>>>> 8d420312
         "x-ms-version": "2019-12-12"
       },
       "ResponseBody": []
@@ -63,11 +59,7 @@
         "Transfer-Encoding": "chunked",
         "x-ms-client-request-id": "c4ac08e1-2b70-d411-2d20-8e491c3d6e25",
         "x-ms-error-code": "BlobNotFound",
-<<<<<<< HEAD
-        "x-ms-request-id": "64e3b548-b01e-0003-093a-f3735f000000",
-=======
         "x-ms-request-id": "96216f31-f01e-0012-3ff9-093670000000",
->>>>>>> 8d420312
         "x-ms-version": "2019-12-12"
       },
       "ResponseBody": []
@@ -97,11 +89,7 @@
           "Microsoft-HTTPAPI/2.0"
         ],
         "x-ms-client-request-id": "3947d1bb-e1d8-5e04-b0c2-1ad0b6c971be",
-<<<<<<< HEAD
-        "x-ms-request-id": "64e3b54b-b01e-0003-0c3a-f3735f000000",
-=======
         "x-ms-request-id": "96216f39-f01e-0012-47f9-093670000000",
->>>>>>> 8d420312
         "x-ms-version": "2019-12-12"
       },
       "ResponseBody": []
