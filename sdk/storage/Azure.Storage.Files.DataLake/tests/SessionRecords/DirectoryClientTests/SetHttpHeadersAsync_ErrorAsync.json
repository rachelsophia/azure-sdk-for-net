--- conflicted
+++ resolved
@@ -28,11 +28,7 @@
           "Microsoft-HTTPAPI/2.0"
         ],
         "x-ms-client-request-id": "77992865-5e42-6b3c-ba34-485afe1e9b55",
-<<<<<<< HEAD
-        "x-ms-request-id": "4281d366-601e-003f-313b-f35a98000000",
-=======
         "x-ms-request-id": "9621e22f-f01e-0012-40fa-093670000000",
->>>>>>> 8d420312
         "x-ms-version": "2019-12-12"
       },
       "ResponseBody": []
@@ -70,11 +66,7 @@
         ],
         "x-ms-client-request-id": "6913e735-b8ff-05ec-bfb3-f219a347caa7",
         "x-ms-error-code": "BlobNotFound",
-<<<<<<< HEAD
-        "x-ms-request-id": "4281d36e-601e-003f-343b-f35a98000000",
-=======
         "x-ms-request-id": "9621e241-f01e-0012-4ffa-093670000000",
->>>>>>> 8d420312
         "x-ms-version": "2019-12-12"
       },
       "ResponseBody": [
@@ -108,11 +100,7 @@
           "Microsoft-HTTPAPI/2.0"
         ],
         "x-ms-client-request-id": "b9c0341f-dc00-8d52-19e1-fc158241fa65",
-<<<<<<< HEAD
-        "x-ms-request-id": "4281d376-601e-003f-3b3b-f35a98000000",
-=======
         "x-ms-request-id": "9621e258-f01e-0012-64fa-093670000000",
->>>>>>> 8d420312
         "x-ms-version": "2019-12-12"
       },
       "ResponseBody": []
