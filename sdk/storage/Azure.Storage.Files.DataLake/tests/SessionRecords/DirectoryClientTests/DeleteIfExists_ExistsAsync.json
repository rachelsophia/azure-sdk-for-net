{
  "Entries": [
    {
      "RequestUri": "https://storagedotnetdatalake.blob.core.windows.net/test-filesystem-f4a04ad9-337c-0b04-6ff1-7bc15dc3178e?restype=container",
      "RequestMethod": "PUT",
      "RequestHeaders": {
        "Authorization": "Sanitized",
        "traceparent": "00-672dae47a6ac6b409aa064a42f2e65f4-8d47266911298a48-00",
        "User-Agent": [
          "azsdk-net-Storage.Files.DataLake/12.5.0-alpha.20201001.1",
          "(.NET Core 4.6.29220.03; Microsoft Windows 10.0.19041 )"
        ],
        "x-ms-blob-public-access": "container",
        "x-ms-client-request-id": "a4652efa-e668-7003-2dec-f71b119d15ab",
        "x-ms-date": "Thu, 01 Oct 2020 23:14:35 GMT",
        "x-ms-return-client-request-id": "true",
        "x-ms-version": "2020-02-10"
      },
      "RequestBody": null,
      "StatusCode": 201,
      "ResponseHeaders": {
        "Content-Length": "0",
        "Date": "Thu, 01 Oct 2020 23:14:35 GMT",
        "ETag": "\u00220x8D8665FC34F6CCF\u0022",
        "Last-Modified": "Thu, 01 Oct 2020 23:14:35 GMT",
        "Server": [
          "Windows-Azure-Blob/1.0",
          "Microsoft-HTTPAPI/2.0"
        ],
        "x-ms-client-request-id": "a4652efa-e668-7003-2dec-f71b119d15ab",
<<<<<<< HEAD
        "x-ms-request-id": "42c998d6-901e-002b-7d23-0acd6c000000",
=======
        "x-ms-request-id": "4d3a4065-701e-011b-7548-98e978000000",
>>>>>>> 365f255a
        "x-ms-version": "2020-02-10"
      },
      "ResponseBody": []
    },
    {
      "RequestUri": "https://storagedotnetdatalake.dfs.core.windows.net/test-filesystem-f4a04ad9-337c-0b04-6ff1-7bc15dc3178e/test-directory-33f44662-82ec-72dc-ab9b-dfb30eb75554?resource=directory",
      "RequestMethod": "PUT",
      "RequestHeaders": {
        "Authorization": "Sanitized",
        "If-None-Match": "*",
        "traceparent": "00-7ef9dfbdceeafc4fbc8361e51dc8f45e-001ec1ce5e951b45-00",
        "User-Agent": [
          "azsdk-net-Storage.Files.DataLake/12.5.0-alpha.20201001.1",
          "(.NET Core 4.6.29220.03; Microsoft Windows 10.0.19041 )"
        ],
        "x-ms-client-request-id": "6feb7ab3-a927-77b2-52f2-f8cd07506276",
        "x-ms-date": "Thu, 01 Oct 2020 23:14:35 GMT",
        "x-ms-return-client-request-id": "true",
        "x-ms-version": "2020-02-10"
      },
      "RequestBody": null,
      "StatusCode": 201,
      "ResponseHeaders": {
        "Content-Length": "0",
        "Date": "Thu, 01 Oct 2020 23:14:35 GMT",
        "ETag": "\u00220x8D8665FC3735C67\u0022",
        "Last-Modified": "Thu, 01 Oct 2020 23:14:35 GMT",
        "Server": [
          "Windows-Azure-HDFS/1.0",
          "Microsoft-HTTPAPI/2.0"
        ],
        "x-ms-client-request-id": "6feb7ab3-a927-77b2-52f2-f8cd07506276",
<<<<<<< HEAD
        "x-ms-request-id": "64837b97-b01f-0003-6823-0aacc4000000",
=======
        "x-ms-request-id": "6689abf7-301f-0117-1748-980789000000",
>>>>>>> 365f255a
        "x-ms-version": "2020-02-10"
      },
      "ResponseBody": []
    },
    {
      "RequestUri": "https://storagedotnetdatalake.dfs.core.windows.net/test-filesystem-f4a04ad9-337c-0b04-6ff1-7bc15dc3178e/test-directory-33f44662-82ec-72dc-ab9b-dfb30eb75554?recursive=true",
      "RequestMethod": "DELETE",
      "RequestHeaders": {
        "Authorization": "Sanitized",
        "traceparent": "00-4c5cd9a03ec37d48918d950ee037ff8f-356344a4287d2f49-00",
        "User-Agent": [
          "azsdk-net-Storage.Files.DataLake/12.5.0-alpha.20201001.1",
          "(.NET Core 4.6.29220.03; Microsoft Windows 10.0.19041 )"
        ],
        "x-ms-client-request-id": "94ff68a8-e5cc-6b2d-2a4f-db6b7a5927cd",
        "x-ms-date": "Thu, 01 Oct 2020 23:14:36 GMT",
        "x-ms-return-client-request-id": "true",
        "x-ms-version": "2020-02-10"
      },
      "RequestBody": null,
      "StatusCode": 200,
      "ResponseHeaders": {
        "Content-Length": "0",
        "Date": "Thu, 01 Oct 2020 23:14:35 GMT",
        "Server": [
          "Windows-Azure-HDFS/1.0",
          "Microsoft-HTTPAPI/2.0"
        ],
        "x-ms-client-request-id": "94ff68a8-e5cc-6b2d-2a4f-db6b7a5927cd",
<<<<<<< HEAD
        "x-ms-request-id": "64837b98-b01f-0003-6923-0aacc4000000",
=======
        "x-ms-request-id": "6689abf8-301f-0117-1848-980789000000",
>>>>>>> 365f255a
        "x-ms-version": "2020-02-10"
      },
      "ResponseBody": []
    },
    {
      "RequestUri": "https://storagedotnetdatalake.dfs.core.windows.net/test-filesystem-f4a04ad9-337c-0b04-6ff1-7bc15dc3178e/test-directory-33f44662-82ec-72dc-ab9b-dfb30eb75554?recursive=true",
      "RequestMethod": "DELETE",
      "RequestHeaders": {
        "Authorization": "Sanitized",
        "traceparent": "00-97c47faa4f1fec40bbe0e6970c75d11d-5b27e7a6a8ee124c-00",
        "User-Agent": [
          "azsdk-net-Storage.Files.DataLake/12.5.0-alpha.20201001.1",
          "(.NET Core 4.6.29220.03; Microsoft Windows 10.0.19041 )"
        ],
        "x-ms-client-request-id": "9f24d1ef-ce51-b2a9-749b-09860ce275c7",
        "x-ms-date": "Thu, 01 Oct 2020 23:14:36 GMT",
        "x-ms-return-client-request-id": "true",
        "x-ms-version": "2020-02-10"
      },
      "RequestBody": null,
      "StatusCode": 404,
      "ResponseHeaders": {
        "Content-Length": "163",
        "Content-Type": "application/json; charset=utf-8",
        "Date": "Thu, 01 Oct 2020 23:14:35 GMT",
        "Server": [
          "Windows-Azure-HDFS/1.0",
          "Microsoft-HTTPAPI/2.0"
        ],
        "x-ms-client-request-id": "9f24d1ef-ce51-b2a9-749b-09860ce275c7",
        "x-ms-error-code": "PathNotFound",
<<<<<<< HEAD
        "x-ms-request-id": "64837b99-b01f-0003-6a23-0aacc4000000",
=======
        "x-ms-request-id": "6689abf9-301f-0117-1948-980789000000",
>>>>>>> 365f255a
        "x-ms-version": "2020-02-10"
      },
      "ResponseBody": {
        "error": {
          "code": "PathNotFound",
          "message": "The specified path does not exist.\nRequestId:6689abf9-301f-0117-1948-980789000000\nTime:2020-10-01T23:14:36.1099770Z"
        }
      }
    },
    {
      "RequestUri": "https://storagedotnetdatalake.blob.core.windows.net/test-filesystem-f4a04ad9-337c-0b04-6ff1-7bc15dc3178e?restype=container",
      "RequestMethod": "DELETE",
      "RequestHeaders": {
        "Authorization": "Sanitized",
        "traceparent": "00-4790c1c889141e46b29606c133836010-5bdc630ab22fa04e-00",
        "User-Agent": [
          "azsdk-net-Storage.Files.DataLake/12.5.0-alpha.20201001.1",
          "(.NET Core 4.6.29220.03; Microsoft Windows 10.0.19041 )"
        ],
        "x-ms-client-request-id": "a87c4ac4-8834-837c-75d0-57e1b41ac04a",
        "x-ms-date": "Thu, 01 Oct 2020 23:14:36 GMT",
        "x-ms-return-client-request-id": "true",
        "x-ms-version": "2020-02-10"
      },
      "RequestBody": null,
      "StatusCode": 202,
      "ResponseHeaders": {
        "Content-Length": "0",
        "Date": "Thu, 01 Oct 2020 23:14:35 GMT",
        "Server": [
          "Windows-Azure-Blob/1.0",
          "Microsoft-HTTPAPI/2.0"
        ],
        "x-ms-client-request-id": "a87c4ac4-8834-837c-75d0-57e1b41ac04a",
<<<<<<< HEAD
        "x-ms-request-id": "42c999a4-901e-002b-3f23-0acd6c000000",
=======
        "x-ms-request-id": "4d3a43d5-701e-011b-2148-98e978000000",
>>>>>>> 365f255a
        "x-ms-version": "2020-02-10"
      },
      "ResponseBody": []
    }
  ],
  "Variables": {
    "RandomSeed": "855435285",
    "Storage_TestConfigHierarchicalNamespace": "NamespaceTenant\nstoragedotnetdatalake\nU2FuaXRpemVk\nhttps://storagedotnetdatalake.blob.core.windows.net\nhttps://storagedotnetdatalake.file.core.windows.net\nhttps://storagedotnetdatalake.queue.core.windows.net\nhttps://storagedotnetdatalake.table.core.windows.net\n\n\n\n\nhttps://storagedotnetdatalake-secondary.blob.core.windows.net\nhttps://storagedotnetdatalake-secondary.file.core.windows.net\nhttps://storagedotnetdatalake-secondary.queue.core.windows.net\nhttps://storagedotnetdatalake-secondary.table.core.windows.net\n183fee76-3bc8-488e-866f-b6562a249293\nSanitized\n72f988bf-86f1-41af-91ab-2d7cd011db47\nhttps://login.microsoftonline.com/\nCloud\nBlobEndpoint=https://storagedotnetdatalake.blob.core.windows.net/;QueueEndpoint=https://storagedotnetdatalake.queue.core.windows.net/;FileEndpoint=https://storagedotnetdatalake.file.core.windows.net/;BlobSecondaryEndpoint=https://storagedotnetdatalake-secondary.blob.core.windows.net/;QueueSecondaryEndpoint=https://storagedotnetdatalake-secondary.queue.core.windows.net/;FileSecondaryEndpoint=https://storagedotnetdatalake-secondary.file.core.windows.net/;AccountName=storagedotnetdatalake;AccountKey=Sanitized\n"
  }
}<|MERGE_RESOLUTION|>--- conflicted
+++ resolved
@@ -28,11 +28,7 @@
           "Microsoft-HTTPAPI/2.0"
         ],
         "x-ms-client-request-id": "a4652efa-e668-7003-2dec-f71b119d15ab",
-<<<<<<< HEAD
-        "x-ms-request-id": "42c998d6-901e-002b-7d23-0acd6c000000",
-=======
         "x-ms-request-id": "4d3a4065-701e-011b-7548-98e978000000",
->>>>>>> 365f255a
         "x-ms-version": "2020-02-10"
       },
       "ResponseBody": []
@@ -65,11 +61,7 @@
           "Microsoft-HTTPAPI/2.0"
         ],
         "x-ms-client-request-id": "6feb7ab3-a927-77b2-52f2-f8cd07506276",
-<<<<<<< HEAD
-        "x-ms-request-id": "64837b97-b01f-0003-6823-0aacc4000000",
-=======
         "x-ms-request-id": "6689abf7-301f-0117-1748-980789000000",
->>>>>>> 365f255a
         "x-ms-version": "2020-02-10"
       },
       "ResponseBody": []
@@ -99,11 +91,7 @@
           "Microsoft-HTTPAPI/2.0"
         ],
         "x-ms-client-request-id": "94ff68a8-e5cc-6b2d-2a4f-db6b7a5927cd",
-<<<<<<< HEAD
-        "x-ms-request-id": "64837b98-b01f-0003-6923-0aacc4000000",
-=======
         "x-ms-request-id": "6689abf8-301f-0117-1848-980789000000",
->>>>>>> 365f255a
         "x-ms-version": "2020-02-10"
       },
       "ResponseBody": []
@@ -135,11 +123,7 @@
         ],
         "x-ms-client-request-id": "9f24d1ef-ce51-b2a9-749b-09860ce275c7",
         "x-ms-error-code": "PathNotFound",
-<<<<<<< HEAD
-        "x-ms-request-id": "64837b99-b01f-0003-6a23-0aacc4000000",
-=======
         "x-ms-request-id": "6689abf9-301f-0117-1948-980789000000",
->>>>>>> 365f255a
         "x-ms-version": "2020-02-10"
       },
       "ResponseBody": {
@@ -174,11 +158,7 @@
           "Microsoft-HTTPAPI/2.0"
         ],
         "x-ms-client-request-id": "a87c4ac4-8834-837c-75d0-57e1b41ac04a",
-<<<<<<< HEAD
-        "x-ms-request-id": "42c999a4-901e-002b-3f23-0acd6c000000",
-=======
         "x-ms-request-id": "4d3a43d5-701e-011b-2148-98e978000000",
->>>>>>> 365f255a
         "x-ms-version": "2020-02-10"
       },
       "ResponseBody": []
