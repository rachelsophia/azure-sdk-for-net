{
  "Entries": [
    {
      "RequestUri": "https://login.microsoftonline.com/72f988bf-86f1-41af-91ab-2d7cd011db47/oauth2/v2.0/token",
      "RequestMethod": "POST",
      "RequestHeaders": {
        "Content-Length": "169",
        "Content-Type": "application/x-www-form-urlencoded",
        "traceparent": "00-b29939aa289c2d439683550d2a50c34d-c1009226c8f31245-00",
        "User-Agent": [
          "azsdk-net-Identity/1.1.1",
          "(.NET Core 4.6.28619.01; Microsoft Windows 10.0.18362 )"
        ],
        "x-ms-client-request-id": "8471dc134827aa1a811c9c40058b8237",
        "x-ms-return-client-request-id": "true"
      },
      "RequestBody": "response_type=token\u0026grant_type=client_credentials\u0026client_id=68390a19-a643-458b-b726-408abf67b4fc\u0026client_secret=Sanitized\u0026scope=https%3A%2F%2Fstorage.azure.com%2F.default",
      "StatusCode": 200,
      "ResponseHeaders": {
        "Cache-Control": "no-store, no-cache",
        "Content-Length": "92",
        "Content-Type": "application/json; charset=utf-8",
        "Date": "Mon, 01 Jun 2020 20:24:41 GMT",
        "Expires": "-1",
        "P3P": "CP=\u0022DSP CUR OTPi IND OTRi ONL FIN\u0022",
        "Pragma": "no-cache",
        "Set-Cookie": [
          "fpc=AoT5uFM5yGZBu1aT1OQXKEreSEc1AQAAAAlbZ9YOAAAA; expires=Wed, 01-Jul-2020 20:24:41 GMT; path=/; secure; HttpOnly; SameSite=None",
          "x-ms-gateway-slice=estsfd; path=/; SameSite=None; secure; HttpOnly",
          "stsservicecookie=estsfd; path=/; SameSite=None; secure; HttpOnly"
        ],
        "Strict-Transport-Security": "max-age=31536000; includeSubDomains",
        "X-Content-Type-Options": "nosniff",
        "x-ms-ests-server": "2.1.10656.6 - SCUS ProdSlices",
        "x-ms-request-id": "148f3e0c-0b5e-4bd5-8d15-c92355ec0800"
      },
      "ResponseBody": {
        "token_type": "Bearer",
        "expires_in": 86399,
        "ext_expires_in": 86399,
        "access_token": "Sanitized"
      }
    },
    {
      "RequestUri": "https://seannsecanary.blob.core.windows.net/test-filesystem-8217bbef-fd0e-801a-f140-aafe075456b1?restype=container",
      "RequestMethod": "PUT",
      "RequestHeaders": {
        "Authorization": "Sanitized",
        "traceparent": "00-b29939aa289c2d439683550d2a50c34d-c02ced6ba198e647-00",
        "User-Agent": [
          "azsdk-net-Storage.Files.DataLake/12.3.0-dev.20200601.1",
          "(.NET Core 4.6.28619.01; Microsoft Windows 10.0.18362 )"
        ],
        "x-ms-blob-public-access": "container",
        "x-ms-client-request-id": "bb7637d8-e07e-afb9-fe82-44ed93f41b96",
        "x-ms-return-client-request-id": "true",
        "x-ms-version": "2019-12-12"
      },
      "RequestBody": null,
      "StatusCode": 201,
      "ResponseHeaders": {
        "Content-Length": "0",
        "Date": "Mon, 01 Jun 2020 20:24:44 GMT",
        "ETag": "\u00220x8D80669D14D2C95\u0022",
        "Last-Modified": "Mon, 01 Jun 2020 20:24:42 GMT",
        "Server": [
          "Windows-Azure-Blob/1.0",
          "Microsoft-HTTPAPI/2.0"
        ],
        "x-ms-client-request-id": "bb7637d8-e07e-afb9-fe82-44ed93f41b96",
<<<<<<< HEAD
        "x-ms-request-id": "00475952-101e-001a-6c3e-f3f3e4000000",
=======
        "x-ms-request-id": "4f9e93b8-d01e-0048-0d52-385097000000",
>>>>>>> 8d420312
        "x-ms-version": "2019-12-12"
      },
      "ResponseBody": []
    },
    {
      "RequestUri": "https://seannsecanary.dfs.core.windows.net/test-filesystem-8217bbef-fd0e-801a-f140-aafe075456b1/test-directory-3fee2e2d-4047-94bd-3e21-6a25655b2dce?resource=directory",
      "RequestMethod": "PUT",
      "RequestHeaders": {
        "Authorization": "Sanitized",
        "traceparent": "00-b764a701ff90c84bbf09aa430b654173-fde5e7f82e653148-00",
        "User-Agent": [
          "azsdk-net-Storage.Files.DataLake/12.3.0-dev.20200601.1",
          "(.NET Core 4.6.28619.01; Microsoft Windows 10.0.18362 )"
        ],
        "x-ms-client-request-id": "351ea4ea-3896-90d9-1ccb-39624378a972",
        "x-ms-return-client-request-id": "true",
        "x-ms-version": "2019-12-12"
      },
      "RequestBody": null,
      "StatusCode": 201,
      "ResponseHeaders": {
        "Content-Length": "0",
        "Date": "Mon, 01 Jun 2020 20:24:43 GMT",
        "ETag": "\u00220x8D80669D2964D99\u0022",
        "Last-Modified": "Mon, 01 Jun 2020 20:24:44 GMT",
        "Server": [
          "Windows-Azure-HDFS/1.0",
          "Microsoft-HTTPAPI/2.0"
        ],
        "x-ms-client-request-id": "351ea4ea-3896-90d9-1ccb-39624378a972",
<<<<<<< HEAD
        "x-ms-request-id": "8c455aac-d01f-0048-4c3e-f38f0c000000",
=======
        "x-ms-request-id": "00bc4f3c-801f-008e-5e52-389b16000000",
>>>>>>> 8d420312
        "x-ms-version": "2019-12-12"
      },
      "ResponseBody": []
    },
    {
      "RequestUri": "https://seannsecanary.blob.core.windows.net/?restype=service\u0026comp=userdelegationkey",
      "RequestMethod": "POST",
      "RequestHeaders": {
        "Authorization": "Sanitized",
        "Content-Length": "56",
        "Content-Type": "application/xml",
        "traceparent": "00-92e63f5950b6bc4f82bdd6dbd6da8103-bc4051a69b6b9a4c-00",
        "User-Agent": [
          "azsdk-net-Storage.Files.DataLake/12.3.0-dev.20200601.1",
          "(.NET Core 4.6.28619.01; Microsoft Windows 10.0.18362 )"
        ],
        "x-ms-client-request-id": "6156eedd-4d6d-2ba0-8fbc-111938ee6951",
        "x-ms-return-client-request-id": "true",
        "x-ms-version": "2019-12-12"
      },
      "RequestBody": "\u003CKeyInfo\u003E\u003CExpiry\u003E2020-06-01T21:24:43Z\u003C/Expiry\u003E\u003C/KeyInfo\u003E",
      "StatusCode": 200,
      "ResponseHeaders": {
        "Content-Type": "application/xml",
        "Date": "Mon, 01 Jun 2020 20:24:44 GMT",
        "Server": [
          "Windows-Azure-Blob/1.0",
          "Microsoft-HTTPAPI/2.0"
        ],
        "Transfer-Encoding": "chunked",
        "x-ms-client-request-id": "6156eedd-4d6d-2ba0-8fbc-111938ee6951",
<<<<<<< HEAD
        "x-ms-request-id": "00475957-101e-001a-6e3e-f3f3e4000000",
        "x-ms-version": "2019-12-12"
      },
      "ResponseBody": "\uFEFF\u003C?xml version=\u00221.0\u0022 encoding=\u0022utf-8\u0022?\u003E\u003CUserDelegationKey\u003E\u003CSignedOid\u003Ec4f48289-bb84-4086-b250-6f94a8f64cee\u003C/SignedOid\u003E\u003CSignedTid\u003E72f988bf-86f1-41af-91ab-2d7cd011db47\u003C/SignedTid\u003E\u003CSignedStart\u003E2020-03-05T22:32:51Z\u003C/SignedStart\u003E\u003CSignedExpiry\u003E2020-03-05T23:32:51Z\u003C/SignedExpiry\u003E\u003CSignedService\u003Eb\u003C/SignedService\u003E\u003CSignedVersion\u003E2019-12-12\u003C/SignedVersion\u003E\u003CValue\u003EfIONM6d0byw3HUfRLokkpEINx9AsASNxByGaLVlpFtM=\u003C/Value\u003E\u003C/UserDelegationKey\u003E"
    },
    {
      "RequestUri": "https://seanstagehierarchical.dfs.core.windows.net/test-filesystem-8217bbef-fd0e-801a-f140-aafe075456b1/test-directory-3fee2e2d-4047-94bd-3e21-6a25655b2dce?skoid=c4f48289-bb84-4086-b250-6f94a8f64cee\u0026sktid=72f988bf-86f1-41af-91ab-2d7cd011db47\u0026skt=2020-03-05T22%3A32%3A51Z\u0026ske=2020-03-05T23%3A32%3A51Z\u0026sks=b\u0026skv=2019-12-12\u0026sv=2019-12-12\u0026st=2020-03-05T21%3A32%3A51Z\u0026se=2020-03-05T23%3A32%3A51Z\u0026sr=c\u0026sp=racwdl\u0026sig=Sanitized\u0026action=getAccessControl",
=======
        "x-ms-request-id": "4f9e9519-d01e-0048-2452-385097000000",
        "x-ms-version": "2019-12-12"
      },
      "ResponseBody": "\uFEFF\u003C?xml version=\u00221.0\u0022 encoding=\u0022utf-8\u0022?\u003E\u003CUserDelegationKey\u003E\u003CSignedOid\u003Ec4f48289-bb84-4086-b250-6f94a8f64cee\u003C/SignedOid\u003E\u003CSignedTid\u003E72f988bf-86f1-41af-91ab-2d7cd011db47\u003C/SignedTid\u003E\u003CSignedStart\u003E2020-06-01T20:24:44Z\u003C/SignedStart\u003E\u003CSignedExpiry\u003E2020-06-01T21:24:43Z\u003C/SignedExpiry\u003E\u003CSignedService\u003Eb\u003C/SignedService\u003E\u003CSignedVersion\u003E2019-12-12\u003C/SignedVersion\u003E\u003CValue\u003EbeowOS9/NdXdJZWC/heZOJ84oneQOMOh9M8H\u002BF9gJEc=\u003C/Value\u003E\u003C/UserDelegationKey\u003E"
    },
    {
      "RequestUri": "https://seannsecanary.dfs.core.windows.net/test-filesystem-8217bbef-fd0e-801a-f140-aafe075456b1/test-directory-3fee2e2d-4047-94bd-3e21-6a25655b2dce?skoid=c4f48289-bb84-4086-b250-6f94a8f64cee\u0026sktid=72f988bf-86f1-41af-91ab-2d7cd011db47\u0026skt=2020-06-01T20%3A24%3A44Z\u0026ske=2020-06-01T21%3A24%3A43Z\u0026sks=b\u0026skv=2019-12-12\u0026sv=2019-12-12\u0026st=2020-06-01T19%3A24%3A43Z\u0026se=2020-06-01T21%3A24%3A43Z\u0026sr=c\u0026sp=racwdl\u0026sig=Sanitized\u0026action=getAccessControl",
>>>>>>> 8d420312
      "RequestMethod": "HEAD",
      "RequestHeaders": {
        "traceparent": "00-68bddd955eb0da41848fe3b0d814f27b-2fe8fa2af73b1a41-00",
        "User-Agent": [
          "azsdk-net-Storage.Files.DataLake/12.3.0-dev.20200601.1",
          "(.NET Core 4.6.28619.01; Microsoft Windows 10.0.18362 )"
        ],
        "x-ms-client-request-id": "5585765e-4722-b204-6c5d-9aeadb97699d",
        "x-ms-return-client-request-id": "true",
        "x-ms-version": "2019-12-12"
      },
      "RequestBody": null,
      "StatusCode": 200,
      "ResponseHeaders": {
        "Date": "Mon, 01 Jun 2020 20:24:44 GMT",
        "ETag": "\u00220x8D80669D2964D99\u0022",
        "Last-Modified": "Mon, 01 Jun 2020 20:24:44 GMT",
        "Server": [
          "Windows-Azure-HDFS/1.0",
          "Microsoft-HTTPAPI/2.0"
        ],
        "x-ms-acl": "user::rwx,group::r-x,other::---",
        "x-ms-client-request-id": "5585765e-4722-b204-6c5d-9aeadb97699d",
        "x-ms-group": "c4f48289-bb84-4086-b250-6f94a8f64cee",
        "x-ms-owner": "c4f48289-bb84-4086-b250-6f94a8f64cee",
        "x-ms-permissions": "rwxr-x---",
<<<<<<< HEAD
        "x-ms-request-id": "923c0a03-001f-0029-2e3e-f3ac4f000000",
=======
        "x-ms-request-id": "c9238586-f01f-002d-4752-38fed3000000",
>>>>>>> 8d420312
        "x-ms-version": "2019-12-12"
      },
      "ResponseBody": []
    },
    {
      "RequestUri": "https://seannsecanary.blob.core.windows.net/test-filesystem-8217bbef-fd0e-801a-f140-aafe075456b1?restype=container",
      "RequestMethod": "DELETE",
      "RequestHeaders": {
        "Authorization": "Sanitized",
        "traceparent": "00-ebd2813c489f9d488e11a0fd2a06703c-53126e4ed988f54e-00",
        "User-Agent": [
          "azsdk-net-Storage.Files.DataLake/12.3.0-dev.20200601.1",
          "(.NET Core 4.6.28619.01; Microsoft Windows 10.0.18362 )"
        ],
        "x-ms-client-request-id": "c1bbfb65-1368-8d2e-9862-c4d77a1c215a",
        "x-ms-return-client-request-id": "true",
        "x-ms-version": "2019-12-12"
      },
      "RequestBody": null,
      "StatusCode": 202,
      "ResponseHeaders": {
        "Content-Length": "0",
        "Date": "Mon, 01 Jun 2020 20:24:45 GMT",
        "Server": [
          "Windows-Azure-Blob/1.0",
          "Microsoft-HTTPAPI/2.0"
        ],
        "x-ms-client-request-id": "c1bbfb65-1368-8d2e-9862-c4d77a1c215a",
<<<<<<< HEAD
        "x-ms-request-id": "00475961-101e-001a-733e-f3f3e4000000",
=======
        "x-ms-request-id": "4f9e95ab-d01e-0048-1252-385097000000",
>>>>>>> 8d420312
        "x-ms-version": "2019-12-12"
      },
      "ResponseBody": []
    }
  ],
  "Variables": {
    "DateTimeOffsetNow": "2020-06-01T15:24:43.8195576-05:00",
    "RandomSeed": "80865716",
    "Storage_TestConfigHierarchicalNamespace": "NamespaceTenant\nseannsecanary\nU2FuaXRpemVk\nhttps://seannsecanary.blob.core.windows.net\nhttps://seannsecanary.file.core.windows.net\nhttps://seannsecanary.queue.core.windows.net\nhttps://seannsecanary.table.core.windows.net\n\n\n\n\nhttps://seannsecanary-secondary.blob.core.windows.net\nhttps://seannsecanary-secondary.file.core.windows.net\nhttps://seannsecanary-secondary.queue.core.windows.net\nhttps://seannsecanary-secondary.table.core.windows.net\n68390a19-a643-458b-b726-408abf67b4fc\nSanitized\n72f988bf-86f1-41af-91ab-2d7cd011db47\nhttps://login.microsoftonline.com/\nCloud\nBlobEndpoint=https://seannsecanary.blob.core.windows.net/;QueueEndpoint=https://seannsecanary.queue.core.windows.net/;FileEndpoint=https://seannsecanary.file.core.windows.net/;BlobSecondaryEndpoint=https://seannsecanary-secondary.blob.core.windows.net/;QueueSecondaryEndpoint=https://seannsecanary-secondary.queue.core.windows.net/;FileSecondaryEndpoint=https://seannsecanary-secondary.file.core.windows.net/;AccountName=seannsecanary;AccountKey=Sanitized\n"
  }
}<|MERGE_RESOLUTION|>--- conflicted
+++ resolved
@@ -68,11 +68,7 @@
           "Microsoft-HTTPAPI/2.0"
         ],
         "x-ms-client-request-id": "bb7637d8-e07e-afb9-fe82-44ed93f41b96",
-<<<<<<< HEAD
-        "x-ms-request-id": "00475952-101e-001a-6c3e-f3f3e4000000",
-=======
         "x-ms-request-id": "4f9e93b8-d01e-0048-0d52-385097000000",
->>>>>>> 8d420312
         "x-ms-version": "2019-12-12"
       },
       "ResponseBody": []
@@ -103,11 +99,7 @@
           "Microsoft-HTTPAPI/2.0"
         ],
         "x-ms-client-request-id": "351ea4ea-3896-90d9-1ccb-39624378a972",
-<<<<<<< HEAD
-        "x-ms-request-id": "8c455aac-d01f-0048-4c3e-f38f0c000000",
-=======
         "x-ms-request-id": "00bc4f3c-801f-008e-5e52-389b16000000",
->>>>>>> 8d420312
         "x-ms-version": "2019-12-12"
       },
       "ResponseBody": []
@@ -139,15 +131,6 @@
         ],
         "Transfer-Encoding": "chunked",
         "x-ms-client-request-id": "6156eedd-4d6d-2ba0-8fbc-111938ee6951",
-<<<<<<< HEAD
-        "x-ms-request-id": "00475957-101e-001a-6e3e-f3f3e4000000",
-        "x-ms-version": "2019-12-12"
-      },
-      "ResponseBody": "\uFEFF\u003C?xml version=\u00221.0\u0022 encoding=\u0022utf-8\u0022?\u003E\u003CUserDelegationKey\u003E\u003CSignedOid\u003Ec4f48289-bb84-4086-b250-6f94a8f64cee\u003C/SignedOid\u003E\u003CSignedTid\u003E72f988bf-86f1-41af-91ab-2d7cd011db47\u003C/SignedTid\u003E\u003CSignedStart\u003E2020-03-05T22:32:51Z\u003C/SignedStart\u003E\u003CSignedExpiry\u003E2020-03-05T23:32:51Z\u003C/SignedExpiry\u003E\u003CSignedService\u003Eb\u003C/SignedService\u003E\u003CSignedVersion\u003E2019-12-12\u003C/SignedVersion\u003E\u003CValue\u003EfIONM6d0byw3HUfRLokkpEINx9AsASNxByGaLVlpFtM=\u003C/Value\u003E\u003C/UserDelegationKey\u003E"
-    },
-    {
-      "RequestUri": "https://seanstagehierarchical.dfs.core.windows.net/test-filesystem-8217bbef-fd0e-801a-f140-aafe075456b1/test-directory-3fee2e2d-4047-94bd-3e21-6a25655b2dce?skoid=c4f48289-bb84-4086-b250-6f94a8f64cee\u0026sktid=72f988bf-86f1-41af-91ab-2d7cd011db47\u0026skt=2020-03-05T22%3A32%3A51Z\u0026ske=2020-03-05T23%3A32%3A51Z\u0026sks=b\u0026skv=2019-12-12\u0026sv=2019-12-12\u0026st=2020-03-05T21%3A32%3A51Z\u0026se=2020-03-05T23%3A32%3A51Z\u0026sr=c\u0026sp=racwdl\u0026sig=Sanitized\u0026action=getAccessControl",
-=======
         "x-ms-request-id": "4f9e9519-d01e-0048-2452-385097000000",
         "x-ms-version": "2019-12-12"
       },
@@ -155,7 +138,6 @@
     },
     {
       "RequestUri": "https://seannsecanary.dfs.core.windows.net/test-filesystem-8217bbef-fd0e-801a-f140-aafe075456b1/test-directory-3fee2e2d-4047-94bd-3e21-6a25655b2dce?skoid=c4f48289-bb84-4086-b250-6f94a8f64cee\u0026sktid=72f988bf-86f1-41af-91ab-2d7cd011db47\u0026skt=2020-06-01T20%3A24%3A44Z\u0026ske=2020-06-01T21%3A24%3A43Z\u0026sks=b\u0026skv=2019-12-12\u0026sv=2019-12-12\u0026st=2020-06-01T19%3A24%3A43Z\u0026se=2020-06-01T21%3A24%3A43Z\u0026sr=c\u0026sp=racwdl\u0026sig=Sanitized\u0026action=getAccessControl",
->>>>>>> 8d420312
       "RequestMethod": "HEAD",
       "RequestHeaders": {
         "traceparent": "00-68bddd955eb0da41848fe3b0d814f27b-2fe8fa2af73b1a41-00",
@@ -182,11 +164,7 @@
         "x-ms-group": "c4f48289-bb84-4086-b250-6f94a8f64cee",
         "x-ms-owner": "c4f48289-bb84-4086-b250-6f94a8f64cee",
         "x-ms-permissions": "rwxr-x---",
-<<<<<<< HEAD
-        "x-ms-request-id": "923c0a03-001f-0029-2e3e-f3ac4f000000",
-=======
         "x-ms-request-id": "c9238586-f01f-002d-4752-38fed3000000",
->>>>>>> 8d420312
         "x-ms-version": "2019-12-12"
       },
       "ResponseBody": []
@@ -215,11 +193,7 @@
           "Microsoft-HTTPAPI/2.0"
         ],
         "x-ms-client-request-id": "c1bbfb65-1368-8d2e-9862-c4d77a1c215a",
-<<<<<<< HEAD
-        "x-ms-request-id": "00475961-101e-001a-733e-f3f3e4000000",
-=======
         "x-ms-request-id": "4f9e95ab-d01e-0048-1252-385097000000",
->>>>>>> 8d420312
         "x-ms-version": "2019-12-12"
       },
       "ResponseBody": []
