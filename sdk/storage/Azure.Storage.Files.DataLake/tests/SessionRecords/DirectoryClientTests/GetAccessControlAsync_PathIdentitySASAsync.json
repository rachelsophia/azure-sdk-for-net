--- conflicted
+++ resolved
@@ -68,11 +68,7 @@
           "Microsoft-HTTPAPI/2.0"
         ],
         "x-ms-client-request-id": "b188d936-a83d-458e-095a-af2a9c2e9e24",
-<<<<<<< HEAD
-        "x-ms-request-id": "ee945f95-101e-0047-733e-f3f960000000",
-=======
         "x-ms-request-id": "9bbecced-801e-008e-3352-389b16000000",
->>>>>>> 8d420312
         "x-ms-version": "2019-12-12"
       },
       "ResponseBody": []
@@ -103,11 +99,7 @@
           "Microsoft-HTTPAPI/2.0"
         ],
         "x-ms-client-request-id": "3eec7fa8-1d7f-9920-50e1-53b63a687885",
-<<<<<<< HEAD
-        "x-ms-request-id": "2891d139-f01f-002d-183e-f32148000000",
-=======
         "x-ms-request-id": "55365c6f-601f-004d-5052-38824c000000",
->>>>>>> 8d420312
         "x-ms-version": "2019-12-12"
       },
       "ResponseBody": []
@@ -139,15 +131,6 @@
         ],
         "Transfer-Encoding": "chunked",
         "x-ms-client-request-id": "4d7e0aaf-6596-f6e7-49ca-79e658015219",
-<<<<<<< HEAD
-        "x-ms-request-id": "ee945fa7-101e-0047-013e-f3f960000000",
-        "x-ms-version": "2019-12-12"
-      },
-      "ResponseBody": "\uFEFF\u003C?xml version=\u00221.0\u0022 encoding=\u0022utf-8\u0022?\u003E\u003CUserDelegationKey\u003E\u003CSignedOid\u003Ec4f48289-bb84-4086-b250-6f94a8f64cee\u003C/SignedOid\u003E\u003CSignedTid\u003E72f988bf-86f1-41af-91ab-2d7cd011db47\u003C/SignedTid\u003E\u003CSignedStart\u003E2020-03-05T22:33:08Z\u003C/SignedStart\u003E\u003CSignedExpiry\u003E2020-03-05T23:33:08Z\u003C/SignedExpiry\u003E\u003CSignedService\u003Eb\u003C/SignedService\u003E\u003CSignedVersion\u003E2019-12-12\u003C/SignedVersion\u003E\u003CValue\u003ExJH3MXTxYdhv9ukFeK8Xufe1gMQjhlUF\u002BlYNqyk3\u002BbI=\u003C/Value\u003E\u003C/UserDelegationKey\u003E"
-    },
-    {
-      "RequestUri": "https://seanstagehierarchical.dfs.core.windows.net/test-filesystem-42e3c7b7-a4e4-42c8-74ac-9ce1988aef72/test-directory-fff98ab4-716d-88be-93ba-0799a3505df5?skoid=c4f48289-bb84-4086-b250-6f94a8f64cee\u0026sktid=72f988bf-86f1-41af-91ab-2d7cd011db47\u0026skt=2020-03-05T22%3A33%3A08Z\u0026ske=2020-03-05T23%3A33%3A08Z\u0026sks=b\u0026skv=2019-12-12\u0026sv=2019-12-12\u0026st=2020-03-05T21%3A33%3A08Z\u0026se=2020-03-05T23%3A33%3A08Z\u0026sr=b\u0026sp=racwd\u0026sig=Sanitized\u0026action=getAccessControl",
-=======
         "x-ms-request-id": "9bbecd01-801e-008e-4252-389b16000000",
         "x-ms-version": "2019-12-12"
       },
@@ -155,7 +138,6 @@
     },
     {
       "RequestUri": "https://seannsecanary.dfs.core.windows.net/test-filesystem-42e3c7b7-a4e4-42c8-74ac-9ce1988aef72/test-directory-fff98ab4-716d-88be-93ba-0799a3505df5?skoid=c4f48289-bb84-4086-b250-6f94a8f64cee\u0026sktid=72f988bf-86f1-41af-91ab-2d7cd011db47\u0026skt=2020-06-01T20%3A25%3A05Z\u0026ske=2020-06-01T21%3A25%3A04Z\u0026sks=b\u0026skv=2019-12-12\u0026sv=2019-12-12\u0026st=2020-06-01T19%3A25%3A04Z\u0026se=2020-06-01T21%3A25%3A04Z\u0026sr=b\u0026sp=racwd\u0026sig=Sanitized\u0026action=getAccessControl",
->>>>>>> 8d420312
       "RequestMethod": "HEAD",
       "RequestHeaders": {
         "traceparent": "00-f92ae3c967e28148ae418b769b161259-5361dc60fc353f4b-00",
@@ -182,11 +164,7 @@
         "x-ms-group": "c4f48289-bb84-4086-b250-6f94a8f64cee",
         "x-ms-owner": "c4f48289-bb84-4086-b250-6f94a8f64cee",
         "x-ms-permissions": "rwxr-x---",
-<<<<<<< HEAD
-        "x-ms-request-id": "02350209-701f-0033-043e-f3cd90000000",
-=======
         "x-ms-request-id": "3121c69e-401f-0028-5352-382c08000000",
->>>>>>> 8d420312
         "x-ms-version": "2019-12-12"
       },
       "ResponseBody": []
@@ -215,11 +193,7 @@
           "Microsoft-HTTPAPI/2.0"
         ],
         "x-ms-client-request-id": "604f2385-22fa-242f-d486-b3ccbc9878ab",
-<<<<<<< HEAD
-        "x-ms-request-id": "ee945fb5-101e-0047-0c3e-f3f960000000",
-=======
         "x-ms-request-id": "9bbecd17-801e-008e-5452-389b16000000",
->>>>>>> 8d420312
         "x-ms-version": "2019-12-12"
       },
       "ResponseBody": []
