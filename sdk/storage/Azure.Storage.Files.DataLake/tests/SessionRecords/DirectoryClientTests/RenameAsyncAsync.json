--- conflicted
+++ resolved
@@ -27,13 +27,8 @@
           "Windows-Azure-Blob/1.0",
           "Microsoft-HTTPAPI/2.0"
         ],
-<<<<<<< HEAD
-        "x-ms-client-request-id": "e73e0c9c-2efd-6e00-663f-579b69206f94",
-        "x-ms-request-id": "27aa7173-e01e-000e-433b-f3bb8b000000",
-=======
         "x-ms-client-request-id": "52bd462f-9ea5-23b6-c263-196c3f2690d8",
         "x-ms-request-id": "6a386c46-d01e-0048-1154-1f5097000000",
->>>>>>> 8d420312
         "x-ms-version": "2019-12-12"
       },
       "ResponseBody": []
@@ -64,13 +59,8 @@
           "Windows-Azure-HDFS/1.0",
           "Microsoft-HTTPAPI/2.0"
         ],
-<<<<<<< HEAD
-        "x-ms-client-request-id": "01e4e61e-a8c7-dcbe-6364-88ca046369de",
-        "x-ms-request-id": "30cfdfc2-201f-0011-4d3b-f3088f000000",
-=======
         "x-ms-client-request-id": "15f20ac6-5160-1c06-c611-cedf17133206",
         "x-ms-request-id": "33c77e7d-501f-0079-1954-1fb184000000",
->>>>>>> 8d420312
         "x-ms-version": "2019-12-12"
       },
       "ResponseBody": []
@@ -99,13 +89,8 @@
           "Windows-Azure-HDFS/1.0",
           "Microsoft-HTTPAPI/2.0"
         ],
-<<<<<<< HEAD
-        "x-ms-client-request-id": "e13e47f7-cc7d-79e2-1f9e-c3d31af242e2",
-        "x-ms-request-id": "30cfdfc3-201f-0011-4e3b-f3088f000000",
-=======
         "x-ms-client-request-id": "93c0964c-db8c-510d-7116-fc666ea0a6c9",
         "x-ms-request-id": "33c77e9d-501f-0079-3954-1fb184000000",
->>>>>>> 8d420312
         "x-ms-version": "2019-12-12"
       },
       "ResponseBody": []
@@ -175,13 +160,8 @@
           "Windows-Azure-Blob/1.0",
           "Microsoft-HTTPAPI/2.0"
         ],
-<<<<<<< HEAD
-        "x-ms-client-request-id": "ed6033ad-f11d-5ea1-16bd-aedf4d37073f",
-        "x-ms-request-id": "27aa7184-e01e-000e-4d3b-f3bb8b000000",
-=======
         "x-ms-client-request-id": "7de14505-c686-488d-a14e-c9abd787a533",
         "x-ms-request-id": "6a386ccd-d01e-0048-0e54-1f5097000000",
->>>>>>> 8d420312
         "x-ms-version": "2019-12-12"
       },
       "ResponseBody": []
