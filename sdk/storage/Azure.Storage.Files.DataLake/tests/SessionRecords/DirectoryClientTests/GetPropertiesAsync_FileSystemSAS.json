--- conflicted
+++ resolved
@@ -28,11 +28,7 @@
           "Microsoft-HTTPAPI/2.0"
         ],
         "x-ms-client-request-id": "dc142eb3-5b5f-919c-8aa0-799af6812671",
-<<<<<<< HEAD
-        "x-ms-request-id": "b2d69af2-501e-0034-433e-f3a1f3000000",
-=======
         "x-ms-request-id": "77dc3a83-d01e-0083-1852-3853c2000000",
->>>>>>> 8d420312
         "x-ms-version": "2019-12-12"
       },
       "ResponseBody": []
@@ -64,21 +60,13 @@
           "Microsoft-HTTPAPI/2.0"
         ],
         "x-ms-client-request-id": "01102eb0-06e6-e477-1d43-a27f0202913a",
-<<<<<<< HEAD
-        "x-ms-request-id": "3ab45f60-601f-002f-4d3e-f39ff0000000",
-=======
         "x-ms-request-id": "4d970b80-301f-0050-0652-388ff0000000",
->>>>>>> 8d420312
         "x-ms-version": "2019-12-12"
       },
       "ResponseBody": []
     },
     {
-<<<<<<< HEAD
-      "RequestUri": "https://seanstagehierarchical.blob.core.windows.net/test-filesystem-0b995d3d-d5a5-5644-6cc7-e38c0604040d/test-directory-5327351b-ab82-f9d3-910a-dec32ffae2d7?sv=2019-12-12\u0026st=2020-03-05T21%3A32%3A59Z\u0026se=2020-03-05T23%3A32%3A59Z\u0026sr=c\u0026sp=racwdl\u0026sig=Sanitized",
-=======
       "RequestUri": "https://seannsecanary.blob.core.windows.net/test-filesystem-0b995d3d-d5a5-5644-6cc7-e38c0604040d/test-directory-5327351b-ab82-f9d3-910a-dec32ffae2d7?sv=2019-12-12\u0026st=2020-06-01T19%3A24%3A51Z\u0026se=2020-06-01T21%3A24%3A51Z\u0026sr=c\u0026sp=racwdl\u0026sig=Sanitized",
->>>>>>> 8d420312
       "RequestMethod": "HEAD",
       "RequestHeaders": {
         "traceparent": "00-67d9509623bd3e4986db0c89b08ceaa3-854ee9328abb724b-00",
@@ -142,11 +130,7 @@
           "Microsoft-HTTPAPI/2.0"
         ],
         "x-ms-client-request-id": "5c2c4fde-c919-ddc9-83d9-0a0ade95a5d1",
-<<<<<<< HEAD
-        "x-ms-request-id": "b2d69b02-501e-0034-4d3e-f3a1f3000000",
-=======
         "x-ms-request-id": "77dc3b09-d01e-0083-1252-3853c2000000",
->>>>>>> 8d420312
         "x-ms-version": "2019-12-12"
       },
       "ResponseBody": []
