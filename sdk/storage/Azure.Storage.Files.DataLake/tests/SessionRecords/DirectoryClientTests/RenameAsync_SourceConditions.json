{
  "Entries": [
    {
      "RequestUri": "https://seannsecanary.blob.core.windows.net/test-filesystem-2d299a40-4497-24b3-f0ba-26f52bf3393a?restype=container",
      "RequestMethod": "PUT",
      "RequestHeaders": {
        "Authorization": "Sanitized",
        "traceparent": "00-e05fad9b5ccd3242af8331d6efccc4ba-2acc436392548448-00",
        "User-Agent": [
          "azsdk-net-Storage.Files.DataLake/12.2.0-dev.20200430.1",
          "(.NET Core 4.6.28325.01; Microsoft Windows 10.0.18362 )"
        ],
        "x-ms-blob-public-access": "container",
        "x-ms-client-request-id": "00fd7271-03c8-f358-295b-d1577b53fbf5",
        "x-ms-date": "Fri, 01 May 2020 01:02:39 GMT",
        "x-ms-return-client-request-id": "true",
        "x-ms-version": "2019-12-12"
      },
      "RequestBody": null,
      "StatusCode": 201,
      "ResponseHeaders": {
        "Content-Length": "0",
        "Date": "Fri, 01 May 2020 01:02:40 GMT",
        "ETag": "\u00220x8D7ED6B58F4321E\u0022",
        "Last-Modified": "Fri, 01 May 2020 01:02:40 GMT",
        "Server": [
          "Windows-Azure-Blob/1.0",
          "Microsoft-HTTPAPI/2.0"
        ],
<<<<<<< HEAD
        "x-ms-client-request-id": "a7b68065-7c31-6e2e-c827-c2a22a1c1004",
        "x-ms-request-id": "1dff5000-501e-000b-0a3a-f36950000000",
=======
        "x-ms-client-request-id": "00fd7271-03c8-f358-295b-d1577b53fbf5",
        "x-ms-request-id": "413bf59a-b01e-0095-3854-1fa515000000",
>>>>>>> 8d420312
        "x-ms-version": "2019-12-12"
      },
      "ResponseBody": []
    },
    {
      "RequestUri": "https://seannsecanary.dfs.core.windows.net/test-filesystem-2d299a40-4497-24b3-f0ba-26f52bf3393a/test-directory-068a0125-c548-3e5a-b5bb-2379b56c124d?resource=directory",
      "RequestMethod": "PUT",
      "RequestHeaders": {
        "Authorization": "Sanitized",
        "traceparent": "00-29f6ed690ba7fe4098558eaa0c3c8c5b-afa3eb5fa5495e4a-00",
        "User-Agent": [
          "azsdk-net-Storage.Files.DataLake/12.2.0-dev.20200430.1",
          "(.NET Core 4.6.28325.01; Microsoft Windows 10.0.18362 )"
        ],
        "x-ms-client-request-id": "0f209821-3317-aba7-18bf-4a0cdfde3dbc",
        "x-ms-date": "Fri, 01 May 2020 01:02:40 GMT",
        "x-ms-return-client-request-id": "true",
        "x-ms-version": "2019-12-12"
      },
      "RequestBody": null,
      "StatusCode": 201,
      "ResponseHeaders": {
        "Content-Length": "0",
        "Date": "Fri, 01 May 2020 01:02:41 GMT",
        "ETag": "\u00220x8D7ED6B59A639DA\u0022",
        "Last-Modified": "Fri, 01 May 2020 01:02:41 GMT",
        "Server": [
          "Windows-Azure-HDFS/1.0",
          "Microsoft-HTTPAPI/2.0"
        ],
<<<<<<< HEAD
        "x-ms-client-request-id": "c929c510-f2e0-275a-b167-7642c8ce3b11",
        "x-ms-request-id": "1ea16d4c-701f-000c-6e3a-f30533000000",
=======
        "x-ms-client-request-id": "0f209821-3317-aba7-18bf-4a0cdfde3dbc",
        "x-ms-request-id": "1da107b6-301f-007f-6954-1f823b000000",
>>>>>>> 8d420312
        "x-ms-version": "2019-12-12"
      },
      "ResponseBody": []
    },
    {
      "RequestUri": "https://seannsecanary.dfs.core.windows.net/test-filesystem-2d299a40-4497-24b3-f0ba-26f52bf3393a/test-directory-44d78448-42ce-ed00-8f88-8da0132e0d29?resource=directory",
      "RequestMethod": "PUT",
      "RequestHeaders": {
        "Authorization": "Sanitized",
        "traceparent": "00-2fdf2989d294b94b87dd125bd7f3732c-4dc3280403541a42-00",
        "User-Agent": [
          "azsdk-net-Storage.Files.DataLake/12.2.0-dev.20200430.1",
          "(.NET Core 4.6.28325.01; Microsoft Windows 10.0.18362 )"
        ],
        "x-ms-client-request-id": "abe2f66a-adb4-dfe7-9833-808fa50697e9",
        "x-ms-date": "Fri, 01 May 2020 01:02:41 GMT",
        "x-ms-return-client-request-id": "true",
        "x-ms-version": "2019-12-12"
      },
      "RequestBody": null,
      "StatusCode": 201,
      "ResponseHeaders": {
        "Content-Length": "0",
        "Date": "Fri, 01 May 2020 01:02:41 GMT",
        "ETag": "\u00220x8D7ED6B59B376EE\u0022",
        "Last-Modified": "Fri, 01 May 2020 01:02:41 GMT",
        "Server": [
          "Windows-Azure-HDFS/1.0",
          "Microsoft-HTTPAPI/2.0"
        ],
<<<<<<< HEAD
        "x-ms-client-request-id": "2112fedd-eb4b-9d4f-83e0-793e1295f873",
        "x-ms-request-id": "1ea16d4d-701f-000c-6f3a-f30533000000",
=======
        "x-ms-client-request-id": "abe2f66a-adb4-dfe7-9833-808fa50697e9",
        "x-ms-request-id": "1da107db-301f-007f-0e54-1f823b000000",
>>>>>>> 8d420312
        "x-ms-version": "2019-12-12"
      },
      "ResponseBody": []
    },
    {
      "RequestUri": "https://seannsecanary.dfs.core.windows.net/test-filesystem-2d299a40-4497-24b3-f0ba-26f52bf3393a/test-directory-44d78448-42ce-ed00-8f88-8da0132e0d29?mode=legacy",
      "RequestMethod": "PUT",
      "RequestHeaders": {
        "Authorization": "Sanitized",
        "User-Agent": [
          "azsdk-net-Storage.Files.DataLake/12.2.0-dev.20200430.1",
          "(.NET Core 4.6.28325.01; Microsoft Windows 10.0.18362 )"
        ],
        "x-ms-client-request-id": "1c36f365-624b-1c74-8678-841881a5a688",
        "x-ms-date": "Fri, 01 May 2020 01:02:41 GMT",
        "x-ms-rename-source": "%2Ftest-filesystem-2d299a40-4497-24b3-f0ba-26f52bf3393a%2Ftest-directory-068a0125-c548-3e5a-b5bb-2379b56c124d=",
        "x-ms-return-client-request-id": "true",
        "x-ms-version": "2019-12-12"
      },
      "RequestBody": null,
      "StatusCode": 201,
      "ResponseHeaders": {
        "Content-Length": "0",
        "Date": "Fri, 01 May 2020 01:02:41 GMT",
        "Server": [
          "Windows-Azure-HDFS/1.0",
          "Microsoft-HTTPAPI/2.0"
        ],
<<<<<<< HEAD
        "x-ms-client-request-id": "30e855c8-802a-7732-39b1-eaac65193599",
        "x-ms-request-id": "1ea16d4e-701f-000c-703a-f30533000000",
=======
        "x-ms-client-request-id": "1c36f365-624b-1c74-8678-841881a5a688",
        "x-ms-request-id": "1da107ef-301f-007f-2254-1f823b000000",
>>>>>>> 8d420312
        "x-ms-version": "2019-12-12"
      },
      "ResponseBody": []
    },
    {
      "RequestUri": "https://seannsecanary.blob.core.windows.net/test-filesystem-2d299a40-4497-24b3-f0ba-26f52bf3393a/test-directory-44d78448-42ce-ed00-8f88-8da0132e0d29",
      "RequestMethod": "HEAD",
      "RequestHeaders": {
        "Authorization": "Sanitized",
        "User-Agent": [
          "azsdk-net-Storage.Files.DataLake/12.2.0-dev.20200430.1",
          "(.NET Core 4.6.28325.01; Microsoft Windows 10.0.18362 )"
        ],
        "x-ms-client-request-id": "b12a5834-7ad0-4f9e-ac26-eb0e9c58c3a9",
        "x-ms-date": "Fri, 01 May 2020 01:02:41 GMT",
        "x-ms-return-client-request-id": "true",
        "x-ms-version": "2019-12-12"
      },
      "RequestBody": null,
      "StatusCode": 200,
      "ResponseHeaders": {
        "Accept-Ranges": "bytes",
        "Content-Length": "0",
        "Content-Type": "application/octet-stream",
        "Date": "Fri, 01 May 2020 01:02:41 GMT",
        "ETag": "\u00220x8D7ED6B59A639DA\u0022",
        "Last-Modified": "Fri, 01 May 2020 01:02:41 GMT",
        "Server": [
          "Windows-Azure-Blob/1.0",
          "Microsoft-HTTPAPI/2.0"
        ],
        "x-ms-access-tier": "Hot",
        "x-ms-access-tier-inferred": "true",
        "x-ms-blob-type": "BlockBlob",
        "x-ms-client-request-id": "b12a5834-7ad0-4f9e-ac26-eb0e9c58c3a9",
        "x-ms-creation-time": "Fri, 01 May 2020 01:02:41 GMT",
        "x-ms-lease-state": "available",
        "x-ms-lease-status": "unlocked",
        "x-ms-meta-hdi_isfolder": "true",
        "x-ms-request-id": "413bf688-b01e-0095-0854-1fa515000000",
        "x-ms-server-encrypted": "true",
        "x-ms-version": "2019-12-12"
      },
      "ResponseBody": []
    },
    {
      "RequestUri": "https://seannsecanary.blob.core.windows.net/test-filesystem-2d299a40-4497-24b3-f0ba-26f52bf3393a?restype=container",
      "RequestMethod": "DELETE",
      "RequestHeaders": {
        "Authorization": "Sanitized",
        "traceparent": "00-c8515d94a055a64e9fd171abe5875bd6-bc04c13d7601ba4e-00",
        "User-Agent": [
          "azsdk-net-Storage.Files.DataLake/12.2.0-dev.20200430.1",
          "(.NET Core 4.6.28325.01; Microsoft Windows 10.0.18362 )"
        ],
        "x-ms-client-request-id": "29e3b63b-f57b-c6b8-1934-20fcc504ad2d",
        "x-ms-date": "Fri, 01 May 2020 01:02:41 GMT",
        "x-ms-return-client-request-id": "true",
        "x-ms-version": "2019-12-12"
      },
      "RequestBody": null,
      "StatusCode": 202,
      "ResponseHeaders": {
        "Content-Length": "0",
        "Date": "Fri, 01 May 2020 01:02:41 GMT",
        "Server": [
          "Windows-Azure-Blob/1.0",
          "Microsoft-HTTPAPI/2.0"
        ],
<<<<<<< HEAD
        "x-ms-client-request-id": "483c4c9b-78a3-58ed-2e53-1aaf933d2da2",
        "x-ms-request-id": "1dff502c-501e-000b-303a-f36950000000",
=======
        "x-ms-client-request-id": "29e3b63b-f57b-c6b8-1934-20fcc504ad2d",
        "x-ms-request-id": "413bf6d2-b01e-0095-4354-1fa515000000",
>>>>>>> 8d420312
        "x-ms-version": "2019-12-12"
      },
      "ResponseBody": []
    },
    {
      "RequestUri": "https://seannsecanary.blob.core.windows.net/test-filesystem-cd44b2d9-513f-0387-5276-d0e4e3ef4961?restype=container",
      "RequestMethod": "PUT",
      "RequestHeaders": {
        "Authorization": "Sanitized",
        "traceparent": "00-0c4302918ed678449396f378efd50b4b-b234929dd3666f42-00",
        "User-Agent": [
          "azsdk-net-Storage.Files.DataLake/12.2.0-dev.20200430.1",
          "(.NET Core 4.6.28325.01; Microsoft Windows 10.0.18362 )"
        ],
        "x-ms-blob-public-access": "container",
        "x-ms-client-request-id": "53d5693e-5606-e954-2ee0-d60524d3e329",
        "x-ms-date": "Fri, 01 May 2020 01:02:41 GMT",
        "x-ms-return-client-request-id": "true",
        "x-ms-version": "2019-12-12"
      },
      "RequestBody": null,
      "StatusCode": 201,
      "ResponseHeaders": {
        "Content-Length": "0",
        "Date": "Fri, 01 May 2020 01:02:42 GMT",
        "ETag": "\u00220x8D7ED6B5A3114F3\u0022",
        "Last-Modified": "Fri, 01 May 2020 01:02:42 GMT",
        "Server": [
          "Windows-Azure-Blob/1.0",
          "Microsoft-HTTPAPI/2.0"
        ],
<<<<<<< HEAD
        "x-ms-client-request-id": "ba7f13aa-58c9-93bd-fb5b-715b0518459d",
        "x-ms-request-id": "0fb0fd76-d01e-0015-2c3a-f38588000000",
=======
        "x-ms-client-request-id": "53d5693e-5606-e954-2ee0-d60524d3e329",
        "x-ms-request-id": "cb1e3c04-c01e-0054-7d54-1f02f7000000",
>>>>>>> 8d420312
        "x-ms-version": "2019-12-12"
      },
      "ResponseBody": []
    },
    {
      "RequestUri": "https://seannsecanary.dfs.core.windows.net/test-filesystem-cd44b2d9-513f-0387-5276-d0e4e3ef4961/test-directory-6df8bfeb-c731-3fb8-8455-59528076f149?resource=directory",
      "RequestMethod": "PUT",
      "RequestHeaders": {
        "Authorization": "Sanitized",
        "traceparent": "00-4855de431014f847a90d12ffce0f5a45-7b599c987ba6924c-00",
        "User-Agent": [
          "azsdk-net-Storage.Files.DataLake/12.2.0-dev.20200430.1",
          "(.NET Core 4.6.28325.01; Microsoft Windows 10.0.18362 )"
        ],
        "x-ms-client-request-id": "5126a809-8010-76aa-b096-cfb1fc0269b7",
        "x-ms-date": "Fri, 01 May 2020 01:02:42 GMT",
        "x-ms-return-client-request-id": "true",
        "x-ms-version": "2019-12-12"
      },
      "RequestBody": null,
      "StatusCode": 201,
      "ResponseHeaders": {
        "Content-Length": "0",
        "Date": "Fri, 01 May 2020 01:02:42 GMT",
        "ETag": "\u00220x8D7ED6B5A69462C\u0022",
        "Last-Modified": "Fri, 01 May 2020 01:02:43 GMT",
        "Server": [
          "Windows-Azure-HDFS/1.0",
          "Microsoft-HTTPAPI/2.0"
        ],
<<<<<<< HEAD
        "x-ms-client-request-id": "19594202-6151-1302-0d3a-5afd9d186aa5",
        "x-ms-request-id": "8f93d8ca-c01f-0044-4b3a-f31804000000",
=======
        "x-ms-client-request-id": "5126a809-8010-76aa-b096-cfb1fc0269b7",
        "x-ms-request-id": "d8c45720-d01f-0015-7854-1f5a13000000",
>>>>>>> 8d420312
        "x-ms-version": "2019-12-12"
      },
      "ResponseBody": []
    },
    {
      "RequestUri": "https://seannsecanary.dfs.core.windows.net/test-filesystem-cd44b2d9-513f-0387-5276-d0e4e3ef4961/test-directory-2f7d8dee-682e-f50e-644a-6a4810247b5b?resource=directory",
      "RequestMethod": "PUT",
      "RequestHeaders": {
        "Authorization": "Sanitized",
        "traceparent": "00-70dcfc36e0a0fb4b96f4838ac547dfc3-16dbd23230ecc543-00",
        "User-Agent": [
          "azsdk-net-Storage.Files.DataLake/12.2.0-dev.20200430.1",
          "(.NET Core 4.6.28325.01; Microsoft Windows 10.0.18362 )"
        ],
        "x-ms-client-request-id": "35a5ff7f-9cab-a071-9931-edc51561668b",
        "x-ms-date": "Fri, 01 May 2020 01:02:42 GMT",
        "x-ms-return-client-request-id": "true",
        "x-ms-version": "2019-12-12"
      },
      "RequestBody": null,
      "StatusCode": 201,
      "ResponseHeaders": {
        "Content-Length": "0",
        "Date": "Fri, 01 May 2020 01:02:42 GMT",
        "ETag": "\u00220x8D7ED6B5A75D1DB\u0022",
        "Last-Modified": "Fri, 01 May 2020 01:02:43 GMT",
        "Server": [
          "Windows-Azure-HDFS/1.0",
          "Microsoft-HTTPAPI/2.0"
        ],
<<<<<<< HEAD
        "x-ms-client-request-id": "504ef434-cd6b-bbe2-b6b0-b11dc5971646",
        "x-ms-request-id": "8f93d8cb-c01f-0044-4c3a-f31804000000",
=======
        "x-ms-client-request-id": "35a5ff7f-9cab-a071-9931-edc51561668b",
        "x-ms-request-id": "d8c4572b-d01f-0015-0354-1f5a13000000",
>>>>>>> 8d420312
        "x-ms-version": "2019-12-12"
      },
      "ResponseBody": []
    },
    {
      "RequestUri": "https://seannsecanary.dfs.core.windows.net/test-filesystem-cd44b2d9-513f-0387-5276-d0e4e3ef4961/test-directory-2f7d8dee-682e-f50e-644a-6a4810247b5b?mode=legacy",
      "RequestMethod": "PUT",
      "RequestHeaders": {
        "Authorization": "Sanitized",
        "User-Agent": [
          "azsdk-net-Storage.Files.DataLake/12.2.0-dev.20200430.1",
          "(.NET Core 4.6.28325.01; Microsoft Windows 10.0.18362 )"
        ],
        "x-ms-client-request-id": "11c9699a-457e-edb0-47a8-3e1fb273f2e8",
        "x-ms-date": "Fri, 01 May 2020 01:02:42 GMT",
        "x-ms-rename-source": "%2Ftest-filesystem-cd44b2d9-513f-0387-5276-d0e4e3ef4961%2Ftest-directory-6df8bfeb-c731-3fb8-8455-59528076f149=",
        "x-ms-return-client-request-id": "true",
<<<<<<< HEAD
        "x-ms-source-if-modified-since": "Wed, 04 Mar 2020 22:09:30 GMT",
=======
        "x-ms-source-if-modified-since": "Thu, 30 Apr 2020 01:02:39 GMT",
>>>>>>> 8d420312
        "x-ms-version": "2019-12-12"
      },
      "RequestBody": null,
      "StatusCode": 201,
      "ResponseHeaders": {
        "Content-Length": "0",
        "Date": "Fri, 01 May 2020 01:02:43 GMT",
        "Server": [
          "Windows-Azure-HDFS/1.0",
          "Microsoft-HTTPAPI/2.0"
        ],
<<<<<<< HEAD
        "x-ms-client-request-id": "073617c0-7378-91da-07e8-2f4c9fd086ca",
        "x-ms-request-id": "8f93d8cc-c01f-0044-4d3a-f31804000000",
=======
        "x-ms-client-request-id": "11c9699a-457e-edb0-47a8-3e1fb273f2e8",
        "x-ms-request-id": "d8c4573d-d01f-0015-1554-1f5a13000000",
>>>>>>> 8d420312
        "x-ms-version": "2019-12-12"
      },
      "ResponseBody": []
    },
    {
      "RequestUri": "https://seannsecanary.blob.core.windows.net/test-filesystem-cd44b2d9-513f-0387-5276-d0e4e3ef4961/test-directory-2f7d8dee-682e-f50e-644a-6a4810247b5b",
      "RequestMethod": "HEAD",
      "RequestHeaders": {
        "Authorization": "Sanitized",
        "User-Agent": [
          "azsdk-net-Storage.Files.DataLake/12.2.0-dev.20200430.1",
          "(.NET Core 4.6.28325.01; Microsoft Windows 10.0.18362 )"
        ],
        "x-ms-client-request-id": "ac2b3162-5497-d40d-c239-fb1053489ce1",
        "x-ms-date": "Fri, 01 May 2020 01:02:42 GMT",
        "x-ms-return-client-request-id": "true",
        "x-ms-version": "2019-12-12"
      },
      "RequestBody": null,
      "StatusCode": 200,
      "ResponseHeaders": {
        "Accept-Ranges": "bytes",
        "Content-Length": "0",
        "Content-Type": "application/octet-stream",
        "Date": "Fri, 01 May 2020 01:02:43 GMT",
        "ETag": "\u00220x8D7ED6B5A69462C\u0022",
        "Last-Modified": "Fri, 01 May 2020 01:02:43 GMT",
        "Server": [
          "Windows-Azure-Blob/1.0",
          "Microsoft-HTTPAPI/2.0"
        ],
        "x-ms-access-tier": "Hot",
        "x-ms-access-tier-inferred": "true",
        "x-ms-blob-type": "BlockBlob",
        "x-ms-client-request-id": "ac2b3162-5497-d40d-c239-fb1053489ce1",
        "x-ms-creation-time": "Fri, 01 May 2020 01:02:43 GMT",
        "x-ms-lease-state": "available",
        "x-ms-lease-status": "unlocked",
        "x-ms-meta-hdi_isfolder": "true",
        "x-ms-request-id": "cb1e3c70-c01e-0054-4c54-1f02f7000000",
        "x-ms-server-encrypted": "true",
        "x-ms-version": "2019-12-12"
      },
      "ResponseBody": []
    },
    {
      "RequestUri": "https://seannsecanary.blob.core.windows.net/test-filesystem-cd44b2d9-513f-0387-5276-d0e4e3ef4961?restype=container",
      "RequestMethod": "DELETE",
      "RequestHeaders": {
        "Authorization": "Sanitized",
        "traceparent": "00-3cbfadf2dfd8b24d8ba37f5194fc3d41-14390d744246bf42-00",
        "User-Agent": [
          "azsdk-net-Storage.Files.DataLake/12.2.0-dev.20200430.1",
          "(.NET Core 4.6.28325.01; Microsoft Windows 10.0.18362 )"
        ],
        "x-ms-client-request-id": "81bc2fa7-4547-7350-3095-f04772379a4e",
        "x-ms-date": "Fri, 01 May 2020 01:02:42 GMT",
        "x-ms-return-client-request-id": "true",
        "x-ms-version": "2019-12-12"
      },
      "RequestBody": null,
      "StatusCode": 202,
      "ResponseHeaders": {
        "Content-Length": "0",
        "Date": "Fri, 01 May 2020 01:02:43 GMT",
        "Server": [
          "Windows-Azure-Blob/1.0",
          "Microsoft-HTTPAPI/2.0"
        ],
<<<<<<< HEAD
        "x-ms-client-request-id": "5fa62d82-d973-f069-dc5c-514a12825aee",
        "x-ms-request-id": "0fb0fd85-d01e-0015-363a-f38588000000",
=======
        "x-ms-client-request-id": "81bc2fa7-4547-7350-3095-f04772379a4e",
        "x-ms-request-id": "cb1e3c76-c01e-0054-5254-1f02f7000000",
>>>>>>> 8d420312
        "x-ms-version": "2019-12-12"
      },
      "ResponseBody": []
    },
    {
      "RequestUri": "https://seannsecanary.blob.core.windows.net/test-filesystem-b9b300bb-a03b-48ee-f7fe-8bbbdae56f49?restype=container",
      "RequestMethod": "PUT",
      "RequestHeaders": {
        "Authorization": "Sanitized",
        "traceparent": "00-aad8b71cdd9fd44b9373c773b025d9d6-e03621ff0d1f024c-00",
        "User-Agent": [
          "azsdk-net-Storage.Files.DataLake/12.2.0-dev.20200430.1",
          "(.NET Core 4.6.28325.01; Microsoft Windows 10.0.18362 )"
        ],
        "x-ms-blob-public-access": "container",
        "x-ms-client-request-id": "646c2b42-7dc5-0699-4074-8948ba94994a",
        "x-ms-date": "Fri, 01 May 2020 01:02:42 GMT",
        "x-ms-return-client-request-id": "true",
        "x-ms-version": "2019-12-12"
      },
      "RequestBody": null,
      "StatusCode": 201,
      "ResponseHeaders": {
        "Content-Length": "0",
        "Date": "Fri, 01 May 2020 01:02:43 GMT",
        "ETag": "\u00220x8D7ED6B5AE2C96E\u0022",
        "Last-Modified": "Fri, 01 May 2020 01:02:43 GMT",
        "Server": [
          "Windows-Azure-Blob/1.0",
          "Microsoft-HTTPAPI/2.0"
        ],
<<<<<<< HEAD
        "x-ms-client-request-id": "c81cce2c-e4a2-c8cd-8181-3a17338e9dd8",
        "x-ms-request-id": "816079bf-d01e-002a-7e3a-f34d2b000000",
=======
        "x-ms-client-request-id": "646c2b42-7dc5-0699-4074-8948ba94994a",
        "x-ms-request-id": "8378ee6b-f01e-003d-4e54-1f3bbb000000",
>>>>>>> 8d420312
        "x-ms-version": "2019-12-12"
      },
      "ResponseBody": []
    },
    {
      "RequestUri": "https://seannsecanary.dfs.core.windows.net/test-filesystem-b9b300bb-a03b-48ee-f7fe-8bbbdae56f49/test-directory-4b44a725-76cd-a0c2-6776-0d786f631e04?resource=directory",
      "RequestMethod": "PUT",
      "RequestHeaders": {
        "Authorization": "Sanitized",
        "traceparent": "00-d6df0e3db7b4704390cbe10b9c723b40-9cadad41076cff49-00",
        "User-Agent": [
          "azsdk-net-Storage.Files.DataLake/12.2.0-dev.20200430.1",
          "(.NET Core 4.6.28325.01; Microsoft Windows 10.0.18362 )"
        ],
        "x-ms-client-request-id": "8165e52a-6ead-cc1b-68cc-fd4e6f2197dd",
        "x-ms-date": "Fri, 01 May 2020 01:02:43 GMT",
        "x-ms-return-client-request-id": "true",
        "x-ms-version": "2019-12-12"
      },
      "RequestBody": null,
      "StatusCode": 201,
      "ResponseHeaders": {
        "Content-Length": "0",
        "Date": "Fri, 01 May 2020 01:02:43 GMT",
        "ETag": "\u00220x8D7ED6B5B43B3CA\u0022",
        "Last-Modified": "Fri, 01 May 2020 01:02:44 GMT",
        "Server": [
          "Windows-Azure-HDFS/1.0",
          "Microsoft-HTTPAPI/2.0"
        ],
<<<<<<< HEAD
        "x-ms-client-request-id": "453bf64a-8c91-f90c-9610-2976d085dccd",
        "x-ms-request-id": "92290965-a01f-000f-013a-f3e457000000",
=======
        "x-ms-client-request-id": "8165e52a-6ead-cc1b-68cc-fd4e6f2197dd",
        "x-ms-request-id": "c1a8a321-501f-001b-6654-1f73a3000000",
>>>>>>> 8d420312
        "x-ms-version": "2019-12-12"
      },
      "ResponseBody": []
    },
    {
      "RequestUri": "https://seannsecanary.dfs.core.windows.net/test-filesystem-b9b300bb-a03b-48ee-f7fe-8bbbdae56f49/test-directory-19048455-e91b-19d1-24bf-bf6b92a90e16?resource=directory",
      "RequestMethod": "PUT",
      "RequestHeaders": {
        "Authorization": "Sanitized",
        "traceparent": "00-9866c60b2806e84b8ccdfda23e4f5615-ea42e40471c98c42-00",
        "User-Agent": [
          "azsdk-net-Storage.Files.DataLake/12.2.0-dev.20200430.1",
          "(.NET Core 4.6.28325.01; Microsoft Windows 10.0.18362 )"
        ],
        "x-ms-client-request-id": "0cc205cb-694b-40fb-134b-5deeafb039bf",
        "x-ms-date": "Fri, 01 May 2020 01:02:43 GMT",
        "x-ms-return-client-request-id": "true",
        "x-ms-version": "2019-12-12"
      },
      "RequestBody": null,
      "StatusCode": 201,
      "ResponseHeaders": {
        "Content-Length": "0",
        "Date": "Fri, 01 May 2020 01:02:43 GMT",
        "ETag": "\u00220x8D7ED6B5B5108DB\u0022",
        "Last-Modified": "Fri, 01 May 2020 01:02:44 GMT",
        "Server": [
          "Windows-Azure-HDFS/1.0",
          "Microsoft-HTTPAPI/2.0"
        ],
<<<<<<< HEAD
        "x-ms-client-request-id": "81a9d864-bc3b-319b-0555-21790cd46c93",
        "x-ms-request-id": "92290966-a01f-000f-023a-f3e457000000",
=======
        "x-ms-client-request-id": "0cc205cb-694b-40fb-134b-5deeafb039bf",
        "x-ms-request-id": "c1a8a331-501f-001b-7554-1f73a3000000",
>>>>>>> 8d420312
        "x-ms-version": "2019-12-12"
      },
      "ResponseBody": []
    },
    {
      "RequestUri": "https://seannsecanary.dfs.core.windows.net/test-filesystem-b9b300bb-a03b-48ee-f7fe-8bbbdae56f49/test-directory-19048455-e91b-19d1-24bf-bf6b92a90e16?mode=legacy",
      "RequestMethod": "PUT",
      "RequestHeaders": {
        "Authorization": "Sanitized",
        "User-Agent": [
          "azsdk-net-Storage.Files.DataLake/12.2.0-dev.20200430.1",
          "(.NET Core 4.6.28325.01; Microsoft Windows 10.0.18362 )"
        ],
        "x-ms-client-request-id": "8d9f54aa-02e7-8bca-fa0d-76b23f6925d4",
        "x-ms-date": "Fri, 01 May 2020 01:02:44 GMT",
        "x-ms-rename-source": "%2Ftest-filesystem-b9b300bb-a03b-48ee-f7fe-8bbbdae56f49%2Ftest-directory-4b44a725-76cd-a0c2-6776-0d786f631e04=",
        "x-ms-return-client-request-id": "true",
<<<<<<< HEAD
        "x-ms-source-if-unmodified-since": "Fri, 06 Mar 2020 22:09:30 GMT",
=======
        "x-ms-source-if-unmodified-since": "Sat, 02 May 2020 01:02:39 GMT",
>>>>>>> 8d420312
        "x-ms-version": "2019-12-12"
      },
      "RequestBody": null,
      "StatusCode": 201,
      "ResponseHeaders": {
        "Content-Length": "0",
        "Date": "Fri, 01 May 2020 01:02:43 GMT",
        "Server": [
          "Windows-Azure-HDFS/1.0",
          "Microsoft-HTTPAPI/2.0"
        ],
<<<<<<< HEAD
        "x-ms-client-request-id": "b4d223c2-2259-a17d-fdcb-ef228f4ad340",
        "x-ms-request-id": "92290967-a01f-000f-033a-f3e457000000",
=======
        "x-ms-client-request-id": "8d9f54aa-02e7-8bca-fa0d-76b23f6925d4",
        "x-ms-request-id": "c1a8a342-501f-001b-0654-1f73a3000000",
>>>>>>> 8d420312
        "x-ms-version": "2019-12-12"
      },
      "ResponseBody": []
    },
    {
      "RequestUri": "https://seannsecanary.blob.core.windows.net/test-filesystem-b9b300bb-a03b-48ee-f7fe-8bbbdae56f49/test-directory-19048455-e91b-19d1-24bf-bf6b92a90e16",
      "RequestMethod": "HEAD",
      "RequestHeaders": {
        "Authorization": "Sanitized",
        "User-Agent": [
          "azsdk-net-Storage.Files.DataLake/12.2.0-dev.20200430.1",
          "(.NET Core 4.6.28325.01; Microsoft Windows 10.0.18362 )"
        ],
        "x-ms-client-request-id": "5b446c40-ac11-bad7-1bce-7fc6962b79c4",
        "x-ms-date": "Fri, 01 May 2020 01:02:44 GMT",
        "x-ms-return-client-request-id": "true",
        "x-ms-version": "2019-12-12"
      },
      "RequestBody": null,
      "StatusCode": 200,
      "ResponseHeaders": {
        "Accept-Ranges": "bytes",
        "Content-Length": "0",
        "Content-Type": "application/octet-stream",
        "Date": "Fri, 01 May 2020 01:02:44 GMT",
        "ETag": "\u00220x8D7ED6B5B43B3CA\u0022",
        "Last-Modified": "Fri, 01 May 2020 01:02:44 GMT",
        "Server": [
          "Windows-Azure-Blob/1.0",
          "Microsoft-HTTPAPI/2.0"
        ],
        "x-ms-access-tier": "Hot",
        "x-ms-access-tier-inferred": "true",
        "x-ms-blob-type": "BlockBlob",
        "x-ms-client-request-id": "5b446c40-ac11-bad7-1bce-7fc6962b79c4",
        "x-ms-creation-time": "Fri, 01 May 2020 01:02:44 GMT",
        "x-ms-lease-state": "available",
        "x-ms-lease-status": "unlocked",
        "x-ms-meta-hdi_isfolder": "true",
        "x-ms-request-id": "8378eef7-f01e-003d-3054-1f3bbb000000",
        "x-ms-server-encrypted": "true",
        "x-ms-version": "2019-12-12"
      },
      "ResponseBody": []
    },
    {
      "RequestUri": "https://seannsecanary.blob.core.windows.net/test-filesystem-b9b300bb-a03b-48ee-f7fe-8bbbdae56f49?restype=container",
      "RequestMethod": "DELETE",
      "RequestHeaders": {
        "Authorization": "Sanitized",
        "traceparent": "00-bcdd3ffb8e88a64dbc591ad53f613461-29a3b1225c94b94c-00",
        "User-Agent": [
          "azsdk-net-Storage.Files.DataLake/12.2.0-dev.20200430.1",
          "(.NET Core 4.6.28325.01; Microsoft Windows 10.0.18362 )"
        ],
        "x-ms-client-request-id": "d272876f-ca24-c8c3-af34-0c0a1cd127fb",
        "x-ms-date": "Fri, 01 May 2020 01:02:44 GMT",
        "x-ms-return-client-request-id": "true",
        "x-ms-version": "2019-12-12"
      },
      "RequestBody": null,
      "StatusCode": 202,
      "ResponseHeaders": {
        "Content-Length": "0",
        "Date": "Fri, 01 May 2020 01:02:44 GMT",
        "Server": [
          "Windows-Azure-Blob/1.0",
          "Microsoft-HTTPAPI/2.0"
        ],
<<<<<<< HEAD
        "x-ms-client-request-id": "430504c5-e993-903d-2020-4abee318864e",
        "x-ms-request-id": "816079e6-d01e-002a-213a-f34d2b000000",
=======
        "x-ms-client-request-id": "d272876f-ca24-c8c3-af34-0c0a1cd127fb",
        "x-ms-request-id": "8378ef0e-f01e-003d-4454-1f3bbb000000",
>>>>>>> 8d420312
        "x-ms-version": "2019-12-12"
      },
      "ResponseBody": []
    },
    {
      "RequestUri": "https://seannsecanary.blob.core.windows.net/test-filesystem-16141a8f-8294-5dba-5535-9f3046fa976e?restype=container",
      "RequestMethod": "PUT",
      "RequestHeaders": {
        "Authorization": "Sanitized",
        "traceparent": "00-4c9498d62086ba49a57cef9c7c1322f2-35d02e1bf0d03044-00",
        "User-Agent": [
          "azsdk-net-Storage.Files.DataLake/12.2.0-dev.20200430.1",
          "(.NET Core 4.6.28325.01; Microsoft Windows 10.0.18362 )"
        ],
        "x-ms-blob-public-access": "container",
        "x-ms-client-request-id": "094e6ab8-9f98-ecd8-cd15-7cef2b9281b5",
        "x-ms-date": "Fri, 01 May 2020 01:02:44 GMT",
        "x-ms-return-client-request-id": "true",
        "x-ms-version": "2019-12-12"
      },
      "RequestBody": null,
      "StatusCode": 201,
      "ResponseHeaders": {
        "Content-Length": "0",
        "Date": "Fri, 01 May 2020 01:02:44 GMT",
        "ETag": "\u00220x8D7ED6B5BC1B006\u0022",
        "Last-Modified": "Fri, 01 May 2020 01:02:45 GMT",
        "Server": [
          "Windows-Azure-Blob/1.0",
          "Microsoft-HTTPAPI/2.0"
        ],
<<<<<<< HEAD
        "x-ms-client-request-id": "3b0ae4ce-e194-90fa-c7e3-98814e900a72",
        "x-ms-request-id": "179548a4-101e-0025-4b3a-f33b47000000",
=======
        "x-ms-client-request-id": "094e6ab8-9f98-ecd8-cd15-7cef2b9281b5",
        "x-ms-request-id": "4dbb01f1-d01e-0077-2254-1f9834000000",
>>>>>>> 8d420312
        "x-ms-version": "2019-12-12"
      },
      "ResponseBody": []
    },
    {
      "RequestUri": "https://seannsecanary.dfs.core.windows.net/test-filesystem-16141a8f-8294-5dba-5535-9f3046fa976e/test-directory-09f19e9d-187a-e842-7ad5-1a6216b98649?resource=directory",
      "RequestMethod": "PUT",
      "RequestHeaders": {
        "Authorization": "Sanitized",
        "traceparent": "00-e0150ffa9296f944a7ae621fd3de7caf-2e96d86acafc5444-00",
        "User-Agent": [
          "azsdk-net-Storage.Files.DataLake/12.2.0-dev.20200430.1",
          "(.NET Core 4.6.28325.01; Microsoft Windows 10.0.18362 )"
        ],
        "x-ms-client-request-id": "3862b6af-e81a-a070-2866-8ec38575d613",
        "x-ms-date": "Fri, 01 May 2020 01:02:44 GMT",
        "x-ms-return-client-request-id": "true",
        "x-ms-version": "2019-12-12"
      },
      "RequestBody": null,
      "StatusCode": 201,
      "ResponseHeaders": {
        "Content-Length": "0",
        "Date": "Fri, 01 May 2020 01:02:45 GMT",
        "ETag": "\u00220x8D7ED6B5C0CA487\u0022",
        "Last-Modified": "Fri, 01 May 2020 01:02:45 GMT",
        "Server": [
          "Windows-Azure-HDFS/1.0",
          "Microsoft-HTTPAPI/2.0"
        ],
<<<<<<< HEAD
        "x-ms-client-request-id": "4bf53d46-8cb8-3b14-c491-f82960ba0a19",
        "x-ms-request-id": "4128fe0e-301f-000d-443a-f35aef000000",
=======
        "x-ms-client-request-id": "3862b6af-e81a-a070-2866-8ec38575d613",
        "x-ms-request-id": "0657f332-401f-004a-4254-1fee2f000000",
>>>>>>> 8d420312
        "x-ms-version": "2019-12-12"
      },
      "ResponseBody": []
    },
    {
      "RequestUri": "https://seannsecanary.dfs.core.windows.net/test-filesystem-16141a8f-8294-5dba-5535-9f3046fa976e/test-directory-77ab328e-a61b-0f09-c879-cf11d59dbdca?resource=directory",
      "RequestMethod": "PUT",
      "RequestHeaders": {
        "Authorization": "Sanitized",
        "traceparent": "00-f50f1f97068403449138c3887914d412-40b8d503252bbd4d-00",
        "User-Agent": [
          "azsdk-net-Storage.Files.DataLake/12.2.0-dev.20200430.1",
          "(.NET Core 4.6.28325.01; Microsoft Windows 10.0.18362 )"
        ],
        "x-ms-client-request-id": "f7152f93-9c04-094e-ad52-6fa0195fca8a",
        "x-ms-date": "Fri, 01 May 2020 01:02:45 GMT",
        "x-ms-return-client-request-id": "true",
        "x-ms-version": "2019-12-12"
      },
      "RequestBody": null,
      "StatusCode": 201,
      "ResponseHeaders": {
        "Content-Length": "0",
        "Date": "Fri, 01 May 2020 01:02:45 GMT",
        "ETag": "\u00220x8D7ED6B5C19DD84\u0022",
        "Last-Modified": "Fri, 01 May 2020 01:02:45 GMT",
        "Server": [
          "Windows-Azure-HDFS/1.0",
          "Microsoft-HTTPAPI/2.0"
        ],
<<<<<<< HEAD
        "x-ms-client-request-id": "9fd8115c-d591-dd3c-6ea7-37400b5ad4f0",
        "x-ms-request-id": "4128fe0f-301f-000d-453a-f35aef000000",
=======
        "x-ms-client-request-id": "f7152f93-9c04-094e-ad52-6fa0195fca8a",
        "x-ms-request-id": "0657f347-401f-004a-5754-1fee2f000000",
>>>>>>> 8d420312
        "x-ms-version": "2019-12-12"
      },
      "ResponseBody": []
    },
    {
      "RequestUri": "https://seannsecanary.blob.core.windows.net/test-filesystem-16141a8f-8294-5dba-5535-9f3046fa976e/test-directory-09f19e9d-187a-e842-7ad5-1a6216b98649",
      "RequestMethod": "HEAD",
      "RequestHeaders": {
        "Authorization": "Sanitized",
        "User-Agent": [
          "azsdk-net-Storage.Files.DataLake/12.2.0-dev.20200430.1",
          "(.NET Core 4.6.28325.01; Microsoft Windows 10.0.18362 )"
        ],
        "x-ms-client-request-id": "a67d0a85-c588-25c5-62a9-b204de8e41e4",
        "x-ms-date": "Fri, 01 May 2020 01:02:45 GMT",
        "x-ms-return-client-request-id": "true",
        "x-ms-version": "2019-12-12"
      },
      "RequestBody": null,
      "StatusCode": 200,
      "ResponseHeaders": {
        "Accept-Ranges": "bytes",
        "Content-Length": "0",
        "Content-Type": "application/octet-stream",
        "Date": "Fri, 01 May 2020 01:02:45 GMT",
        "ETag": "\u00220x8D7ED6B5C0CA487\u0022",
        "Last-Modified": "Fri, 01 May 2020 01:02:45 GMT",
        "Server": [
          "Windows-Azure-Blob/1.0",
          "Microsoft-HTTPAPI/2.0"
        ],
        "x-ms-access-tier": "Hot",
        "x-ms-access-tier-inferred": "true",
        "x-ms-blob-type": "BlockBlob",
        "x-ms-client-request-id": "a67d0a85-c588-25c5-62a9-b204de8e41e4",
        "x-ms-creation-time": "Fri, 01 May 2020 01:02:45 GMT",
        "x-ms-lease-state": "available",
        "x-ms-lease-status": "unlocked",
        "x-ms-meta-hdi_isfolder": "true",
        "x-ms-request-id": "4dbb0248-d01e-0077-5f54-1f9834000000",
        "x-ms-server-encrypted": "true",
        "x-ms-version": "2019-12-12"
      },
      "ResponseBody": []
    },
    {
      "RequestUri": "https://seannsecanary.dfs.core.windows.net/test-filesystem-16141a8f-8294-5dba-5535-9f3046fa976e/test-directory-77ab328e-a61b-0f09-c879-cf11d59dbdca?mode=legacy",
      "RequestMethod": "PUT",
      "RequestHeaders": {
        "Authorization": "Sanitized",
        "User-Agent": [
          "azsdk-net-Storage.Files.DataLake/12.2.0-dev.20200430.1",
          "(.NET Core 4.6.28325.01; Microsoft Windows 10.0.18362 )"
        ],
        "x-ms-client-request-id": "0f1bb941-24e1-e302-ffda-7119c2b76073",
        "x-ms-date": "Fri, 01 May 2020 01:02:45 GMT",
        "x-ms-rename-source": "%2Ftest-filesystem-16141a8f-8294-5dba-5535-9f3046fa976e%2Ftest-directory-09f19e9d-187a-e842-7ad5-1a6216b98649=",
        "x-ms-return-client-request-id": "true",
<<<<<<< HEAD
        "x-ms-source-if-match": "\u00220x8D7C151E300E572\u0022",
=======
        "x-ms-source-if-match": "\u00220x8D7ED6B5C0CA487\u0022",
>>>>>>> 8d420312
        "x-ms-version": "2019-12-12"
      },
      "RequestBody": null,
      "StatusCode": 201,
      "ResponseHeaders": {
        "Content-Length": "0",
        "Date": "Fri, 01 May 2020 01:02:45 GMT",
        "Server": [
          "Windows-Azure-HDFS/1.0",
          "Microsoft-HTTPAPI/2.0"
        ],
<<<<<<< HEAD
        "x-ms-client-request-id": "841b4cae-7efc-1ff5-89a7-78a3e8505eee",
        "x-ms-request-id": "4128fe10-301f-000d-463a-f35aef000000",
=======
        "x-ms-client-request-id": "0f1bb941-24e1-e302-ffda-7119c2b76073",
        "x-ms-request-id": "0657f3b1-401f-004a-4154-1fee2f000000",
>>>>>>> 8d420312
        "x-ms-version": "2019-12-12"
      },
      "ResponseBody": []
    },
    {
      "RequestUri": "https://seannsecanary.blob.core.windows.net/test-filesystem-16141a8f-8294-5dba-5535-9f3046fa976e/test-directory-77ab328e-a61b-0f09-c879-cf11d59dbdca",
      "RequestMethod": "HEAD",
      "RequestHeaders": {
        "Authorization": "Sanitized",
        "User-Agent": [
          "azsdk-net-Storage.Files.DataLake/12.2.0-dev.20200430.1",
          "(.NET Core 4.6.28325.01; Microsoft Windows 10.0.18362 )"
        ],
        "x-ms-client-request-id": "25c2c892-3273-e802-26b9-3a36ace85abb",
        "x-ms-date": "Fri, 01 May 2020 01:02:45 GMT",
        "x-ms-return-client-request-id": "true",
        "x-ms-version": "2019-12-12"
      },
      "RequestBody": null,
      "StatusCode": 200,
      "ResponseHeaders": {
        "Accept-Ranges": "bytes",
        "Content-Length": "0",
        "Content-Type": "application/octet-stream",
        "Date": "Fri, 01 May 2020 01:02:45 GMT",
        "ETag": "\u00220x8D7ED6B5C0CA487\u0022",
        "Last-Modified": "Fri, 01 May 2020 01:02:45 GMT",
        "Server": [
          "Windows-Azure-Blob/1.0",
          "Microsoft-HTTPAPI/2.0"
        ],
        "x-ms-access-tier": "Hot",
        "x-ms-access-tier-inferred": "true",
        "x-ms-blob-type": "BlockBlob",
        "x-ms-client-request-id": "25c2c892-3273-e802-26b9-3a36ace85abb",
        "x-ms-creation-time": "Fri, 01 May 2020 01:02:45 GMT",
        "x-ms-lease-state": "available",
        "x-ms-lease-status": "unlocked",
        "x-ms-meta-hdi_isfolder": "true",
        "x-ms-request-id": "4dbb028a-d01e-0077-1254-1f9834000000",
        "x-ms-server-encrypted": "true",
        "x-ms-version": "2019-12-12"
      },
      "ResponseBody": []
    },
    {
      "RequestUri": "https://seannsecanary.blob.core.windows.net/test-filesystem-16141a8f-8294-5dba-5535-9f3046fa976e?restype=container",
      "RequestMethod": "DELETE",
      "RequestHeaders": {
        "Authorization": "Sanitized",
        "traceparent": "00-b16dcc28e55f4a43bf1dae26f7b3fde6-0475d84e3e9c4a4f-00",
        "User-Agent": [
          "azsdk-net-Storage.Files.DataLake/12.2.0-dev.20200430.1",
          "(.NET Core 4.6.28325.01; Microsoft Windows 10.0.18362 )"
        ],
        "x-ms-client-request-id": "fa86181d-3af5-dd00-4c4e-a36c9c6dba1f",
        "x-ms-date": "Fri, 01 May 2020 01:02:45 GMT",
        "x-ms-return-client-request-id": "true",
        "x-ms-version": "2019-12-12"
      },
      "RequestBody": null,
      "StatusCode": 202,
      "ResponseHeaders": {
        "Content-Length": "0",
        "Date": "Fri, 01 May 2020 01:02:45 GMT",
        "Server": [
          "Windows-Azure-Blob/1.0",
          "Microsoft-HTTPAPI/2.0"
        ],
<<<<<<< HEAD
        "x-ms-client-request-id": "c0d7500e-bced-7e3a-a8f2-a9c9ca3d97ba",
        "x-ms-request-id": "179548af-101e-0025-533a-f33b47000000",
=======
        "x-ms-client-request-id": "fa86181d-3af5-dd00-4c4e-a36c9c6dba1f",
        "x-ms-request-id": "4dbb0292-d01e-0077-1654-1f9834000000",
>>>>>>> 8d420312
        "x-ms-version": "2019-12-12"
      },
      "ResponseBody": []
    },
    {
      "RequestUri": "https://seannsecanary.blob.core.windows.net/test-filesystem-4f3b7805-a36c-4685-0557-10bf2b80f8d5?restype=container",
      "RequestMethod": "PUT",
      "RequestHeaders": {
        "Authorization": "Sanitized",
        "traceparent": "00-fd0834d4a36dab43860e7860f906d4b2-85277345f909b346-00",
        "User-Agent": [
          "azsdk-net-Storage.Files.DataLake/12.2.0-dev.20200430.1",
          "(.NET Core 4.6.28325.01; Microsoft Windows 10.0.18362 )"
        ],
        "x-ms-blob-public-access": "container",
        "x-ms-client-request-id": "777ce7f9-c315-7981-9340-f49e2940b2cb",
        "x-ms-date": "Fri, 01 May 2020 01:02:45 GMT",
        "x-ms-return-client-request-id": "true",
        "x-ms-version": "2019-12-12"
      },
      "RequestBody": null,
      "StatusCode": 201,
      "ResponseHeaders": {
        "Content-Length": "0",
        "Date": "Fri, 01 May 2020 01:02:46 GMT",
        "ETag": "\u00220x8D7ED6B5CCD92E8\u0022",
        "Last-Modified": "Fri, 01 May 2020 01:02:47 GMT",
        "Server": [
          "Windows-Azure-Blob/1.0",
          "Microsoft-HTTPAPI/2.0"
        ],
<<<<<<< HEAD
        "x-ms-client-request-id": "95237be2-0144-1169-12bc-161c25ff7fe6",
        "x-ms-request-id": "6ca280b5-901e-0014-7d3a-f3da54000000",
=======
        "x-ms-client-request-id": "777ce7f9-c315-7981-9340-f49e2940b2cb",
        "x-ms-request-id": "a7b6f6fd-e01e-0088-1454-1fa8a9000000",
>>>>>>> 8d420312
        "x-ms-version": "2019-12-12"
      },
      "ResponseBody": []
    },
    {
      "RequestUri": "https://seannsecanary.dfs.core.windows.net/test-filesystem-4f3b7805-a36c-4685-0557-10bf2b80f8d5/test-directory-4fc6cd56-2654-a4bd-b300-cea5d6019cae?resource=directory",
      "RequestMethod": "PUT",
      "RequestHeaders": {
        "Authorization": "Sanitized",
        "traceparent": "00-bac73bb01ab8484999df11347f5d12e6-7d1ede24e3c16c4b-00",
        "User-Agent": [
          "azsdk-net-Storage.Files.DataLake/12.2.0-dev.20200430.1",
          "(.NET Core 4.6.28325.01; Microsoft Windows 10.0.18362 )"
        ],
        "x-ms-client-request-id": "db2d0015-7f90-d351-29d8-c414f5dca291",
        "x-ms-date": "Fri, 01 May 2020 01:02:46 GMT",
        "x-ms-return-client-request-id": "true",
        "x-ms-version": "2019-12-12"
      },
      "RequestBody": null,
      "StatusCode": 201,
      "ResponseHeaders": {
        "Content-Length": "0",
        "Date": "Fri, 01 May 2020 01:02:46 GMT",
        "ETag": "\u00220x8D7ED6B5D0F51D8\u0022",
        "Last-Modified": "Fri, 01 May 2020 01:02:47 GMT",
        "Server": [
          "Windows-Azure-HDFS/1.0",
          "Microsoft-HTTPAPI/2.0"
        ],
<<<<<<< HEAD
        "x-ms-client-request-id": "ce7a0c73-8fbf-0683-7d00-c374230506cc",
        "x-ms-request-id": "82fb6044-901f-003b-533a-f3d79f000000",
=======
        "x-ms-client-request-id": "db2d0015-7f90-d351-29d8-c414f5dca291",
        "x-ms-request-id": "ada36fd5-701f-0051-6d54-1fd02c000000",
>>>>>>> 8d420312
        "x-ms-version": "2019-12-12"
      },
      "ResponseBody": []
    },
    {
      "RequestUri": "https://seannsecanary.dfs.core.windows.net/test-filesystem-4f3b7805-a36c-4685-0557-10bf2b80f8d5/test-directory-bf1546a3-6e79-d6c7-0de2-84b5259a388b?resource=directory",
      "RequestMethod": "PUT",
      "RequestHeaders": {
        "Authorization": "Sanitized",
        "traceparent": "00-46cab31c8dbac94f992418761a49c59f-6ce774cd766e0548-00",
        "User-Agent": [
          "azsdk-net-Storage.Files.DataLake/12.2.0-dev.20200430.1",
          "(.NET Core 4.6.28325.01; Microsoft Windows 10.0.18362 )"
        ],
        "x-ms-client-request-id": "267e70fc-5111-a6c7-3956-ceadfb9cae8f",
        "x-ms-date": "Fri, 01 May 2020 01:02:46 GMT",
        "x-ms-return-client-request-id": "true",
        "x-ms-version": "2019-12-12"
      },
      "RequestBody": null,
      "StatusCode": 201,
      "ResponseHeaders": {
        "Content-Length": "0",
        "Date": "Fri, 01 May 2020 01:02:46 GMT",
        "ETag": "\u00220x8D7ED6B5D1CDF3D\u0022",
        "Last-Modified": "Fri, 01 May 2020 01:02:47 GMT",
        "Server": [
          "Windows-Azure-HDFS/1.0",
          "Microsoft-HTTPAPI/2.0"
        ],
<<<<<<< HEAD
        "x-ms-client-request-id": "b859dbdc-ef45-7710-c4dd-c39b801cd180",
        "x-ms-request-id": "82fb6045-901f-003b-543a-f3d79f000000",
=======
        "x-ms-client-request-id": "267e70fc-5111-a6c7-3956-ceadfb9cae8f",
        "x-ms-request-id": "ada37000-701f-0051-1854-1fd02c000000",
>>>>>>> 8d420312
        "x-ms-version": "2019-12-12"
      },
      "ResponseBody": []
    },
    {
      "RequestUri": "https://seannsecanary.dfs.core.windows.net/test-filesystem-4f3b7805-a36c-4685-0557-10bf2b80f8d5/test-directory-bf1546a3-6e79-d6c7-0de2-84b5259a388b?mode=legacy",
      "RequestMethod": "PUT",
      "RequestHeaders": {
        "Authorization": "Sanitized",
        "User-Agent": [
          "azsdk-net-Storage.Files.DataLake/12.2.0-dev.20200430.1",
          "(.NET Core 4.6.28325.01; Microsoft Windows 10.0.18362 )"
        ],
        "x-ms-client-request-id": "b4b994f4-121b-9d79-c6e9-9c7df16f0d7b",
        "x-ms-date": "Fri, 01 May 2020 01:02:47 GMT",
        "x-ms-rename-source": "%2Ftest-filesystem-4f3b7805-a36c-4685-0557-10bf2b80f8d5%2Ftest-directory-4fc6cd56-2654-a4bd-b300-cea5d6019cae=",
        "x-ms-return-client-request-id": "true",
        "x-ms-source-if-none-match": "\u0022garbage\u0022",
        "x-ms-version": "2019-12-12"
      },
      "RequestBody": null,
      "StatusCode": 201,
      "ResponseHeaders": {
        "Content-Length": "0",
        "Date": "Fri, 01 May 2020 01:02:46 GMT",
        "Server": [
          "Windows-Azure-HDFS/1.0",
          "Microsoft-HTTPAPI/2.0"
        ],
<<<<<<< HEAD
        "x-ms-client-request-id": "588aeb74-91a3-9435-1479-38ed829afb29",
        "x-ms-request-id": "82fb6046-901f-003b-553a-f3d79f000000",
=======
        "x-ms-client-request-id": "b4b994f4-121b-9d79-c6e9-9c7df16f0d7b",
        "x-ms-request-id": "ada37016-701f-0051-2e54-1fd02c000000",
>>>>>>> 8d420312
        "x-ms-version": "2019-12-12"
      },
      "ResponseBody": []
    },
    {
      "RequestUri": "https://seannsecanary.blob.core.windows.net/test-filesystem-4f3b7805-a36c-4685-0557-10bf2b80f8d5/test-directory-bf1546a3-6e79-d6c7-0de2-84b5259a388b",
      "RequestMethod": "HEAD",
      "RequestHeaders": {
        "Authorization": "Sanitized",
        "User-Agent": [
          "azsdk-net-Storage.Files.DataLake/12.2.0-dev.20200430.1",
          "(.NET Core 4.6.28325.01; Microsoft Windows 10.0.18362 )"
        ],
        "x-ms-client-request-id": "66b86c3c-f9e3-8d73-bf87-a162303ef0b8",
        "x-ms-date": "Fri, 01 May 2020 01:02:47 GMT",
        "x-ms-return-client-request-id": "true",
        "x-ms-version": "2019-12-12"
      },
      "RequestBody": null,
      "StatusCode": 200,
      "ResponseHeaders": {
        "Accept-Ranges": "bytes",
        "Content-Length": "0",
        "Content-Type": "application/octet-stream",
        "Date": "Fri, 01 May 2020 01:02:47 GMT",
        "ETag": "\u00220x8D7ED6B5D0F51D8\u0022",
        "Last-Modified": "Fri, 01 May 2020 01:02:47 GMT",
        "Server": [
          "Windows-Azure-Blob/1.0",
          "Microsoft-HTTPAPI/2.0"
        ],
        "x-ms-access-tier": "Hot",
        "x-ms-access-tier-inferred": "true",
        "x-ms-blob-type": "BlockBlob",
        "x-ms-client-request-id": "66b86c3c-f9e3-8d73-bf87-a162303ef0b8",
        "x-ms-creation-time": "Fri, 01 May 2020 01:02:47 GMT",
        "x-ms-lease-state": "available",
        "x-ms-lease-status": "unlocked",
        "x-ms-meta-hdi_isfolder": "true",
        "x-ms-request-id": "a7b6f779-e01e-0088-7654-1fa8a9000000",
        "x-ms-server-encrypted": "true",
        "x-ms-version": "2019-12-12"
      },
      "ResponseBody": []
    },
    {
      "RequestUri": "https://seannsecanary.blob.core.windows.net/test-filesystem-4f3b7805-a36c-4685-0557-10bf2b80f8d5?restype=container",
      "RequestMethod": "DELETE",
      "RequestHeaders": {
        "Authorization": "Sanitized",
        "traceparent": "00-ac3551ed1d630d4db52db1e815c4a57d-810072a65cc46147-00",
        "User-Agent": [
          "azsdk-net-Storage.Files.DataLake/12.2.0-dev.20200430.1",
          "(.NET Core 4.6.28325.01; Microsoft Windows 10.0.18362 )"
        ],
        "x-ms-client-request-id": "8541ff96-a7b6-4b98-17fe-c3fee541ff75",
        "x-ms-date": "Fri, 01 May 2020 01:02:47 GMT",
        "x-ms-return-client-request-id": "true",
        "x-ms-version": "2019-12-12"
      },
      "RequestBody": null,
      "StatusCode": 202,
      "ResponseHeaders": {
        "Content-Length": "0",
        "Date": "Fri, 01 May 2020 01:02:47 GMT",
        "Server": [
          "Windows-Azure-Blob/1.0",
          "Microsoft-HTTPAPI/2.0"
        ],
<<<<<<< HEAD
        "x-ms-client-request-id": "128f1df7-6772-0698-aac3-c26cc67203c6",
        "x-ms-request-id": "6ca280e2-901e-0014-223a-f3da54000000",
=======
        "x-ms-client-request-id": "8541ff96-a7b6-4b98-17fe-c3fee541ff75",
        "x-ms-request-id": "a7b6f780-e01e-0088-7a54-1fa8a9000000",
>>>>>>> 8d420312
        "x-ms-version": "2019-12-12"
      },
      "ResponseBody": []
    },
    {
      "RequestUri": "https://seannsecanary.blob.core.windows.net/test-filesystem-7e0545ab-89fe-a58d-904a-7459f8f37949?restype=container",
      "RequestMethod": "PUT",
      "RequestHeaders": {
        "Authorization": "Sanitized",
        "traceparent": "00-aa2a0cfa098598438451697142ebc12f-14a278dd23ed4440-00",
        "User-Agent": [
          "azsdk-net-Storage.Files.DataLake/12.2.0-dev.20200430.1",
          "(.NET Core 4.6.28325.01; Microsoft Windows 10.0.18362 )"
        ],
        "x-ms-blob-public-access": "container",
        "x-ms-client-request-id": "ced48b8a-7470-0c87-719b-f46c323f5324",
        "x-ms-date": "Fri, 01 May 2020 01:02:47 GMT",
        "x-ms-return-client-request-id": "true",
        "x-ms-version": "2019-12-12"
      },
      "RequestBody": null,
      "StatusCode": 201,
      "ResponseHeaders": {
        "Content-Length": "0",
        "Date": "Fri, 01 May 2020 01:02:48 GMT",
        "ETag": "\u00220x8D7ED6B5DB08A42\u0022",
        "Last-Modified": "Fri, 01 May 2020 01:02:48 GMT",
        "Server": [
          "Windows-Azure-Blob/1.0",
          "Microsoft-HTTPAPI/2.0"
        ],
<<<<<<< HEAD
        "x-ms-client-request-id": "4493b7b4-cc72-e373-c2dd-2d0fb0be0a7a",
        "x-ms-request-id": "fcb36396-001e-0039-743a-f36927000000",
=======
        "x-ms-client-request-id": "ced48b8a-7470-0c87-719b-f46c323f5324",
        "x-ms-request-id": "93a665d7-b01e-0071-2d54-1fab8b000000",
>>>>>>> 8d420312
        "x-ms-version": "2019-12-12"
      },
      "ResponseBody": []
    },
    {
      "RequestUri": "https://seannsecanary.dfs.core.windows.net/test-filesystem-7e0545ab-89fe-a58d-904a-7459f8f37949/test-directory-ca697a85-ce75-3f78-44ac-ec07d87cd2b2?resource=directory",
      "RequestMethod": "PUT",
      "RequestHeaders": {
        "Authorization": "Sanitized",
        "traceparent": "00-9ac3e49833236f4f9afff18e3e21914a-4cea85bdbc576948-00",
        "User-Agent": [
          "azsdk-net-Storage.Files.DataLake/12.2.0-dev.20200430.1",
          "(.NET Core 4.6.28325.01; Microsoft Windows 10.0.18362 )"
        ],
        "x-ms-client-request-id": "598c8ca3-bf74-bb3a-1395-8ac3888034f5",
        "x-ms-date": "Fri, 01 May 2020 01:02:48 GMT",
        "x-ms-return-client-request-id": "true",
        "x-ms-version": "2019-12-12"
      },
      "RequestBody": null,
      "StatusCode": 201,
      "ResponseHeaders": {
        "Content-Length": "0",
        "Date": "Fri, 01 May 2020 01:02:48 GMT",
        "ETag": "\u00220x8D7ED6B5DF40F7E\u0022",
        "Last-Modified": "Fri, 01 May 2020 01:02:48 GMT",
        "Server": [
          "Windows-Azure-HDFS/1.0",
          "Microsoft-HTTPAPI/2.0"
        ],
<<<<<<< HEAD
        "x-ms-client-request-id": "b29b4ac4-c754-639e-7446-a292315c9465",
        "x-ms-request-id": "1ea16d5a-701f-000c-753a-f30533000000",
=======
        "x-ms-client-request-id": "598c8ca3-bf74-bb3a-1395-8ac3888034f5",
        "x-ms-request-id": "ea2707a2-c01f-006b-7854-1fca54000000",
>>>>>>> 8d420312
        "x-ms-version": "2019-12-12"
      },
      "ResponseBody": []
    },
    {
      "RequestUri": "https://seannsecanary.dfs.core.windows.net/test-filesystem-7e0545ab-89fe-a58d-904a-7459f8f37949/test-directory-6dab41c9-e670-da06-a04a-37b61016c7af?resource=directory",
      "RequestMethod": "PUT",
      "RequestHeaders": {
        "Authorization": "Sanitized",
        "traceparent": "00-e739eeffaa22964fb7c34e30e36d8e97-b91be5ec7323d444-00",
        "User-Agent": [
          "azsdk-net-Storage.Files.DataLake/12.2.0-dev.20200430.1",
          "(.NET Core 4.6.28325.01; Microsoft Windows 10.0.18362 )"
        ],
        "x-ms-client-request-id": "3597c98a-b8e8-bce3-85b2-b8298884abfc",
        "x-ms-date": "Fri, 01 May 2020 01:02:48 GMT",
        "x-ms-return-client-request-id": "true",
        "x-ms-version": "2019-12-12"
      },
      "RequestBody": null,
      "StatusCode": 201,
      "ResponseHeaders": {
        "Content-Length": "0",
        "Date": "Fri, 01 May 2020 01:02:48 GMT",
        "ETag": "\u00220x8D7ED6B5E0163D2\u0022",
        "Last-Modified": "Fri, 01 May 2020 01:02:49 GMT",
        "Server": [
          "Windows-Azure-HDFS/1.0",
          "Microsoft-HTTPAPI/2.0"
        ],
<<<<<<< HEAD
        "x-ms-client-request-id": "3692892c-1d24-fdfc-6c58-955daf9102d8",
        "x-ms-request-id": "1ea16d5b-701f-000c-763a-f30533000000",
=======
        "x-ms-client-request-id": "3597c98a-b8e8-bce3-85b2-b8298884abfc",
        "x-ms-request-id": "ea2707bc-c01f-006b-1254-1fca54000000",
>>>>>>> 8d420312
        "x-ms-version": "2019-12-12"
      },
      "ResponseBody": []
    },
    {
      "RequestUri": "https://seannsecanary.blob.core.windows.net/test-filesystem-7e0545ab-89fe-a58d-904a-7459f8f37949/test-directory-ca697a85-ce75-3f78-44ac-ec07d87cd2b2?comp=lease",
      "RequestMethod": "PUT",
      "RequestHeaders": {
        "Authorization": "Sanitized",
        "traceparent": "00-58db481ccad820498d1009f963da536e-4603d9dca6507843-00",
        "User-Agent": [
          "azsdk-net-Storage.Files.DataLake/12.2.0-dev.20200430.1",
          "(.NET Core 4.6.28325.01; Microsoft Windows 10.0.18362 )"
        ],
        "x-ms-client-request-id": "46ba5b67-a7d8-a3f5-c347-333ed4852e06",
        "x-ms-date": "Fri, 01 May 2020 01:02:48 GMT",
        "x-ms-lease-action": "acquire",
        "x-ms-lease-duration": "-1",
        "x-ms-proposed-lease-id": "ef3ddace-e71d-5005-02aa-e35d8e7eb98a",
        "x-ms-return-client-request-id": "true",
        "x-ms-version": "2019-12-12"
      },
      "RequestBody": null,
      "StatusCode": 201,
      "ResponseHeaders": {
        "Content-Length": "0",
        "Date": "Fri, 01 May 2020 01:02:49 GMT",
        "ETag": "\u00220x8D7ED6B5DF40F7E\u0022",
        "Last-Modified": "Fri, 01 May 2020 01:02:48 GMT",
        "Server": [
          "Windows-Azure-Blob/1.0",
          "Microsoft-HTTPAPI/2.0"
        ],
<<<<<<< HEAD
        "x-ms-client-request-id": "abbef7c0-764f-9cb7-e595-3e19632607e6",
        "x-ms-lease-id": "2c36cf98-8f09-fda4-f70a-b9d6f686c897",
        "x-ms-request-id": "fcb363b0-001e-0039-083a-f36927000000",
=======
        "x-ms-client-request-id": "46ba5b67-a7d8-a3f5-c347-333ed4852e06",
        "x-ms-lease-id": "ef3ddace-e71d-5005-02aa-e35d8e7eb98a",
        "x-ms-request-id": "93a665fc-b01e-0071-4354-1fab8b000000",
>>>>>>> 8d420312
        "x-ms-version": "2019-12-12"
      },
      "ResponseBody": []
    },
    {
      "RequestUri": "https://seannsecanary.dfs.core.windows.net/test-filesystem-7e0545ab-89fe-a58d-904a-7459f8f37949/test-directory-6dab41c9-e670-da06-a04a-37b61016c7af?mode=legacy",
      "RequestMethod": "PUT",
      "RequestHeaders": {
        "Authorization": "Sanitized",
        "User-Agent": [
          "azsdk-net-Storage.Files.DataLake/12.2.0-dev.20200430.1",
          "(.NET Core 4.6.28325.01; Microsoft Windows 10.0.18362 )"
        ],
        "x-ms-client-request-id": "32f6de30-73c4-0bb1-2f89-83385e88f82f",
        "x-ms-date": "Fri, 01 May 2020 01:02:49 GMT",
        "x-ms-rename-source": "%2Ftest-filesystem-7e0545ab-89fe-a58d-904a-7459f8f37949%2Ftest-directory-ca697a85-ce75-3f78-44ac-ec07d87cd2b2=",
        "x-ms-return-client-request-id": "true",
<<<<<<< HEAD
        "x-ms-source-lease-id": "2c36cf98-8f09-fda4-f70a-b9d6f686c897",
=======
        "x-ms-source-lease-id": "ef3ddace-e71d-5005-02aa-e35d8e7eb98a",
>>>>>>> 8d420312
        "x-ms-version": "2019-12-12"
      },
      "RequestBody": null,
      "StatusCode": 201,
      "ResponseHeaders": {
        "Content-Length": "0",
        "Date": "Fri, 01 May 2020 01:02:48 GMT",
        "Server": [
          "Windows-Azure-HDFS/1.0",
          "Microsoft-HTTPAPI/2.0"
        ],
<<<<<<< HEAD
        "x-ms-client-request-id": "fe169f1c-1cc7-dd48-9e44-f1733994dce2",
        "x-ms-request-id": "1ea16d5c-701f-000c-773a-f30533000000",
=======
        "x-ms-client-request-id": "32f6de30-73c4-0bb1-2f89-83385e88f82f",
        "x-ms-request-id": "ea27083a-c01f-006b-1054-1fca54000000",
>>>>>>> 8d420312
        "x-ms-version": "2019-12-12"
      },
      "ResponseBody": []
    },
    {
      "RequestUri": "https://seannsecanary.blob.core.windows.net/test-filesystem-7e0545ab-89fe-a58d-904a-7459f8f37949/test-directory-6dab41c9-e670-da06-a04a-37b61016c7af",
      "RequestMethod": "HEAD",
      "RequestHeaders": {
        "Authorization": "Sanitized",
        "User-Agent": [
          "azsdk-net-Storage.Files.DataLake/12.2.0-dev.20200430.1",
          "(.NET Core 4.6.28325.01; Microsoft Windows 10.0.18362 )"
        ],
        "x-ms-client-request-id": "f60e44b6-fb8f-8542-7c6b-33cee145de8b",
        "x-ms-date": "Fri, 01 May 2020 01:02:49 GMT",
        "x-ms-return-client-request-id": "true",
        "x-ms-version": "2019-12-12"
      },
      "RequestBody": null,
      "StatusCode": 200,
      "ResponseHeaders": {
        "Accept-Ranges": "bytes",
        "Content-Length": "0",
        "Content-Type": "application/octet-stream",
        "Date": "Fri, 01 May 2020 01:02:49 GMT",
        "ETag": "\u00220x8D7ED6B5DF40F7E\u0022",
        "Last-Modified": "Fri, 01 May 2020 01:02:48 GMT",
        "Server": [
          "Windows-Azure-Blob/1.0",
          "Microsoft-HTTPAPI/2.0"
        ],
        "x-ms-access-tier": "Hot",
        "x-ms-access-tier-inferred": "true",
        "x-ms-blob-type": "BlockBlob",
        "x-ms-client-request-id": "f60e44b6-fb8f-8542-7c6b-33cee145de8b",
        "x-ms-creation-time": "Fri, 01 May 2020 01:02:48 GMT",
        "x-ms-lease-duration": "infinite",
        "x-ms-lease-state": "leased",
        "x-ms-lease-status": "locked",
        "x-ms-meta-hdi_isfolder": "true",
        "x-ms-request-id": "93a6661a-b01e-0071-5654-1fab8b000000",
        "x-ms-server-encrypted": "true",
        "x-ms-version": "2019-12-12"
      },
      "ResponseBody": []
    },
    {
      "RequestUri": "https://seannsecanary.blob.core.windows.net/test-filesystem-7e0545ab-89fe-a58d-904a-7459f8f37949?restype=container",
      "RequestMethod": "DELETE",
      "RequestHeaders": {
        "Authorization": "Sanitized",
        "traceparent": "00-7eb8f949c0fae94e822617cb48bd3441-1bc6e2b73f846a4d-00",
        "User-Agent": [
          "azsdk-net-Storage.Files.DataLake/12.2.0-dev.20200430.1",
          "(.NET Core 4.6.28325.01; Microsoft Windows 10.0.18362 )"
        ],
        "x-ms-client-request-id": "19818706-0179-7c9f-7ec0-1532e2df2098",
        "x-ms-date": "Fri, 01 May 2020 01:02:49 GMT",
        "x-ms-return-client-request-id": "true",
        "x-ms-version": "2019-12-12"
      },
      "RequestBody": null,
      "StatusCode": 202,
      "ResponseHeaders": {
        "Content-Length": "0",
        "Date": "Fri, 01 May 2020 01:02:49 GMT",
        "Server": [
          "Windows-Azure-Blob/1.0",
          "Microsoft-HTTPAPI/2.0"
        ],
<<<<<<< HEAD
        "x-ms-client-request-id": "df59469f-1896-45d2-9265-cfdbdafc5ccd",
        "x-ms-request-id": "fcb363c1-001e-0039-173a-f36927000000",
=======
        "x-ms-client-request-id": "19818706-0179-7c9f-7ec0-1532e2df2098",
        "x-ms-request-id": "93a66623-b01e-0071-5b54-1fab8b000000",
>>>>>>> 8d420312
        "x-ms-version": "2019-12-12"
      },
      "ResponseBody": []
    }
  ],
  "Variables": {
    "DateTimeOffsetNow": "2020-04-30T18:02:39.6201843-07:00",
    "RandomSeed": "469145744",
    "Storage_TestConfigHierarchicalNamespace": "NamespaceTenant\nseannsecanary\nU2FuaXRpemVk\nhttps://seannsecanary.blob.core.windows.net\nhttps://seannsecanary.file.core.windows.net\nhttps://seannsecanary.queue.core.windows.net\nhttps://seannsecanary.table.core.windows.net\n\n\n\n\nhttps://seannsecanary-secondary.blob.core.windows.net\nhttps://seannsecanary-secondary.file.core.windows.net\nhttps://seannsecanary-secondary.queue.core.windows.net\nhttps://seannsecanary-secondary.table.core.windows.net\n68390a19-a643-458b-b726-408abf67b4fc\nSanitized\n72f988bf-86f1-41af-91ab-2d7cd011db47\nhttps://login.microsoftonline.com/\nCloud\nBlobEndpoint=https://seannsecanary.blob.core.windows.net/;QueueEndpoint=https://seannsecanary.queue.core.windows.net/;FileEndpoint=https://seannsecanary.file.core.windows.net/;BlobSecondaryEndpoint=https://seannsecanary-secondary.blob.core.windows.net/;QueueSecondaryEndpoint=https://seannsecanary-secondary.queue.core.windows.net/;FileSecondaryEndpoint=https://seannsecanary-secondary.file.core.windows.net/;AccountName=seannsecanary;AccountKey=Sanitized\n"
  }
}<|MERGE_RESOLUTION|>--- conflicted
+++ resolved
@@ -27,13 +27,8 @@
           "Windows-Azure-Blob/1.0",
           "Microsoft-HTTPAPI/2.0"
         ],
-<<<<<<< HEAD
-        "x-ms-client-request-id": "a7b68065-7c31-6e2e-c827-c2a22a1c1004",
-        "x-ms-request-id": "1dff5000-501e-000b-0a3a-f36950000000",
-=======
         "x-ms-client-request-id": "00fd7271-03c8-f358-295b-d1577b53fbf5",
         "x-ms-request-id": "413bf59a-b01e-0095-3854-1fa515000000",
->>>>>>> 8d420312
         "x-ms-version": "2019-12-12"
       },
       "ResponseBody": []
@@ -64,13 +59,8 @@
           "Windows-Azure-HDFS/1.0",
           "Microsoft-HTTPAPI/2.0"
         ],
-<<<<<<< HEAD
-        "x-ms-client-request-id": "c929c510-f2e0-275a-b167-7642c8ce3b11",
-        "x-ms-request-id": "1ea16d4c-701f-000c-6e3a-f30533000000",
-=======
         "x-ms-client-request-id": "0f209821-3317-aba7-18bf-4a0cdfde3dbc",
         "x-ms-request-id": "1da107b6-301f-007f-6954-1f823b000000",
->>>>>>> 8d420312
         "x-ms-version": "2019-12-12"
       },
       "ResponseBody": []
@@ -101,13 +91,8 @@
           "Windows-Azure-HDFS/1.0",
           "Microsoft-HTTPAPI/2.0"
         ],
-<<<<<<< HEAD
-        "x-ms-client-request-id": "2112fedd-eb4b-9d4f-83e0-793e1295f873",
-        "x-ms-request-id": "1ea16d4d-701f-000c-6f3a-f30533000000",
-=======
         "x-ms-client-request-id": "abe2f66a-adb4-dfe7-9833-808fa50697e9",
         "x-ms-request-id": "1da107db-301f-007f-0e54-1f823b000000",
->>>>>>> 8d420312
         "x-ms-version": "2019-12-12"
       },
       "ResponseBody": []
@@ -136,13 +121,8 @@
           "Windows-Azure-HDFS/1.0",
           "Microsoft-HTTPAPI/2.0"
         ],
-<<<<<<< HEAD
-        "x-ms-client-request-id": "30e855c8-802a-7732-39b1-eaac65193599",
-        "x-ms-request-id": "1ea16d4e-701f-000c-703a-f30533000000",
-=======
         "x-ms-client-request-id": "1c36f365-624b-1c74-8678-841881a5a688",
         "x-ms-request-id": "1da107ef-301f-007f-2254-1f823b000000",
->>>>>>> 8d420312
         "x-ms-version": "2019-12-12"
       },
       "ResponseBody": []
@@ -212,13 +192,8 @@
           "Windows-Azure-Blob/1.0",
           "Microsoft-HTTPAPI/2.0"
         ],
-<<<<<<< HEAD
-        "x-ms-client-request-id": "483c4c9b-78a3-58ed-2e53-1aaf933d2da2",
-        "x-ms-request-id": "1dff502c-501e-000b-303a-f36950000000",
-=======
         "x-ms-client-request-id": "29e3b63b-f57b-c6b8-1934-20fcc504ad2d",
         "x-ms-request-id": "413bf6d2-b01e-0095-4354-1fa515000000",
->>>>>>> 8d420312
         "x-ms-version": "2019-12-12"
       },
       "ResponseBody": []
@@ -250,13 +225,8 @@
           "Windows-Azure-Blob/1.0",
           "Microsoft-HTTPAPI/2.0"
         ],
-<<<<<<< HEAD
-        "x-ms-client-request-id": "ba7f13aa-58c9-93bd-fb5b-715b0518459d",
-        "x-ms-request-id": "0fb0fd76-d01e-0015-2c3a-f38588000000",
-=======
         "x-ms-client-request-id": "53d5693e-5606-e954-2ee0-d60524d3e329",
         "x-ms-request-id": "cb1e3c04-c01e-0054-7d54-1f02f7000000",
->>>>>>> 8d420312
         "x-ms-version": "2019-12-12"
       },
       "ResponseBody": []
@@ -287,13 +257,8 @@
           "Windows-Azure-HDFS/1.0",
           "Microsoft-HTTPAPI/2.0"
         ],
-<<<<<<< HEAD
-        "x-ms-client-request-id": "19594202-6151-1302-0d3a-5afd9d186aa5",
-        "x-ms-request-id": "8f93d8ca-c01f-0044-4b3a-f31804000000",
-=======
         "x-ms-client-request-id": "5126a809-8010-76aa-b096-cfb1fc0269b7",
         "x-ms-request-id": "d8c45720-d01f-0015-7854-1f5a13000000",
->>>>>>> 8d420312
         "x-ms-version": "2019-12-12"
       },
       "ResponseBody": []
@@ -324,13 +289,8 @@
           "Windows-Azure-HDFS/1.0",
           "Microsoft-HTTPAPI/2.0"
         ],
-<<<<<<< HEAD
-        "x-ms-client-request-id": "504ef434-cd6b-bbe2-b6b0-b11dc5971646",
-        "x-ms-request-id": "8f93d8cb-c01f-0044-4c3a-f31804000000",
-=======
         "x-ms-client-request-id": "35a5ff7f-9cab-a071-9931-edc51561668b",
         "x-ms-request-id": "d8c4572b-d01f-0015-0354-1f5a13000000",
->>>>>>> 8d420312
         "x-ms-version": "2019-12-12"
       },
       "ResponseBody": []
@@ -348,11 +308,7 @@
         "x-ms-date": "Fri, 01 May 2020 01:02:42 GMT",
         "x-ms-rename-source": "%2Ftest-filesystem-cd44b2d9-513f-0387-5276-d0e4e3ef4961%2Ftest-directory-6df8bfeb-c731-3fb8-8455-59528076f149=",
         "x-ms-return-client-request-id": "true",
-<<<<<<< HEAD
-        "x-ms-source-if-modified-since": "Wed, 04 Mar 2020 22:09:30 GMT",
-=======
         "x-ms-source-if-modified-since": "Thu, 30 Apr 2020 01:02:39 GMT",
->>>>>>> 8d420312
         "x-ms-version": "2019-12-12"
       },
       "RequestBody": null,
@@ -364,13 +320,8 @@
           "Windows-Azure-HDFS/1.0",
           "Microsoft-HTTPAPI/2.0"
         ],
-<<<<<<< HEAD
-        "x-ms-client-request-id": "073617c0-7378-91da-07e8-2f4c9fd086ca",
-        "x-ms-request-id": "8f93d8cc-c01f-0044-4d3a-f31804000000",
-=======
         "x-ms-client-request-id": "11c9699a-457e-edb0-47a8-3e1fb273f2e8",
         "x-ms-request-id": "d8c4573d-d01f-0015-1554-1f5a13000000",
->>>>>>> 8d420312
         "x-ms-version": "2019-12-12"
       },
       "ResponseBody": []
@@ -440,13 +391,8 @@
           "Windows-Azure-Blob/1.0",
           "Microsoft-HTTPAPI/2.0"
         ],
-<<<<<<< HEAD
-        "x-ms-client-request-id": "5fa62d82-d973-f069-dc5c-514a12825aee",
-        "x-ms-request-id": "0fb0fd85-d01e-0015-363a-f38588000000",
-=======
         "x-ms-client-request-id": "81bc2fa7-4547-7350-3095-f04772379a4e",
         "x-ms-request-id": "cb1e3c76-c01e-0054-5254-1f02f7000000",
->>>>>>> 8d420312
         "x-ms-version": "2019-12-12"
       },
       "ResponseBody": []
@@ -478,13 +424,8 @@
           "Windows-Azure-Blob/1.0",
           "Microsoft-HTTPAPI/2.0"
         ],
-<<<<<<< HEAD
-        "x-ms-client-request-id": "c81cce2c-e4a2-c8cd-8181-3a17338e9dd8",
-        "x-ms-request-id": "816079bf-d01e-002a-7e3a-f34d2b000000",
-=======
         "x-ms-client-request-id": "646c2b42-7dc5-0699-4074-8948ba94994a",
         "x-ms-request-id": "8378ee6b-f01e-003d-4e54-1f3bbb000000",
->>>>>>> 8d420312
         "x-ms-version": "2019-12-12"
       },
       "ResponseBody": []
@@ -515,13 +456,8 @@
           "Windows-Azure-HDFS/1.0",
           "Microsoft-HTTPAPI/2.0"
         ],
-<<<<<<< HEAD
-        "x-ms-client-request-id": "453bf64a-8c91-f90c-9610-2976d085dccd",
-        "x-ms-request-id": "92290965-a01f-000f-013a-f3e457000000",
-=======
         "x-ms-client-request-id": "8165e52a-6ead-cc1b-68cc-fd4e6f2197dd",
         "x-ms-request-id": "c1a8a321-501f-001b-6654-1f73a3000000",
->>>>>>> 8d420312
         "x-ms-version": "2019-12-12"
       },
       "ResponseBody": []
@@ -552,13 +488,8 @@
           "Windows-Azure-HDFS/1.0",
           "Microsoft-HTTPAPI/2.0"
         ],
-<<<<<<< HEAD
-        "x-ms-client-request-id": "81a9d864-bc3b-319b-0555-21790cd46c93",
-        "x-ms-request-id": "92290966-a01f-000f-023a-f3e457000000",
-=======
         "x-ms-client-request-id": "0cc205cb-694b-40fb-134b-5deeafb039bf",
         "x-ms-request-id": "c1a8a331-501f-001b-7554-1f73a3000000",
->>>>>>> 8d420312
         "x-ms-version": "2019-12-12"
       },
       "ResponseBody": []
@@ -576,11 +507,7 @@
         "x-ms-date": "Fri, 01 May 2020 01:02:44 GMT",
         "x-ms-rename-source": "%2Ftest-filesystem-b9b300bb-a03b-48ee-f7fe-8bbbdae56f49%2Ftest-directory-4b44a725-76cd-a0c2-6776-0d786f631e04=",
         "x-ms-return-client-request-id": "true",
-<<<<<<< HEAD
-        "x-ms-source-if-unmodified-since": "Fri, 06 Mar 2020 22:09:30 GMT",
-=======
         "x-ms-source-if-unmodified-since": "Sat, 02 May 2020 01:02:39 GMT",
->>>>>>> 8d420312
         "x-ms-version": "2019-12-12"
       },
       "RequestBody": null,
@@ -592,13 +519,8 @@
           "Windows-Azure-HDFS/1.0",
           "Microsoft-HTTPAPI/2.0"
         ],
-<<<<<<< HEAD
-        "x-ms-client-request-id": "b4d223c2-2259-a17d-fdcb-ef228f4ad340",
-        "x-ms-request-id": "92290967-a01f-000f-033a-f3e457000000",
-=======
         "x-ms-client-request-id": "8d9f54aa-02e7-8bca-fa0d-76b23f6925d4",
         "x-ms-request-id": "c1a8a342-501f-001b-0654-1f73a3000000",
->>>>>>> 8d420312
         "x-ms-version": "2019-12-12"
       },
       "ResponseBody": []
@@ -668,13 +590,8 @@
           "Windows-Azure-Blob/1.0",
           "Microsoft-HTTPAPI/2.0"
         ],
-<<<<<<< HEAD
-        "x-ms-client-request-id": "430504c5-e993-903d-2020-4abee318864e",
-        "x-ms-request-id": "816079e6-d01e-002a-213a-f34d2b000000",
-=======
         "x-ms-client-request-id": "d272876f-ca24-c8c3-af34-0c0a1cd127fb",
         "x-ms-request-id": "8378ef0e-f01e-003d-4454-1f3bbb000000",
->>>>>>> 8d420312
         "x-ms-version": "2019-12-12"
       },
       "ResponseBody": []
@@ -706,13 +623,8 @@
           "Windows-Azure-Blob/1.0",
           "Microsoft-HTTPAPI/2.0"
         ],
-<<<<<<< HEAD
-        "x-ms-client-request-id": "3b0ae4ce-e194-90fa-c7e3-98814e900a72",
-        "x-ms-request-id": "179548a4-101e-0025-4b3a-f33b47000000",
-=======
         "x-ms-client-request-id": "094e6ab8-9f98-ecd8-cd15-7cef2b9281b5",
         "x-ms-request-id": "4dbb01f1-d01e-0077-2254-1f9834000000",
->>>>>>> 8d420312
         "x-ms-version": "2019-12-12"
       },
       "ResponseBody": []
@@ -743,13 +655,8 @@
           "Windows-Azure-HDFS/1.0",
           "Microsoft-HTTPAPI/2.0"
         ],
-<<<<<<< HEAD
-        "x-ms-client-request-id": "4bf53d46-8cb8-3b14-c491-f82960ba0a19",
-        "x-ms-request-id": "4128fe0e-301f-000d-443a-f35aef000000",
-=======
         "x-ms-client-request-id": "3862b6af-e81a-a070-2866-8ec38575d613",
         "x-ms-request-id": "0657f332-401f-004a-4254-1fee2f000000",
->>>>>>> 8d420312
         "x-ms-version": "2019-12-12"
       },
       "ResponseBody": []
@@ -780,13 +687,8 @@
           "Windows-Azure-HDFS/1.0",
           "Microsoft-HTTPAPI/2.0"
         ],
-<<<<<<< HEAD
-        "x-ms-client-request-id": "9fd8115c-d591-dd3c-6ea7-37400b5ad4f0",
-        "x-ms-request-id": "4128fe0f-301f-000d-453a-f35aef000000",
-=======
         "x-ms-client-request-id": "f7152f93-9c04-094e-ad52-6fa0195fca8a",
         "x-ms-request-id": "0657f347-401f-004a-5754-1fee2f000000",
->>>>>>> 8d420312
         "x-ms-version": "2019-12-12"
       },
       "ResponseBody": []
@@ -845,11 +747,7 @@
         "x-ms-date": "Fri, 01 May 2020 01:02:45 GMT",
         "x-ms-rename-source": "%2Ftest-filesystem-16141a8f-8294-5dba-5535-9f3046fa976e%2Ftest-directory-09f19e9d-187a-e842-7ad5-1a6216b98649=",
         "x-ms-return-client-request-id": "true",
-<<<<<<< HEAD
-        "x-ms-source-if-match": "\u00220x8D7C151E300E572\u0022",
-=======
         "x-ms-source-if-match": "\u00220x8D7ED6B5C0CA487\u0022",
->>>>>>> 8d420312
         "x-ms-version": "2019-12-12"
       },
       "RequestBody": null,
@@ -861,13 +759,8 @@
           "Windows-Azure-HDFS/1.0",
           "Microsoft-HTTPAPI/2.0"
         ],
-<<<<<<< HEAD
-        "x-ms-client-request-id": "841b4cae-7efc-1ff5-89a7-78a3e8505eee",
-        "x-ms-request-id": "4128fe10-301f-000d-463a-f35aef000000",
-=======
         "x-ms-client-request-id": "0f1bb941-24e1-e302-ffda-7119c2b76073",
         "x-ms-request-id": "0657f3b1-401f-004a-4154-1fee2f000000",
->>>>>>> 8d420312
         "x-ms-version": "2019-12-12"
       },
       "ResponseBody": []
@@ -937,13 +830,8 @@
           "Windows-Azure-Blob/1.0",
           "Microsoft-HTTPAPI/2.0"
         ],
-<<<<<<< HEAD
-        "x-ms-client-request-id": "c0d7500e-bced-7e3a-a8f2-a9c9ca3d97ba",
-        "x-ms-request-id": "179548af-101e-0025-533a-f33b47000000",
-=======
         "x-ms-client-request-id": "fa86181d-3af5-dd00-4c4e-a36c9c6dba1f",
         "x-ms-request-id": "4dbb0292-d01e-0077-1654-1f9834000000",
->>>>>>> 8d420312
         "x-ms-version": "2019-12-12"
       },
       "ResponseBody": []
@@ -975,13 +863,8 @@
           "Windows-Azure-Blob/1.0",
           "Microsoft-HTTPAPI/2.0"
         ],
-<<<<<<< HEAD
-        "x-ms-client-request-id": "95237be2-0144-1169-12bc-161c25ff7fe6",
-        "x-ms-request-id": "6ca280b5-901e-0014-7d3a-f3da54000000",
-=======
         "x-ms-client-request-id": "777ce7f9-c315-7981-9340-f49e2940b2cb",
         "x-ms-request-id": "a7b6f6fd-e01e-0088-1454-1fa8a9000000",
->>>>>>> 8d420312
         "x-ms-version": "2019-12-12"
       },
       "ResponseBody": []
@@ -1012,13 +895,8 @@
           "Windows-Azure-HDFS/1.0",
           "Microsoft-HTTPAPI/2.0"
         ],
-<<<<<<< HEAD
-        "x-ms-client-request-id": "ce7a0c73-8fbf-0683-7d00-c374230506cc",
-        "x-ms-request-id": "82fb6044-901f-003b-533a-f3d79f000000",
-=======
         "x-ms-client-request-id": "db2d0015-7f90-d351-29d8-c414f5dca291",
         "x-ms-request-id": "ada36fd5-701f-0051-6d54-1fd02c000000",
->>>>>>> 8d420312
         "x-ms-version": "2019-12-12"
       },
       "ResponseBody": []
@@ -1049,13 +927,8 @@
           "Windows-Azure-HDFS/1.0",
           "Microsoft-HTTPAPI/2.0"
         ],
-<<<<<<< HEAD
-        "x-ms-client-request-id": "b859dbdc-ef45-7710-c4dd-c39b801cd180",
-        "x-ms-request-id": "82fb6045-901f-003b-543a-f3d79f000000",
-=======
         "x-ms-client-request-id": "267e70fc-5111-a6c7-3956-ceadfb9cae8f",
         "x-ms-request-id": "ada37000-701f-0051-1854-1fd02c000000",
->>>>>>> 8d420312
         "x-ms-version": "2019-12-12"
       },
       "ResponseBody": []
@@ -1085,13 +958,8 @@
           "Windows-Azure-HDFS/1.0",
           "Microsoft-HTTPAPI/2.0"
         ],
-<<<<<<< HEAD
-        "x-ms-client-request-id": "588aeb74-91a3-9435-1479-38ed829afb29",
-        "x-ms-request-id": "82fb6046-901f-003b-553a-f3d79f000000",
-=======
         "x-ms-client-request-id": "b4b994f4-121b-9d79-c6e9-9c7df16f0d7b",
         "x-ms-request-id": "ada37016-701f-0051-2e54-1fd02c000000",
->>>>>>> 8d420312
         "x-ms-version": "2019-12-12"
       },
       "ResponseBody": []
@@ -1161,13 +1029,8 @@
           "Windows-Azure-Blob/1.0",
           "Microsoft-HTTPAPI/2.0"
         ],
-<<<<<<< HEAD
-        "x-ms-client-request-id": "128f1df7-6772-0698-aac3-c26cc67203c6",
-        "x-ms-request-id": "6ca280e2-901e-0014-223a-f3da54000000",
-=======
         "x-ms-client-request-id": "8541ff96-a7b6-4b98-17fe-c3fee541ff75",
         "x-ms-request-id": "a7b6f780-e01e-0088-7a54-1fa8a9000000",
->>>>>>> 8d420312
         "x-ms-version": "2019-12-12"
       },
       "ResponseBody": []
@@ -1199,13 +1062,8 @@
           "Windows-Azure-Blob/1.0",
           "Microsoft-HTTPAPI/2.0"
         ],
-<<<<<<< HEAD
-        "x-ms-client-request-id": "4493b7b4-cc72-e373-c2dd-2d0fb0be0a7a",
-        "x-ms-request-id": "fcb36396-001e-0039-743a-f36927000000",
-=======
         "x-ms-client-request-id": "ced48b8a-7470-0c87-719b-f46c323f5324",
         "x-ms-request-id": "93a665d7-b01e-0071-2d54-1fab8b000000",
->>>>>>> 8d420312
         "x-ms-version": "2019-12-12"
       },
       "ResponseBody": []
@@ -1236,13 +1094,8 @@
           "Windows-Azure-HDFS/1.0",
           "Microsoft-HTTPAPI/2.0"
         ],
-<<<<<<< HEAD
-        "x-ms-client-request-id": "b29b4ac4-c754-639e-7446-a292315c9465",
-        "x-ms-request-id": "1ea16d5a-701f-000c-753a-f30533000000",
-=======
         "x-ms-client-request-id": "598c8ca3-bf74-bb3a-1395-8ac3888034f5",
         "x-ms-request-id": "ea2707a2-c01f-006b-7854-1fca54000000",
->>>>>>> 8d420312
         "x-ms-version": "2019-12-12"
       },
       "ResponseBody": []
@@ -1273,13 +1126,8 @@
           "Windows-Azure-HDFS/1.0",
           "Microsoft-HTTPAPI/2.0"
         ],
-<<<<<<< HEAD
-        "x-ms-client-request-id": "3692892c-1d24-fdfc-6c58-955daf9102d8",
-        "x-ms-request-id": "1ea16d5b-701f-000c-763a-f30533000000",
-=======
         "x-ms-client-request-id": "3597c98a-b8e8-bce3-85b2-b8298884abfc",
         "x-ms-request-id": "ea2707bc-c01f-006b-1254-1fca54000000",
->>>>>>> 8d420312
         "x-ms-version": "2019-12-12"
       },
       "ResponseBody": []
@@ -1313,15 +1161,9 @@
           "Windows-Azure-Blob/1.0",
           "Microsoft-HTTPAPI/2.0"
         ],
-<<<<<<< HEAD
-        "x-ms-client-request-id": "abbef7c0-764f-9cb7-e595-3e19632607e6",
-        "x-ms-lease-id": "2c36cf98-8f09-fda4-f70a-b9d6f686c897",
-        "x-ms-request-id": "fcb363b0-001e-0039-083a-f36927000000",
-=======
         "x-ms-client-request-id": "46ba5b67-a7d8-a3f5-c347-333ed4852e06",
         "x-ms-lease-id": "ef3ddace-e71d-5005-02aa-e35d8e7eb98a",
         "x-ms-request-id": "93a665fc-b01e-0071-4354-1fab8b000000",
->>>>>>> 8d420312
         "x-ms-version": "2019-12-12"
       },
       "ResponseBody": []
@@ -1339,11 +1181,7 @@
         "x-ms-date": "Fri, 01 May 2020 01:02:49 GMT",
         "x-ms-rename-source": "%2Ftest-filesystem-7e0545ab-89fe-a58d-904a-7459f8f37949%2Ftest-directory-ca697a85-ce75-3f78-44ac-ec07d87cd2b2=",
         "x-ms-return-client-request-id": "true",
-<<<<<<< HEAD
-        "x-ms-source-lease-id": "2c36cf98-8f09-fda4-f70a-b9d6f686c897",
-=======
         "x-ms-source-lease-id": "ef3ddace-e71d-5005-02aa-e35d8e7eb98a",
->>>>>>> 8d420312
         "x-ms-version": "2019-12-12"
       },
       "RequestBody": null,
@@ -1355,13 +1193,8 @@
           "Windows-Azure-HDFS/1.0",
           "Microsoft-HTTPAPI/2.0"
         ],
-<<<<<<< HEAD
-        "x-ms-client-request-id": "fe169f1c-1cc7-dd48-9e44-f1733994dce2",
-        "x-ms-request-id": "1ea16d5c-701f-000c-773a-f30533000000",
-=======
         "x-ms-client-request-id": "32f6de30-73c4-0bb1-2f89-83385e88f82f",
         "x-ms-request-id": "ea27083a-c01f-006b-1054-1fca54000000",
->>>>>>> 8d420312
         "x-ms-version": "2019-12-12"
       },
       "ResponseBody": []
@@ -1432,13 +1265,8 @@
           "Windows-Azure-Blob/1.0",
           "Microsoft-HTTPAPI/2.0"
         ],
-<<<<<<< HEAD
-        "x-ms-client-request-id": "df59469f-1896-45d2-9265-cfdbdafc5ccd",
-        "x-ms-request-id": "fcb363c1-001e-0039-173a-f36927000000",
-=======
         "x-ms-client-request-id": "19818706-0179-7c9f-7ec0-1532e2df2098",
         "x-ms-request-id": "93a66623-b01e-0071-5b54-1fab8b000000",
->>>>>>> 8d420312
         "x-ms-version": "2019-12-12"
       },
       "ResponseBody": []
