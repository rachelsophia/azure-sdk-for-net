{
  "Entries": [
    {
      "RequestUri": "http://aclcbn06stf.blob.core.windows.net/test-filesystem-bc20aa76-d5a4-4221-355a-cdd23690feb1?restype=container",
      "RequestMethod": "PUT",
      "RequestHeaders": {
        "Authorization": "Sanitized",
        "traceparent": "00-70a70bddc0f5c44b978e0f47006ff6dd-4a14687c6c4d8043-00",
        "User-Agent": [
          "azsdk-net-Storage.Files.DataLake/12.1.0-dev.20200402.1",
          "(.NET Framework 4.8.4150.0; Microsoft Windows 10.0.18363 )"
        ],
        "x-ms-blob-public-access": "container",
        "x-ms-client-request-id": "3c72367d-a6bd-d2be-7540-aa799f921ed5",
        "x-ms-date": "Thu, 02 Apr 2020 16:52:23 GMT",
        "x-ms-return-client-request-id": "true",
        "x-ms-version": "2019-12-12"
      },
      "RequestBody": null,
      "StatusCode": 201,
      "ResponseHeaders": {
        "Date": "Thu, 02 Apr 2020 16:52:23 GMT",
        "ETag": "\u00220x8D7D7263779CBBD\u0022",
        "Last-Modified": "Thu, 02 Apr 2020 16:52:23 GMT",
        "Server": [
          "Windows-Azure-Blob/1.0",
          "Microsoft-HTTPAPI/2.0"
        ],
        "Transfer-Encoding": "chunked",
        "x-ms-client-request-id": "3c72367d-a6bd-d2be-7540-aa799f921ed5",
<<<<<<< HEAD
        "x-ms-request-id": "7e70e7bc-701e-0002-6b13-f788f4000000",
        "x-ms-version": "2019-12-12"
=======
        "x-ms-request-id": "e3442d3d-001e-0037-730f-09e4e0000000",
        "x-ms-version": "2019-10-10"
>>>>>>> 1e01f370
      },
      "ResponseBody": []
    },
    {
      "RequestUri": "http://aclcbn06stf.dfs.core.windows.net/test-filesystem-bc20aa76-d5a4-4221-355a-cdd23690feb1/test-directory-49dfe67a-6a63-2306-49f6-9f0d6aab3985?resource=directory",
      "RequestMethod": "PUT",
      "RequestHeaders": {
        "Authorization": "Sanitized",
        "traceparent": "00-1c4eafed896c6742aa5e62a889e984e9-9658f8f6c30fb541-00",
        "User-Agent": [
          "azsdk-net-Storage.Files.DataLake/12.1.0-dev.20200402.1",
          "(.NET Framework 4.8.4150.0; Microsoft Windows 10.0.18363 )"
        ],
        "x-ms-client-request-id": "22fb9479-fcd0-13f7-304e-f2c707b168ca",
        "x-ms-date": "Thu, 02 Apr 2020 16:52:23 GMT",
        "x-ms-return-client-request-id": "true",
        "x-ms-version": "2019-12-12"
      },
      "RequestBody": null,
      "StatusCode": 201,
      "ResponseHeaders": {
        "Content-Length": "0",
        "Date": "Thu, 02 Apr 2020 16:52:24 GMT",
        "ETag": "\u00220x8D7D72637BD04E3\u0022",
        "Last-Modified": "Thu, 02 Apr 2020 16:52:24 GMT",
        "Server": [
          "Windows-Azure-HDFS/1.0",
          "Microsoft-HTTPAPI/2.0"
        ],
        "x-ms-client-request-id": "22fb9479-fcd0-13f7-304e-f2c707b168ca",
<<<<<<< HEAD
        "x-ms-request-id": "e25f5947-301f-005e-5013-f7ddac000000",
        "x-ms-version": "2019-12-12"
=======
        "x-ms-request-id": "0908adfa-b01f-0022-720f-09f353000000",
        "x-ms-version": "2019-10-10"
>>>>>>> 1e01f370
      },
      "ResponseBody": []
    },
    {
      "RequestUri": "http://aclcbn06stf.dfs.core.windows.net/test-filesystem-bc20aa76-d5a4-4221-355a-cdd23690feb1/test-directory-49dfe67a-6a63-2306-49f6-9f0d6aab3985/test-directory-2d642507-1e3c-b7b8-f372-acc3d4dc7b62?resource=directory",
      "RequestMethod": "PUT",
      "RequestHeaders": {
        "Authorization": "Sanitized",
        "User-Agent": [
          "azsdk-net-Storage.Files.DataLake/12.1.0-dev.20200402.1",
          "(.NET Framework 4.8.4150.0; Microsoft Windows 10.0.18363 )"
        ],
        "x-ms-client-request-id": "8322ca37-5d82-5a4d-dc43-2f5d50343e54",
        "x-ms-date": "Thu, 02 Apr 2020 16:52:24 GMT",
        "x-ms-return-client-request-id": "true",
        "x-ms-version": "2019-12-12"
      },
      "RequestBody": null,
      "StatusCode": 201,
      "ResponseHeaders": {
        "Content-Length": "0",
        "Date": "Thu, 02 Apr 2020 16:52:24 GMT",
        "ETag": "\u00220x8D7D72637C710A9\u0022",
        "Last-Modified": "Thu, 02 Apr 2020 16:52:24 GMT",
        "Server": [
          "Windows-Azure-HDFS/1.0",
          "Microsoft-HTTPAPI/2.0"
        ],
        "x-ms-client-request-id": "8322ca37-5d82-5a4d-dc43-2f5d50343e54",
<<<<<<< HEAD
        "x-ms-request-id": "e25f5948-301f-005e-5113-f7ddac000000",
        "x-ms-version": "2019-12-12"
=======
        "x-ms-request-id": "0908adfc-b01f-0022-730f-09f353000000",
        "x-ms-version": "2019-10-10"
>>>>>>> 1e01f370
      },
      "ResponseBody": []
    },
    {
      "RequestUri": "http://aclcbn06stf.dfs.core.windows.net/test-filesystem-bc20aa76-d5a4-4221-355a-cdd23690feb1/test-directory-49dfe67a-6a63-2306-49f6-9f0d6aab3985/test-directory-2d642507-1e3c-b7b8-f372-acc3d4dc7b62/test-file-f15b8fd3-921d-f01b-704b-b3fb4ee8e7c7?resource=file",
      "RequestMethod": "PUT",
      "RequestHeaders": {
        "Authorization": "Sanitized",
        "User-Agent": [
          "azsdk-net-Storage.Files.DataLake/12.1.0-dev.20200402.1",
          "(.NET Framework 4.8.4150.0; Microsoft Windows 10.0.18363 )"
        ],
        "x-ms-client-request-id": "40fb7a03-74d0-a4ce-af32-1237a9520bf3",
        "x-ms-date": "Thu, 02 Apr 2020 16:52:24 GMT",
        "x-ms-return-client-request-id": "true",
        "x-ms-version": "2019-12-12"
      },
      "RequestBody": null,
      "StatusCode": 201,
      "ResponseHeaders": {
        "Content-Length": "0",
        "Date": "Thu, 02 Apr 2020 16:52:24 GMT",
        "ETag": "\u00220x8D7D72637D0A728\u0022",
        "Last-Modified": "Thu, 02 Apr 2020 16:52:24 GMT",
        "Server": [
          "Windows-Azure-HDFS/1.0",
          "Microsoft-HTTPAPI/2.0"
        ],
        "x-ms-client-request-id": "40fb7a03-74d0-a4ce-af32-1237a9520bf3",
<<<<<<< HEAD
        "x-ms-request-id": "e25f5949-301f-005e-5213-f7ddac000000",
        "x-ms-version": "2019-12-12"
=======
        "x-ms-request-id": "0908adfd-b01f-0022-740f-09f353000000",
        "x-ms-version": "2019-10-10"
>>>>>>> 1e01f370
      },
      "ResponseBody": []
    },
    {
      "RequestUri": "http://aclcbn06stf.dfs.core.windows.net/test-filesystem-bc20aa76-d5a4-4221-355a-cdd23690feb1/test-directory-49dfe67a-6a63-2306-49f6-9f0d6aab3985/test-directory-2d642507-1e3c-b7b8-f372-acc3d4dc7b62/test-file-8f50685b-34a8-da9b-af4c-29e499af0819?resource=file",
      "RequestMethod": "PUT",
      "RequestHeaders": {
        "Authorization": "Sanitized",
        "User-Agent": [
          "azsdk-net-Storage.Files.DataLake/12.1.0-dev.20200402.1",
          "(.NET Framework 4.8.4150.0; Microsoft Windows 10.0.18363 )"
        ],
        "x-ms-client-request-id": "7f0f052d-3906-ce9d-df20-91844aea0b00",
        "x-ms-date": "Thu, 02 Apr 2020 16:52:24 GMT",
        "x-ms-return-client-request-id": "true",
        "x-ms-version": "2019-12-12"
      },
      "RequestBody": null,
      "StatusCode": 201,
      "ResponseHeaders": {
        "Content-Length": "0",
        "Date": "Thu, 02 Apr 2020 16:52:24 GMT",
        "ETag": "\u00220x8D7D72637D9AD86\u0022",
        "Last-Modified": "Thu, 02 Apr 2020 16:52:24 GMT",
        "Server": [
          "Windows-Azure-HDFS/1.0",
          "Microsoft-HTTPAPI/2.0"
        ],
        "x-ms-client-request-id": "7f0f052d-3906-ce9d-df20-91844aea0b00",
<<<<<<< HEAD
        "x-ms-request-id": "e25f594a-301f-005e-5313-f7ddac000000",
        "x-ms-version": "2019-12-12"
=======
        "x-ms-request-id": "0908adfe-b01f-0022-750f-09f353000000",
        "x-ms-version": "2019-10-10"
>>>>>>> 1e01f370
      },
      "ResponseBody": []
    },
    {
      "RequestUri": "http://aclcbn06stf.dfs.core.windows.net/test-filesystem-bc20aa76-d5a4-4221-355a-cdd23690feb1/test-directory-49dfe67a-6a63-2306-49f6-9f0d6aab3985/test-directory-3cb5f929-375a-b406-72b8-9dc0d914f506?resource=directory",
      "RequestMethod": "PUT",
      "RequestHeaders": {
        "Authorization": "Sanitized",
        "User-Agent": [
          "azsdk-net-Storage.Files.DataLake/12.1.0-dev.20200402.1",
          "(.NET Framework 4.8.4150.0; Microsoft Windows 10.0.18363 )"
        ],
        "x-ms-client-request-id": "ec5d5adb-28f3-f51a-ff5a-0d4e9bdcf5cb",
        "x-ms-date": "Thu, 02 Apr 2020 16:52:24 GMT",
        "x-ms-return-client-request-id": "true",
        "x-ms-version": "2019-12-12"
      },
      "RequestBody": null,
      "StatusCode": 201,
      "ResponseHeaders": {
        "Content-Length": "0",
        "Date": "Thu, 02 Apr 2020 16:52:24 GMT",
        "ETag": "\u00220x8D7D72637E17EE3\u0022",
        "Last-Modified": "Thu, 02 Apr 2020 16:52:24 GMT",
        "Server": [
          "Windows-Azure-HDFS/1.0",
          "Microsoft-HTTPAPI/2.0"
        ],
        "x-ms-client-request-id": "ec5d5adb-28f3-f51a-ff5a-0d4e9bdcf5cb",
<<<<<<< HEAD
        "x-ms-request-id": "e25f594b-301f-005e-5413-f7ddac000000",
        "x-ms-version": "2019-12-12"
=======
        "x-ms-request-id": "0908adff-b01f-0022-760f-09f353000000",
        "x-ms-version": "2019-10-10"
>>>>>>> 1e01f370
      },
      "ResponseBody": []
    },
    {
      "RequestUri": "http://aclcbn06stf.dfs.core.windows.net/test-filesystem-bc20aa76-d5a4-4221-355a-cdd23690feb1/test-directory-49dfe67a-6a63-2306-49f6-9f0d6aab3985/test-directory-3cb5f929-375a-b406-72b8-9dc0d914f506/test-file-969d8b2b-7833-9f60-e66b-6d31423a9f00?resource=file",
      "RequestMethod": "PUT",
      "RequestHeaders": {
        "Authorization": "Sanitized",
        "User-Agent": [
          "azsdk-net-Storage.Files.DataLake/12.1.0-dev.20200402.1",
          "(.NET Framework 4.8.4150.0; Microsoft Windows 10.0.18363 )"
        ],
        "x-ms-client-request-id": "8aa02933-b7d4-63d4-fabe-0687bae9b2c4",
        "x-ms-date": "Thu, 02 Apr 2020 16:52:24 GMT",
        "x-ms-return-client-request-id": "true",
        "x-ms-version": "2019-12-12"
      },
      "RequestBody": null,
      "StatusCode": 201,
      "ResponseHeaders": {
        "Content-Length": "0",
        "Date": "Thu, 02 Apr 2020 16:52:24 GMT",
        "ETag": "\u00220x8D7D72637EA0C2B\u0022",
        "Last-Modified": "Thu, 02 Apr 2020 16:52:24 GMT",
        "Server": [
          "Windows-Azure-HDFS/1.0",
          "Microsoft-HTTPAPI/2.0"
        ],
        "x-ms-client-request-id": "8aa02933-b7d4-63d4-fabe-0687bae9b2c4",
<<<<<<< HEAD
        "x-ms-request-id": "e25f594c-301f-005e-5513-f7ddac000000",
        "x-ms-version": "2019-12-12"
=======
        "x-ms-request-id": "0908ae00-b01f-0022-770f-09f353000000",
        "x-ms-version": "2019-10-10"
>>>>>>> 1e01f370
      },
      "ResponseBody": []
    },
    {
      "RequestUri": "http://aclcbn06stf.dfs.core.windows.net/test-filesystem-bc20aa76-d5a4-4221-355a-cdd23690feb1/test-directory-49dfe67a-6a63-2306-49f6-9f0d6aab3985/test-file-06e40cbb-75f7-2214-79de-fd72e41b2220?resource=file",
      "RequestMethod": "PUT",
      "RequestHeaders": {
        "Authorization": "Sanitized",
        "User-Agent": [
          "azsdk-net-Storage.Files.DataLake/12.1.0-dev.20200402.1",
          "(.NET Framework 4.8.4150.0; Microsoft Windows 10.0.18363 )"
        ],
        "x-ms-client-request-id": "7088cf0e-a7e0-befb-147d-11f6ba617ede",
        "x-ms-date": "Thu, 02 Apr 2020 16:52:24 GMT",
        "x-ms-return-client-request-id": "true",
        "x-ms-version": "2019-12-12"
      },
      "RequestBody": null,
      "StatusCode": 201,
      "ResponseHeaders": {
        "Content-Length": "0",
        "Date": "Thu, 02 Apr 2020 16:52:24 GMT",
        "ETag": "\u00220x8D7D726380FDA19\u0022",
        "Last-Modified": "Thu, 02 Apr 2020 16:52:24 GMT",
        "Server": [
          "Windows-Azure-HDFS/1.0",
          "Microsoft-HTTPAPI/2.0"
        ],
        "x-ms-client-request-id": "7088cf0e-a7e0-befb-147d-11f6ba617ede",
<<<<<<< HEAD
        "x-ms-request-id": "e25f594d-301f-005e-5613-f7ddac000000",
        "x-ms-version": "2019-12-12"
=======
        "x-ms-request-id": "0908ae01-b01f-0022-780f-09f353000000",
        "x-ms-version": "2019-10-10"
>>>>>>> 1e01f370
      },
      "ResponseBody": []
    },
    {
      "RequestUri": "http://aclcbn06stf.dfs.core.windows.net/test-filesystem-bc20aa76-d5a4-4221-355a-cdd23690feb1/test-directory-49dfe67a-6a63-2306-49f6-9f0d6aab3985?action=setAccessControlRecursive\u0026mode=set",
      "RequestMethod": "PATCH",
      "RequestHeaders": {
        "Authorization": "Sanitized",
        "User-Agent": [
          "azsdk-net-Storage.Files.DataLake/12.1.0-dev.20200402.1",
          "(.NET Framework 4.8.4150.0; Microsoft Windows 10.0.18363 )"
        ],
        "x-ms-acl": "user::rwx,group::r--,other::---,mask::rwx",
        "x-ms-client-request-id": "14644dd9-b292-1740-7f40-041c0336f75f",
        "x-ms-date": "Thu, 02 Apr 2020 16:52:24 GMT",
        "x-ms-return-client-request-id": "true",
        "x-ms-version": "2019-12-12"
      },
      "RequestBody": null,
      "StatusCode": 200,
      "ResponseHeaders": {
        "Date": "Thu, 02 Apr 2020 16:52:24 GMT",
        "Server": [
          "Windows-Azure-HDFS/1.0",
          "Microsoft-HTTPAPI/2.0"
        ],
        "Transfer-Encoding": "chunked",
        "x-ms-client-request-id": "14644dd9-b292-1740-7f40-041c0336f75f",
        "x-ms-namespace-enabled": "true",
<<<<<<< HEAD
        "x-ms-request-id": "e25f594e-301f-005e-5713-f7ddac000000",
        "x-ms-version": "2019-12-12"
=======
        "x-ms-request-id": "0908ae02-b01f-0022-790f-09f353000000",
        "x-ms-version": "2019-10-10"
>>>>>>> 1e01f370
      },
      "ResponseBody": "eyJkaXJlY3Rvcmllc1N1Y2Nlc3NmdWwiOjMsImZhaWxlZEVudHJpZXMiOltdLCJmYWlsdXJlQ291bnQiOjAsImZpbGVzU3VjY2Vzc2Z1bCI6NH0K"
    },
    {
      "RequestUri": "http://aclcbn06stf.blob.core.windows.net/test-filesystem-bc20aa76-d5a4-4221-355a-cdd23690feb1?restype=container",
      "RequestMethod": "DELETE",
      "RequestHeaders": {
        "Authorization": "Sanitized",
        "traceparent": "00-b9ec30ba21c15d4981e7696214035cff-de08fc958500ce47-00",
        "User-Agent": [
          "azsdk-net-Storage.Files.DataLake/12.1.0-dev.20200402.1",
          "(.NET Framework 4.8.4150.0; Microsoft Windows 10.0.18363 )"
        ],
        "x-ms-client-request-id": "6d1c225d-6afd-e84c-a5b2-bfaa950fa3a8",
        "x-ms-date": "Thu, 02 Apr 2020 16:52:24 GMT",
        "x-ms-return-client-request-id": "true",
        "x-ms-version": "2019-12-12"
      },
      "RequestBody": null,
      "StatusCode": 202,
      "ResponseHeaders": {
        "Date": "Thu, 02 Apr 2020 16:52:24 GMT",
        "Server": [
          "Windows-Azure-Blob/1.0",
          "Microsoft-HTTPAPI/2.0"
        ],
        "Transfer-Encoding": "chunked",
        "x-ms-client-request-id": "6d1c225d-6afd-e84c-a5b2-bfaa950fa3a8",
<<<<<<< HEAD
        "x-ms-request-id": "7e70e7c2-701e-0002-7013-f788f4000000",
        "x-ms-version": "2019-12-12"
=======
        "x-ms-request-id": "e3442d42-001e-0037-740f-09e4e0000000",
        "x-ms-version": "2019-10-10"
>>>>>>> 1e01f370
      },
      "ResponseBody": []
    }
  ],
  "Variables": {
    "RandomSeed": "1679805124",
    "Storage_TestConfigHierarchicalNamespace": "NamespaceTenant\naclcbn06stf\nU2FuaXRpemVk\nhttp://aclcbn06stf.blob.core.windows.net\nhttp://aclcbn06stf.file.core.windows.net\nhttp://aclcbn06stf.queue.core.windows.net\nhttp://aclcbn06stf.table.core.windows.net\n\n\n\n\nhttp://aclcbn06stf-secondary.blob.core.windows.net\nhttp://aclcbn06stf-secondary.file.core.windows.net\nhttp://aclcbn06stf-secondary.queue.core.windows.net\nhttp://aclcbn06stf-secondary.table.core.windows.net\n68390a19-a643-458b-b726-408abf67b4fc\nSanitized\n72f988bf-86f1-41af-91ab-2d7cd011db47\nhttps://login.microsoftonline.com/\nCloud\nBlobEndpoint=http://aclcbn06stf.blob.core.windows.net/;QueueEndpoint=http://aclcbn06stf.queue.core.windows.net/;FileEndpoint=http://aclcbn06stf.file.core.windows.net/;BlobSecondaryEndpoint=http://aclcbn06stf-secondary.blob.core.windows.net/;QueueSecondaryEndpoint=http://aclcbn06stf-secondary.queue.core.windows.net/;FileSecondaryEndpoint=http://aclcbn06stf-secondary.file.core.windows.net/;AccountName=aclcbn06stf;AccountKey=Sanitized\n"
  }
}<|MERGE_RESOLUTION|>--- conflicted
+++ resolved
@@ -14,7 +14,7 @@
         "x-ms-client-request-id": "3c72367d-a6bd-d2be-7540-aa799f921ed5",
         "x-ms-date": "Thu, 02 Apr 2020 16:52:23 GMT",
         "x-ms-return-client-request-id": "true",
-        "x-ms-version": "2019-12-12"
+        "x-ms-version": "2019-10-10"
       },
       "RequestBody": null,
       "StatusCode": 201,
@@ -28,13 +28,8 @@
         ],
         "Transfer-Encoding": "chunked",
         "x-ms-client-request-id": "3c72367d-a6bd-d2be-7540-aa799f921ed5",
-<<<<<<< HEAD
-        "x-ms-request-id": "7e70e7bc-701e-0002-6b13-f788f4000000",
-        "x-ms-version": "2019-12-12"
-=======
         "x-ms-request-id": "e3442d3d-001e-0037-730f-09e4e0000000",
         "x-ms-version": "2019-10-10"
->>>>>>> 1e01f370
       },
       "ResponseBody": []
     },
@@ -51,7 +46,7 @@
         "x-ms-client-request-id": "22fb9479-fcd0-13f7-304e-f2c707b168ca",
         "x-ms-date": "Thu, 02 Apr 2020 16:52:23 GMT",
         "x-ms-return-client-request-id": "true",
-        "x-ms-version": "2019-12-12"
+        "x-ms-version": "2019-10-10"
       },
       "RequestBody": null,
       "StatusCode": 201,
@@ -65,13 +60,8 @@
           "Microsoft-HTTPAPI/2.0"
         ],
         "x-ms-client-request-id": "22fb9479-fcd0-13f7-304e-f2c707b168ca",
-<<<<<<< HEAD
-        "x-ms-request-id": "e25f5947-301f-005e-5013-f7ddac000000",
-        "x-ms-version": "2019-12-12"
-=======
         "x-ms-request-id": "0908adfa-b01f-0022-720f-09f353000000",
         "x-ms-version": "2019-10-10"
->>>>>>> 1e01f370
       },
       "ResponseBody": []
     },
@@ -87,7 +77,7 @@
         "x-ms-client-request-id": "8322ca37-5d82-5a4d-dc43-2f5d50343e54",
         "x-ms-date": "Thu, 02 Apr 2020 16:52:24 GMT",
         "x-ms-return-client-request-id": "true",
-        "x-ms-version": "2019-12-12"
+        "x-ms-version": "2019-10-10"
       },
       "RequestBody": null,
       "StatusCode": 201,
@@ -101,13 +91,8 @@
           "Microsoft-HTTPAPI/2.0"
         ],
         "x-ms-client-request-id": "8322ca37-5d82-5a4d-dc43-2f5d50343e54",
-<<<<<<< HEAD
-        "x-ms-request-id": "e25f5948-301f-005e-5113-f7ddac000000",
-        "x-ms-version": "2019-12-12"
-=======
         "x-ms-request-id": "0908adfc-b01f-0022-730f-09f353000000",
         "x-ms-version": "2019-10-10"
->>>>>>> 1e01f370
       },
       "ResponseBody": []
     },
@@ -123,7 +108,7 @@
         "x-ms-client-request-id": "40fb7a03-74d0-a4ce-af32-1237a9520bf3",
         "x-ms-date": "Thu, 02 Apr 2020 16:52:24 GMT",
         "x-ms-return-client-request-id": "true",
-        "x-ms-version": "2019-12-12"
+        "x-ms-version": "2019-10-10"
       },
       "RequestBody": null,
       "StatusCode": 201,
@@ -137,13 +122,8 @@
           "Microsoft-HTTPAPI/2.0"
         ],
         "x-ms-client-request-id": "40fb7a03-74d0-a4ce-af32-1237a9520bf3",
-<<<<<<< HEAD
-        "x-ms-request-id": "e25f5949-301f-005e-5213-f7ddac000000",
-        "x-ms-version": "2019-12-12"
-=======
         "x-ms-request-id": "0908adfd-b01f-0022-740f-09f353000000",
         "x-ms-version": "2019-10-10"
->>>>>>> 1e01f370
       },
       "ResponseBody": []
     },
@@ -159,7 +139,7 @@
         "x-ms-client-request-id": "7f0f052d-3906-ce9d-df20-91844aea0b00",
         "x-ms-date": "Thu, 02 Apr 2020 16:52:24 GMT",
         "x-ms-return-client-request-id": "true",
-        "x-ms-version": "2019-12-12"
+        "x-ms-version": "2019-10-10"
       },
       "RequestBody": null,
       "StatusCode": 201,
@@ -173,13 +153,8 @@
           "Microsoft-HTTPAPI/2.0"
         ],
         "x-ms-client-request-id": "7f0f052d-3906-ce9d-df20-91844aea0b00",
-<<<<<<< HEAD
-        "x-ms-request-id": "e25f594a-301f-005e-5313-f7ddac000000",
-        "x-ms-version": "2019-12-12"
-=======
         "x-ms-request-id": "0908adfe-b01f-0022-750f-09f353000000",
         "x-ms-version": "2019-10-10"
->>>>>>> 1e01f370
       },
       "ResponseBody": []
     },
@@ -195,7 +170,7 @@
         "x-ms-client-request-id": "ec5d5adb-28f3-f51a-ff5a-0d4e9bdcf5cb",
         "x-ms-date": "Thu, 02 Apr 2020 16:52:24 GMT",
         "x-ms-return-client-request-id": "true",
-        "x-ms-version": "2019-12-12"
+        "x-ms-version": "2019-10-10"
       },
       "RequestBody": null,
       "StatusCode": 201,
@@ -209,13 +184,8 @@
           "Microsoft-HTTPAPI/2.0"
         ],
         "x-ms-client-request-id": "ec5d5adb-28f3-f51a-ff5a-0d4e9bdcf5cb",
-<<<<<<< HEAD
-        "x-ms-request-id": "e25f594b-301f-005e-5413-f7ddac000000",
-        "x-ms-version": "2019-12-12"
-=======
         "x-ms-request-id": "0908adff-b01f-0022-760f-09f353000000",
         "x-ms-version": "2019-10-10"
->>>>>>> 1e01f370
       },
       "ResponseBody": []
     },
@@ -231,7 +201,7 @@
         "x-ms-client-request-id": "8aa02933-b7d4-63d4-fabe-0687bae9b2c4",
         "x-ms-date": "Thu, 02 Apr 2020 16:52:24 GMT",
         "x-ms-return-client-request-id": "true",
-        "x-ms-version": "2019-12-12"
+        "x-ms-version": "2019-10-10"
       },
       "RequestBody": null,
       "StatusCode": 201,
@@ -245,13 +215,8 @@
           "Microsoft-HTTPAPI/2.0"
         ],
         "x-ms-client-request-id": "8aa02933-b7d4-63d4-fabe-0687bae9b2c4",
-<<<<<<< HEAD
-        "x-ms-request-id": "e25f594c-301f-005e-5513-f7ddac000000",
-        "x-ms-version": "2019-12-12"
-=======
         "x-ms-request-id": "0908ae00-b01f-0022-770f-09f353000000",
         "x-ms-version": "2019-10-10"
->>>>>>> 1e01f370
       },
       "ResponseBody": []
     },
@@ -267,7 +232,7 @@
         "x-ms-client-request-id": "7088cf0e-a7e0-befb-147d-11f6ba617ede",
         "x-ms-date": "Thu, 02 Apr 2020 16:52:24 GMT",
         "x-ms-return-client-request-id": "true",
-        "x-ms-version": "2019-12-12"
+        "x-ms-version": "2019-10-10"
       },
       "RequestBody": null,
       "StatusCode": 201,
@@ -281,13 +246,8 @@
           "Microsoft-HTTPAPI/2.0"
         ],
         "x-ms-client-request-id": "7088cf0e-a7e0-befb-147d-11f6ba617ede",
-<<<<<<< HEAD
-        "x-ms-request-id": "e25f594d-301f-005e-5613-f7ddac000000",
-        "x-ms-version": "2019-12-12"
-=======
         "x-ms-request-id": "0908ae01-b01f-0022-780f-09f353000000",
         "x-ms-version": "2019-10-10"
->>>>>>> 1e01f370
       },
       "ResponseBody": []
     },
@@ -304,7 +264,7 @@
         "x-ms-client-request-id": "14644dd9-b292-1740-7f40-041c0336f75f",
         "x-ms-date": "Thu, 02 Apr 2020 16:52:24 GMT",
         "x-ms-return-client-request-id": "true",
-        "x-ms-version": "2019-12-12"
+        "x-ms-version": "2019-10-10"
       },
       "RequestBody": null,
       "StatusCode": 200,
@@ -317,13 +277,8 @@
         "Transfer-Encoding": "chunked",
         "x-ms-client-request-id": "14644dd9-b292-1740-7f40-041c0336f75f",
         "x-ms-namespace-enabled": "true",
-<<<<<<< HEAD
-        "x-ms-request-id": "e25f594e-301f-005e-5713-f7ddac000000",
-        "x-ms-version": "2019-12-12"
-=======
         "x-ms-request-id": "0908ae02-b01f-0022-790f-09f353000000",
         "x-ms-version": "2019-10-10"
->>>>>>> 1e01f370
       },
       "ResponseBody": "eyJkaXJlY3Rvcmllc1N1Y2Nlc3NmdWwiOjMsImZhaWxlZEVudHJpZXMiOltdLCJmYWlsdXJlQ291bnQiOjAsImZpbGVzU3VjY2Vzc2Z1bCI6NH0K"
     },
@@ -340,7 +295,7 @@
         "x-ms-client-request-id": "6d1c225d-6afd-e84c-a5b2-bfaa950fa3a8",
         "x-ms-date": "Thu, 02 Apr 2020 16:52:24 GMT",
         "x-ms-return-client-request-id": "true",
-        "x-ms-version": "2019-12-12"
+        "x-ms-version": "2019-10-10"
       },
       "RequestBody": null,
       "StatusCode": 202,
@@ -352,13 +307,8 @@
         ],
         "Transfer-Encoding": "chunked",
         "x-ms-client-request-id": "6d1c225d-6afd-e84c-a5b2-bfaa950fa3a8",
-<<<<<<< HEAD
-        "x-ms-request-id": "7e70e7c2-701e-0002-7013-f788f4000000",
-        "x-ms-version": "2019-12-12"
-=======
         "x-ms-request-id": "e3442d42-001e-0037-740f-09e4e0000000",
         "x-ms-version": "2019-10-10"
->>>>>>> 1e01f370
       },
       "ResponseBody": []
     }
