{
  "Entries": [
    {
      "RequestUri": "http://seannsecanary.blob.core.windows.net/test-filesystem-0daefd67-3c3a-90d7-ef4d-bb23225db966?restype=container",
      "RequestMethod": "PUT",
      "RequestHeaders": {
        "Authorization": "Sanitized",
        "traceparent": "00-8ce9ce3f572d7a4d8cb5271d15e64e12-52305fca35746a44-00",
        "User-Agent": [
          "azsdk-net-Storage.Files.DataLake/12.1.0-dev.20200403.1",
          "(.NET Core 4.6.28325.01; Microsoft Windows 10.0.18362 )"
        ],
        "x-ms-blob-public-access": "container",
        "x-ms-client-request-id": "2f515735-c401-5523-c3b0-caa263660e7e",
        "x-ms-date": "Fri, 03 Apr 2020 20:53:19 GMT",
        "x-ms-return-client-request-id": "true",
        "x-ms-version": "2019-12-12"
      },
      "RequestBody": null,
      "StatusCode": 201,
      "ResponseHeaders": {
        "Content-Length": "0",
        "Date": "Fri, 03 Apr 2020 20:53:17 GMT",
        "ETag": "\u00220x8D7D811098BF5B6\u0022",
        "Last-Modified": "Fri, 03 Apr 2020 20:53:18 GMT",
        "Server": [
          "Windows-Azure-Blob/1.0",
          "Microsoft-HTTPAPI/2.0"
        ],
        "x-ms-client-request-id": "2f515735-c401-5523-c3b0-caa263660e7e",
<<<<<<< HEAD
        "x-ms-request-id": "19852023-201e-0011-5a3a-f3088f000000",
=======
        "x-ms-request-id": "96215d54-f01e-0012-69f9-093670000000",
>>>>>>> 8d420312
        "x-ms-version": "2019-12-12"
      },
      "ResponseBody": []
    },
    {
      "RequestUri": "http://seannsecanary.dfs.core.windows.net/test-filesystem-0daefd67-3c3a-90d7-ef4d-bb23225db966/test-directory-581a8275-cf60-fa60-b59b-9e4d243041af?resource=directory",
      "RequestMethod": "PUT",
      "RequestHeaders": {
        "Authorization": "Sanitized",
        "traceparent": "00-0f546d065a7e0e4e9d22092de2d2145c-a1510c36c219f849-00",
        "User-Agent": [
          "azsdk-net-Storage.Files.DataLake/12.1.0-dev.20200403.1",
          "(.NET Core 4.6.28325.01; Microsoft Windows 10.0.18362 )"
        ],
        "x-ms-client-request-id": "cc3299de-b525-66ec-f657-796626d63193",
        "x-ms-date": "Fri, 03 Apr 2020 20:53:19 GMT",
        "x-ms-return-client-request-id": "true",
        "x-ms-version": "2019-12-12"
      },
      "RequestBody": null,
      "StatusCode": 201,
      "ResponseHeaders": {
        "Content-Length": "0",
        "Date": "Fri, 03 Apr 2020 20:53:17 GMT",
        "ETag": "\u00220x8D7D81109A25972\u0022",
        "Last-Modified": "Fri, 03 Apr 2020 20:53:18 GMT",
        "Server": [
          "Windows-Azure-HDFS/1.0",
          "Microsoft-HTTPAPI/2.0"
        ],
        "x-ms-client-request-id": "cc3299de-b525-66ec-f657-796626d63193",
<<<<<<< HEAD
        "x-ms-request-id": "a481d263-f01f-0012-103a-f3e9eb000000",
=======
        "x-ms-request-id": "fa43fae3-201f-0097-1cf9-091bad000000",
>>>>>>> 8d420312
        "x-ms-version": "2019-12-12"
      },
      "ResponseBody": []
    },
    {
      "RequestUri": "http://seannsecanary.dfs.core.windows.net/test-filesystem-0daefd67-3c3a-90d7-ef4d-bb23225db966/test-directory-581a8275-cf60-fa60-b59b-9e4d243041af/test-directory-f4631a6f-4378-ea71-1dda-b742038e560f?resource=directory",
      "RequestMethod": "PUT",
      "RequestHeaders": {
        "Authorization": "Sanitized",
        "User-Agent": [
          "azsdk-net-Storage.Files.DataLake/12.1.0-dev.20200403.1",
          "(.NET Core 4.6.28325.01; Microsoft Windows 10.0.18362 )"
        ],
        "x-ms-cache-control": "control",
        "x-ms-client-request-id": "886338ec-b942-9b8f-2747-af4afea96368",
        "x-ms-content-disposition": "disposition",
        "x-ms-content-encoding": "encoding",
        "x-ms-content-language": "language",
        "x-ms-content-type": "type",
        "x-ms-date": "Fri, 03 Apr 2020 20:53:19 GMT",
        "x-ms-return-client-request-id": "true",
        "x-ms-version": "2019-12-12"
      },
      "RequestBody": null,
      "StatusCode": 201,
      "ResponseHeaders": {
        "Content-Length": "0",
        "Date": "Fri, 03 Apr 2020 20:53:17 GMT",
        "ETag": "\u00220x8D7D81109AED271\u0022",
        "Last-Modified": "Fri, 03 Apr 2020 20:53:18 GMT",
        "Server": [
          "Windows-Azure-HDFS/1.0",
          "Microsoft-HTTPAPI/2.0"
        ],
        "x-ms-client-request-id": "886338ec-b942-9b8f-2747-af4afea96368",
<<<<<<< HEAD
        "x-ms-request-id": "a481d264-f01f-0012-113a-f3e9eb000000",
=======
        "x-ms-request-id": "fa43fae4-201f-0097-1df9-091bad000000",
>>>>>>> 8d420312
        "x-ms-version": "2019-12-12"
      },
      "ResponseBody": []
    },
    {
      "RequestUri": "http://seannsecanary.blob.core.windows.net/test-filesystem-0daefd67-3c3a-90d7-ef4d-bb23225db966/test-directory-581a8275-cf60-fa60-b59b-9e4d243041af/test-directory-f4631a6f-4378-ea71-1dda-b742038e560f",
      "RequestMethod": "HEAD",
      "RequestHeaders": {
        "Authorization": "Sanitized",
        "User-Agent": [
          "azsdk-net-Storage.Files.DataLake/12.1.0-dev.20200403.1",
          "(.NET Core 4.6.28325.01; Microsoft Windows 10.0.18362 )"
        ],
        "x-ms-client-request-id": "ca56ebc0-cd2a-33cc-06d4-62b6c53f8ad8",
        "x-ms-date": "Fri, 03 Apr 2020 20:53:19 GMT",
        "x-ms-return-client-request-id": "true",
        "x-ms-version": "2019-12-12"
      },
      "RequestBody": null,
      "StatusCode": 200,
      "ResponseHeaders": {
        "Accept-Ranges": "bytes",
        "Cache-Control": "control",
        "Content-Disposition": "disposition",
        "Content-Encoding": "encoding",
        "Content-Language": "language",
        "Content-Length": "0",
        "Content-Type": "type",
        "Date": "Fri, 03 Apr 2020 20:53:17 GMT",
        "ETag": "\u00220x8D7D81109AED271\u0022",
        "Last-Modified": "Fri, 03 Apr 2020 20:53:18 GMT",
        "Server": [
          "Windows-Azure-Blob/1.0",
          "Microsoft-HTTPAPI/2.0"
        ],
        "x-ms-access-tier": "Hot",
        "x-ms-access-tier-inferred": "true",
        "x-ms-blob-type": "BlockBlob",
        "x-ms-client-request-id": "ca56ebc0-cd2a-33cc-06d4-62b6c53f8ad8",
        "x-ms-creation-time": "Fri, 03 Apr 2020 20:53:18 GMT",
        "x-ms-lease-state": "available",
        "x-ms-lease-status": "unlocked",
        "x-ms-meta-hdi_isfolder": "true",
        "x-ms-request-id": "96215d78-f01e-0012-05f9-093670000000",
        "x-ms-server-encrypted": "true",
        "x-ms-version": "2019-12-12"
      },
      "ResponseBody": []
    },
    {
      "RequestUri": "http://seannsecanary.blob.core.windows.net/test-filesystem-0daefd67-3c3a-90d7-ef4d-bb23225db966?restype=container",
      "RequestMethod": "DELETE",
      "RequestHeaders": {
        "Authorization": "Sanitized",
        "traceparent": "00-e40287135ad2da4084df0ca6e88e54d6-e13dfeb1a5cbe245-00",
        "User-Agent": [
          "azsdk-net-Storage.Files.DataLake/12.1.0-dev.20200403.1",
          "(.NET Core 4.6.28325.01; Microsoft Windows 10.0.18362 )"
        ],
        "x-ms-client-request-id": "138a906e-9953-323d-9e45-8a9344de3450",
        "x-ms-date": "Fri, 03 Apr 2020 20:53:20 GMT",
        "x-ms-return-client-request-id": "true",
        "x-ms-version": "2019-12-12"
      },
      "RequestBody": null,
      "StatusCode": 202,
      "ResponseHeaders": {
        "Content-Length": "0",
        "Date": "Fri, 03 Apr 2020 20:53:17 GMT",
        "Server": [
          "Windows-Azure-Blob/1.0",
          "Microsoft-HTTPAPI/2.0"
        ],
        "x-ms-client-request-id": "138a906e-9953-323d-9e45-8a9344de3450",
<<<<<<< HEAD
        "x-ms-request-id": "19852043-201e-0011-793a-f3088f000000",
=======
        "x-ms-request-id": "96215d86-f01e-0012-12f9-093670000000",
>>>>>>> 8d420312
        "x-ms-version": "2019-12-12"
      },
      "ResponseBody": []
    }
  ],
  "Variables": {
    "RandomSeed": "923660345",
    "Storage_TestConfigHierarchicalNamespace": "NamespaceTenant\nseannsecanary\nU2FuaXRpemVk\nhttp://seannsecanary.blob.core.windows.net\nhttp://seannsecanary.file.core.windows.net\nhttp://seannsecanary.queue.core.windows.net\nhttp://seannsecanary.table.core.windows.net\n\n\n\n\nhttp://seannsecanary-secondary.blob.core.windows.net\nhttp://seannsecanary-secondary.file.core.windows.net\nhttp://seannsecanary-secondary.queue.core.windows.net\nhttp://seannsecanary-secondary.table.core.windows.net\n68390a19-a643-458b-b726-408abf67b4fc\nSanitized\n72f988bf-86f1-41af-91ab-2d7cd011db47\nhttps://login.microsoftonline.com/\nCloud\nBlobEndpoint=http://seannsecanary.blob.core.windows.net/;QueueEndpoint=http://seannsecanary.queue.core.windows.net/;FileEndpoint=http://seannsecanary.file.core.windows.net/;BlobSecondaryEndpoint=http://seannsecanary-secondary.blob.core.windows.net/;QueueSecondaryEndpoint=http://seannsecanary-secondary.queue.core.windows.net/;FileSecondaryEndpoint=http://seannsecanary-secondary.file.core.windows.net/;AccountName=seannsecanary;AccountKey=Sanitized\n"
  }
}<|MERGE_RESOLUTION|>--- conflicted
+++ resolved
@@ -28,11 +28,7 @@
           "Microsoft-HTTPAPI/2.0"
         ],
         "x-ms-client-request-id": "2f515735-c401-5523-c3b0-caa263660e7e",
-<<<<<<< HEAD
-        "x-ms-request-id": "19852023-201e-0011-5a3a-f3088f000000",
-=======
         "x-ms-request-id": "96215d54-f01e-0012-69f9-093670000000",
->>>>>>> 8d420312
         "x-ms-version": "2019-12-12"
       },
       "ResponseBody": []
@@ -64,11 +60,7 @@
           "Microsoft-HTTPAPI/2.0"
         ],
         "x-ms-client-request-id": "cc3299de-b525-66ec-f657-796626d63193",
-<<<<<<< HEAD
-        "x-ms-request-id": "a481d263-f01f-0012-103a-f3e9eb000000",
-=======
         "x-ms-request-id": "fa43fae3-201f-0097-1cf9-091bad000000",
->>>>>>> 8d420312
         "x-ms-version": "2019-12-12"
       },
       "ResponseBody": []
@@ -104,11 +96,7 @@
           "Microsoft-HTTPAPI/2.0"
         ],
         "x-ms-client-request-id": "886338ec-b942-9b8f-2747-af4afea96368",
-<<<<<<< HEAD
-        "x-ms-request-id": "a481d264-f01f-0012-113a-f3e9eb000000",
-=======
         "x-ms-request-id": "fa43fae4-201f-0097-1df9-091bad000000",
->>>>>>> 8d420312
         "x-ms-version": "2019-12-12"
       },
       "ResponseBody": []
@@ -183,11 +171,7 @@
           "Microsoft-HTTPAPI/2.0"
         ],
         "x-ms-client-request-id": "138a906e-9953-323d-9e45-8a9344de3450",
-<<<<<<< HEAD
-        "x-ms-request-id": "19852043-201e-0011-793a-f3088f000000",
-=======
         "x-ms-request-id": "96215d86-f01e-0012-12f9-093670000000",
->>>>>>> 8d420312
         "x-ms-version": "2019-12-12"
       },
       "ResponseBody": []
