{
  "Entries": [
    {
      "RequestUri": "http://seannsecanary.blob.core.windows.net/test-filesystem-fa9b2873-463c-11e4-641d-4e93f27439dd?restype=container",
      "RequestMethod": "PUT",
      "RequestHeaders": {
        "Authorization": "Sanitized",
        "traceparent": "00-75d3172e3ad581409f970e810ebb9d5a-c1c72e02f0fe7441-00",
        "User-Agent": [
          "azsdk-net-Storage.Files.DataLake/12.1.0-dev.20200403.1",
          "(.NET Core 4.6.28325.01; Microsoft Windows 10.0.18362 )"
        ],
        "x-ms-blob-public-access": "container",
        "x-ms-client-request-id": "2c408739-139a-79ff-1462-2643ce124500",
        "x-ms-date": "Fri, 03 Apr 2020 20:53:10 GMT",
        "x-ms-return-client-request-id": "true",
        "x-ms-version": "2019-12-12"
      },
      "RequestBody": null,
      "StatusCode": 201,
      "ResponseHeaders": {
        "Content-Length": "0",
        "Date": "Fri, 03 Apr 2020 20:53:08 GMT",
        "ETag": "\u00220x8D7D811043A5BE3\u0022",
        "Last-Modified": "Fri, 03 Apr 2020 20:53:09 GMT",
        "Server": [
          "Windows-Azure-Blob/1.0",
          "Microsoft-HTTPAPI/2.0"
        ],
        "x-ms-client-request-id": "2c408739-139a-79ff-1462-2643ce124500",
<<<<<<< HEAD
        "x-ms-request-id": "33babe9b-201e-002e-7f3a-f3c02c000000",
=======
        "x-ms-request-id": "96215910-f01e-0012-68f9-093670000000",
>>>>>>> 8d420312
        "x-ms-version": "2019-12-12"
      },
      "ResponseBody": []
    },
    {
      "RequestUri": "http://seannsecanary.dfs.core.windows.net/test-filesystem-fa9b2873-463c-11e4-641d-4e93f27439dd/test-directory-62736035-5bd9-b702-835f-6c83a967a131?resource=directory",
      "RequestMethod": "PUT",
      "RequestHeaders": {
        "Authorization": "Sanitized",
        "traceparent": "00-ca4c856a35676d4f9b0945a8b9bca5d0-c1a5c907fb190740-00",
        "User-Agent": [
          "azsdk-net-Storage.Files.DataLake/12.1.0-dev.20200403.1",
          "(.NET Core 4.6.28325.01; Microsoft Windows 10.0.18362 )"
        ],
        "x-ms-client-request-id": "10479d73-b3bf-de70-8489-a83aa67cd0ad",
        "x-ms-date": "Fri, 03 Apr 2020 20:53:10 GMT",
        "x-ms-return-client-request-id": "true",
        "x-ms-version": "2019-12-12"
      },
      "RequestBody": null,
      "StatusCode": 201,
      "ResponseHeaders": {
        "Content-Length": "0",
        "Date": "Fri, 03 Apr 2020 20:53:08 GMT",
        "ETag": "\u00220x8D7D8110448F351\u0022",
        "Last-Modified": "Fri, 03 Apr 2020 20:53:09 GMT",
        "Server": [
          "Windows-Azure-HDFS/1.0",
          "Microsoft-HTTPAPI/2.0"
        ],
        "x-ms-client-request-id": "10479d73-b3bf-de70-8489-a83aa67cd0ad",
<<<<<<< HEAD
        "x-ms-request-id": "30cfdf1d-201f-0011-6f3a-f3088f000000",
=======
        "x-ms-request-id": "fa43faae-201f-0097-6af9-091bad000000",
>>>>>>> 8d420312
        "x-ms-version": "2019-12-12"
      },
      "ResponseBody": []
    },
    {
      "RequestUri": "http://seannsecanary.dfs.core.windows.net/test-filesystem-fa9b2873-463c-11e4-641d-4e93f27439dd/test-directory-62736035-5bd9-b702-835f-6c83a967a131/test-file-c93cf5c1-dab7-28cc-1c14-2a1d5dac2123?resource=file",
      "RequestMethod": "PUT",
      "RequestHeaders": {
        "Authorization": "Sanitized",
        "User-Agent": [
          "azsdk-net-Storage.Files.DataLake/12.1.0-dev.20200403.1",
          "(.NET Core 4.6.28325.01; Microsoft Windows 10.0.18362 )"
        ],
        "x-ms-cache-control": "control",
        "x-ms-client-request-id": "a09550ec-a324-99c3-d01e-f3ab885380d7",
        "x-ms-content-disposition": "disposition",
        "x-ms-content-encoding": "encoding",
        "x-ms-content-language": "language",
        "x-ms-content-type": "type",
        "x-ms-date": "Fri, 03 Apr 2020 20:53:10 GMT",
        "x-ms-return-client-request-id": "true",
        "x-ms-version": "2019-12-12"
      },
      "RequestBody": null,
      "StatusCode": 201,
      "ResponseHeaders": {
        "Content-Length": "0",
        "Date": "Fri, 03 Apr 2020 20:53:08 GMT",
        "ETag": "\u00220x8D7D81104578CEC\u0022",
        "Last-Modified": "Fri, 03 Apr 2020 20:53:09 GMT",
        "Server": [
          "Windows-Azure-HDFS/1.0",
          "Microsoft-HTTPAPI/2.0"
        ],
        "x-ms-client-request-id": "a09550ec-a324-99c3-d01e-f3ab885380d7",
<<<<<<< HEAD
        "x-ms-request-id": "30cfdf1e-201f-0011-703a-f3088f000000",
=======
        "x-ms-request-id": "fa43faaf-201f-0097-6bf9-091bad000000",
>>>>>>> 8d420312
        "x-ms-version": "2019-12-12"
      },
      "ResponseBody": []
    },
    {
      "RequestUri": "http://seannsecanary.blob.core.windows.net/test-filesystem-fa9b2873-463c-11e4-641d-4e93f27439dd/test-directory-62736035-5bd9-b702-835f-6c83a967a131/test-file-c93cf5c1-dab7-28cc-1c14-2a1d5dac2123",
      "RequestMethod": "HEAD",
      "RequestHeaders": {
        "Authorization": "Sanitized",
        "User-Agent": [
          "azsdk-net-Storage.Files.DataLake/12.1.0-dev.20200403.1",
          "(.NET Core 4.6.28325.01; Microsoft Windows 10.0.18362 )"
        ],
        "x-ms-client-request-id": "0c316f5b-8016-4efe-2d76-3b019dc6ca40",
        "x-ms-date": "Fri, 03 Apr 2020 20:53:11 GMT",
        "x-ms-return-client-request-id": "true",
        "x-ms-version": "2019-12-12"
      },
      "RequestBody": null,
      "StatusCode": 200,
      "ResponseHeaders": {
        "Accept-Ranges": "bytes",
        "Cache-Control": "control",
        "Content-Disposition": "disposition",
        "Content-Encoding": "encoding",
        "Content-Language": "language",
        "Content-Length": "0",
        "Content-Type": "type",
        "Date": "Fri, 03 Apr 2020 20:53:08 GMT",
        "ETag": "\u00220x8D7D81104578CEC\u0022",
        "Last-Modified": "Fri, 03 Apr 2020 20:53:09 GMT",
        "Server": [
          "Windows-Azure-Blob/1.0",
          "Microsoft-HTTPAPI/2.0"
        ],
        "x-ms-access-tier": "Hot",
        "x-ms-access-tier-inferred": "true",
        "x-ms-blob-type": "BlockBlob",
        "x-ms-client-request-id": "0c316f5b-8016-4efe-2d76-3b019dc6ca40",
        "x-ms-creation-time": "Fri, 03 Apr 2020 20:53:09 GMT",
        "x-ms-lease-state": "available",
        "x-ms-lease-status": "unlocked",
        "x-ms-request-id": "9621592c-f01e-0012-01f9-093670000000",
        "x-ms-server-encrypted": "true",
        "x-ms-version": "2019-12-12"
      },
      "ResponseBody": []
    },
    {
      "RequestUri": "http://seannsecanary.blob.core.windows.net/test-filesystem-fa9b2873-463c-11e4-641d-4e93f27439dd?restype=container",
      "RequestMethod": "DELETE",
      "RequestHeaders": {
        "Authorization": "Sanitized",
        "traceparent": "00-a9e9dba785a2fb4eac13562e3fb8dcc4-e4c20aba4cc92c42-00",
        "User-Agent": [
          "azsdk-net-Storage.Files.DataLake/12.1.0-dev.20200403.1",
          "(.NET Core 4.6.28325.01; Microsoft Windows 10.0.18362 )"
        ],
        "x-ms-client-request-id": "194fdf5a-7321-e8c1-87f9-87f6888b92bc",
        "x-ms-date": "Fri, 03 Apr 2020 20:53:11 GMT",
        "x-ms-return-client-request-id": "true",
        "x-ms-version": "2019-12-12"
      },
      "RequestBody": null,
      "StatusCode": 202,
      "ResponseHeaders": {
        "Content-Length": "0",
        "Date": "Fri, 03 Apr 2020 20:53:08 GMT",
        "Server": [
          "Windows-Azure-Blob/1.0",
          "Microsoft-HTTPAPI/2.0"
        ],
        "x-ms-client-request-id": "194fdf5a-7321-e8c1-87f9-87f6888b92bc",
<<<<<<< HEAD
        "x-ms-request-id": "33babea5-201e-002e-043a-f3c02c000000",
=======
        "x-ms-request-id": "96215931-f01e-0012-06f9-093670000000",
>>>>>>> 8d420312
        "x-ms-version": "2019-12-12"
      },
      "ResponseBody": []
    }
  ],
  "Variables": {
    "RandomSeed": "1605440727",
    "Storage_TestConfigHierarchicalNamespace": "NamespaceTenant\nseannsecanary\nU2FuaXRpemVk\nhttp://seannsecanary.blob.core.windows.net\nhttp://seannsecanary.file.core.windows.net\nhttp://seannsecanary.queue.core.windows.net\nhttp://seannsecanary.table.core.windows.net\n\n\n\n\nhttp://seannsecanary-secondary.blob.core.windows.net\nhttp://seannsecanary-secondary.file.core.windows.net\nhttp://seannsecanary-secondary.queue.core.windows.net\nhttp://seannsecanary-secondary.table.core.windows.net\n68390a19-a643-458b-b726-408abf67b4fc\nSanitized\n72f988bf-86f1-41af-91ab-2d7cd011db47\nhttps://login.microsoftonline.com/\nCloud\nBlobEndpoint=http://seannsecanary.blob.core.windows.net/;QueueEndpoint=http://seannsecanary.queue.core.windows.net/;FileEndpoint=http://seannsecanary.file.core.windows.net/;BlobSecondaryEndpoint=http://seannsecanary-secondary.blob.core.windows.net/;QueueSecondaryEndpoint=http://seannsecanary-secondary.queue.core.windows.net/;FileSecondaryEndpoint=http://seannsecanary-secondary.file.core.windows.net/;AccountName=seannsecanary;AccountKey=Sanitized\n"
  }
}<|MERGE_RESOLUTION|>--- conflicted
+++ resolved
@@ -28,11 +28,7 @@
           "Microsoft-HTTPAPI/2.0"
         ],
         "x-ms-client-request-id": "2c408739-139a-79ff-1462-2643ce124500",
-<<<<<<< HEAD
-        "x-ms-request-id": "33babe9b-201e-002e-7f3a-f3c02c000000",
-=======
         "x-ms-request-id": "96215910-f01e-0012-68f9-093670000000",
->>>>>>> 8d420312
         "x-ms-version": "2019-12-12"
       },
       "ResponseBody": []
@@ -64,11 +60,7 @@
           "Microsoft-HTTPAPI/2.0"
         ],
         "x-ms-client-request-id": "10479d73-b3bf-de70-8489-a83aa67cd0ad",
-<<<<<<< HEAD
-        "x-ms-request-id": "30cfdf1d-201f-0011-6f3a-f3088f000000",
-=======
         "x-ms-request-id": "fa43faae-201f-0097-6af9-091bad000000",
->>>>>>> 8d420312
         "x-ms-version": "2019-12-12"
       },
       "ResponseBody": []
@@ -104,11 +96,7 @@
           "Microsoft-HTTPAPI/2.0"
         ],
         "x-ms-client-request-id": "a09550ec-a324-99c3-d01e-f3ab885380d7",
-<<<<<<< HEAD
-        "x-ms-request-id": "30cfdf1e-201f-0011-703a-f3088f000000",
-=======
         "x-ms-request-id": "fa43faaf-201f-0097-6bf9-091bad000000",
->>>>>>> 8d420312
         "x-ms-version": "2019-12-12"
       },
       "ResponseBody": []
@@ -182,11 +170,7 @@
           "Microsoft-HTTPAPI/2.0"
         ],
         "x-ms-client-request-id": "194fdf5a-7321-e8c1-87f9-87f6888b92bc",
-<<<<<<< HEAD
-        "x-ms-request-id": "33babea5-201e-002e-043a-f3c02c000000",
-=======
         "x-ms-request-id": "96215931-f01e-0012-06f9-093670000000",
->>>>>>> 8d420312
         "x-ms-version": "2019-12-12"
       },
       "ResponseBody": []
