{
  "Entries": [
    {
      "RequestUri": "https://seannsecanary.blob.core.windows.net/test-filesystem-a08caebc-b476-533e-beac-37febf4cde02?restype=container",
      "RequestMethod": "PUT",
      "RequestHeaders": {
        "Authorization": "Sanitized",
        "traceparent": "00-2626f9f20b91564885edcb12d2517abc-5f0c95f4f354e744-00",
        "User-Agent": [
          "azsdk-net-Storage.Files.DataLake/12.3.0-dev.20200601.1",
          "(.NET Core 4.6.28619.01; Microsoft Windows 10.0.18362 )"
        ],
        "x-ms-blob-public-access": "container",
        "x-ms-client-request-id": "b5a9e68b-c6c6-08cf-6fbb-e6db39ad4de1",
        "x-ms-date": "Mon, 01 Jun 2020 20:24:44 GMT",
        "x-ms-return-client-request-id": "true",
        "x-ms-version": "2019-12-12"
      },
      "RequestBody": null,
      "StatusCode": 201,
      "ResponseHeaders": {
        "Content-Length": "0",
        "Date": "Mon, 01 Jun 2020 20:24:45 GMT",
        "ETag": "\u00220x8D80669D354068A\u0022",
        "Last-Modified": "Mon, 01 Jun 2020 20:24:45 GMT",
        "Server": [
          "Windows-Azure-Blob/1.0",
          "Microsoft-HTTPAPI/2.0"
        ],
        "x-ms-client-request-id": "b5a9e68b-c6c6-08cf-6fbb-e6db39ad4de1",
<<<<<<< HEAD
        "x-ms-request-id": "6afbc07d-f01e-0012-343e-f3e9eb000000",
=======
        "x-ms-request-id": "5dbb026d-801e-0037-7152-389f0c000000",
>>>>>>> 8d420312
        "x-ms-version": "2019-12-12"
      },
      "ResponseBody": []
    },
    {
      "RequestUri": "https://seannsecanary.dfs.core.windows.net/test-filesystem-a08caebc-b476-533e-beac-37febf4cde02/test-directory-e4068ac8-b4dd-d13e-ba9b-7a9106dcd8d4?resource=directory",
      "RequestMethod": "PUT",
      "RequestHeaders": {
        "Authorization": "Sanitized",
        "traceparent": "00-dd58d93816b33e4ea190094b935bb0f7-a088db3db7b6a343-00",
        "User-Agent": [
          "azsdk-net-Storage.Files.DataLake/12.3.0-dev.20200601.1",
          "(.NET Core 4.6.28619.01; Microsoft Windows 10.0.18362 )"
        ],
        "x-ms-client-request-id": "2005c64f-2333-1d0e-cbe9-bd102810cbf8",
        "x-ms-date": "Mon, 01 Jun 2020 20:24:45 GMT",
        "x-ms-return-client-request-id": "true",
        "x-ms-version": "2019-12-12"
      },
      "RequestBody": null,
      "StatusCode": 201,
      "ResponseHeaders": {
        "Content-Length": "0",
        "Date": "Mon, 01 Jun 2020 20:24:46 GMT",
        "ETag": "\u00220x8D80669D3D2D85A\u0022",
        "Last-Modified": "Mon, 01 Jun 2020 20:24:46 GMT",
        "Server": [
          "Windows-Azure-HDFS/1.0",
          "Microsoft-HTTPAPI/2.0"
        ],
        "x-ms-client-request-id": "2005c64f-2333-1d0e-cbe9-bd102810cbf8",
<<<<<<< HEAD
        "x-ms-request-id": "19e46ffe-601f-003f-343e-f35a98000000",
=======
        "x-ms-request-id": "0975e6ba-501f-000b-4a52-38b6cb000000",
>>>>>>> 8d420312
        "x-ms-version": "2019-12-12"
      },
      "ResponseBody": []
    },
    {
<<<<<<< HEAD
      "RequestUri": "https://seanstagehierarchical.dfs.core.windows.net/test-filesystem-a08caebc-b476-533e-beac-37febf4cde02/test-directory-e4068ac8-b4dd-d13e-ba9b-7a9106dcd8d4?sv=2019-12-12\u0026st=2020-03-05T21%3A32%3A53Z\u0026se=2020-03-05T23%3A32%3A53Z\u0026sr=c\u0026sp=racwdl\u0026sig=Sanitized\u0026action=getAccessControl",
=======
      "RequestUri": "https://seannsecanary.dfs.core.windows.net/test-filesystem-a08caebc-b476-533e-beac-37febf4cde02/test-directory-e4068ac8-b4dd-d13e-ba9b-7a9106dcd8d4?sv=2019-12-12\u0026st=2020-06-01T19%3A24%3A45Z\u0026se=2020-06-01T21%3A24%3A45Z\u0026sr=c\u0026sp=racwdl\u0026sig=Sanitized\u0026action=getAccessControl",
>>>>>>> 8d420312
      "RequestMethod": "HEAD",
      "RequestHeaders": {
        "traceparent": "00-c86d5d80a702f44b9b71b429966d552d-788f3435ec8b0743-00",
        "User-Agent": [
          "azsdk-net-Storage.Files.DataLake/12.3.0-dev.20200601.1",
          "(.NET Core 4.6.28619.01; Microsoft Windows 10.0.18362 )"
        ],
        "x-ms-client-request-id": "738b7dfd-2da7-b1ad-54fc-5870f327918e",
        "x-ms-return-client-request-id": "true",
        "x-ms-version": "2019-12-12"
      },
      "RequestBody": null,
      "StatusCode": 200,
      "ResponseHeaders": {
        "Date": "Mon, 01 Jun 2020 20:24:46 GMT",
        "ETag": "\u00220x8D80669D3D2D85A\u0022",
        "Last-Modified": "Mon, 01 Jun 2020 20:24:46 GMT",
        "Server": [
          "Windows-Azure-HDFS/1.0",
          "Microsoft-HTTPAPI/2.0"
        ],
        "x-ms-acl": "user::rwx,group::r-x,other::---",
        "x-ms-client-request-id": "738b7dfd-2da7-b1ad-54fc-5870f327918e",
        "x-ms-group": "$superuser",
        "x-ms-owner": "$superuser",
        "x-ms-permissions": "rwxr-x---",
<<<<<<< HEAD
        "x-ms-request-id": "24a7b4eb-e01f-0021-693e-f3b640000000",
=======
        "x-ms-request-id": "a4860ab1-301f-000d-5d52-388574000000",
>>>>>>> 8d420312
        "x-ms-version": "2019-12-12"
      },
      "ResponseBody": []
    },
    {
      "RequestUri": "https://seannsecanary.blob.core.windows.net/test-filesystem-a08caebc-b476-533e-beac-37febf4cde02?restype=container",
      "RequestMethod": "DELETE",
      "RequestHeaders": {
        "Authorization": "Sanitized",
        "traceparent": "00-2e67eb98c93fa747b1dd60286d1d9459-66eaf3e78278c245-00",
        "User-Agent": [
          "azsdk-net-Storage.Files.DataLake/12.3.0-dev.20200601.1",
          "(.NET Core 4.6.28619.01; Microsoft Windows 10.0.18362 )"
        ],
        "x-ms-client-request-id": "aa12266e-5884-4d50-98e1-5c3bcfe9e688",
        "x-ms-date": "Mon, 01 Jun 2020 20:24:46 GMT",
        "x-ms-return-client-request-id": "true",
        "x-ms-version": "2019-12-12"
      },
      "RequestBody": null,
      "StatusCode": 202,
      "ResponseHeaders": {
        "Content-Length": "0",
        "Date": "Mon, 01 Jun 2020 20:24:46 GMT",
        "Server": [
          "Windows-Azure-Blob/1.0",
          "Microsoft-HTTPAPI/2.0"
        ],
        "x-ms-client-request-id": "aa12266e-5884-4d50-98e1-5c3bcfe9e688",
<<<<<<< HEAD
        "x-ms-request-id": "6afbc0a1-f01e-0012-493e-f3e9eb000000",
=======
        "x-ms-request-id": "5dbb0312-801e-0037-6e52-389f0c000000",
>>>>>>> 8d420312
        "x-ms-version": "2019-12-12"
      },
      "ResponseBody": []
    }
  ],
  "Variables": {
    "DateTimeOffsetNow": "2020-06-01T15:24:45.8952938-05:00",
    "RandomSeed": "758782006",
    "Storage_TestConfigHierarchicalNamespace": "NamespaceTenant\nseannsecanary\nU2FuaXRpemVk\nhttps://seannsecanary.blob.core.windows.net\nhttps://seannsecanary.file.core.windows.net\nhttps://seannsecanary.queue.core.windows.net\nhttps://seannsecanary.table.core.windows.net\n\n\n\n\nhttps://seannsecanary-secondary.blob.core.windows.net\nhttps://seannsecanary-secondary.file.core.windows.net\nhttps://seannsecanary-secondary.queue.core.windows.net\nhttps://seannsecanary-secondary.table.core.windows.net\n68390a19-a643-458b-b726-408abf67b4fc\nSanitized\n72f988bf-86f1-41af-91ab-2d7cd011db47\nhttps://login.microsoftonline.com/\nCloud\nBlobEndpoint=https://seannsecanary.blob.core.windows.net/;QueueEndpoint=https://seannsecanary.queue.core.windows.net/;FileEndpoint=https://seannsecanary.file.core.windows.net/;BlobSecondaryEndpoint=https://seannsecanary-secondary.blob.core.windows.net/;QueueSecondaryEndpoint=https://seannsecanary-secondary.queue.core.windows.net/;FileSecondaryEndpoint=https://seannsecanary-secondary.file.core.windows.net/;AccountName=seannsecanary;AccountKey=Sanitized\n"
  }
}<|MERGE_RESOLUTION|>--- conflicted
+++ resolved
@@ -28,11 +28,7 @@
           "Microsoft-HTTPAPI/2.0"
         ],
         "x-ms-client-request-id": "b5a9e68b-c6c6-08cf-6fbb-e6db39ad4de1",
-<<<<<<< HEAD
-        "x-ms-request-id": "6afbc07d-f01e-0012-343e-f3e9eb000000",
-=======
         "x-ms-request-id": "5dbb026d-801e-0037-7152-389f0c000000",
->>>>>>> 8d420312
         "x-ms-version": "2019-12-12"
       },
       "ResponseBody": []
@@ -64,21 +60,13 @@
           "Microsoft-HTTPAPI/2.0"
         ],
         "x-ms-client-request-id": "2005c64f-2333-1d0e-cbe9-bd102810cbf8",
-<<<<<<< HEAD
-        "x-ms-request-id": "19e46ffe-601f-003f-343e-f35a98000000",
-=======
         "x-ms-request-id": "0975e6ba-501f-000b-4a52-38b6cb000000",
->>>>>>> 8d420312
         "x-ms-version": "2019-12-12"
       },
       "ResponseBody": []
     },
     {
-<<<<<<< HEAD
-      "RequestUri": "https://seanstagehierarchical.dfs.core.windows.net/test-filesystem-a08caebc-b476-533e-beac-37febf4cde02/test-directory-e4068ac8-b4dd-d13e-ba9b-7a9106dcd8d4?sv=2019-12-12\u0026st=2020-03-05T21%3A32%3A53Z\u0026se=2020-03-05T23%3A32%3A53Z\u0026sr=c\u0026sp=racwdl\u0026sig=Sanitized\u0026action=getAccessControl",
-=======
       "RequestUri": "https://seannsecanary.dfs.core.windows.net/test-filesystem-a08caebc-b476-533e-beac-37febf4cde02/test-directory-e4068ac8-b4dd-d13e-ba9b-7a9106dcd8d4?sv=2019-12-12\u0026st=2020-06-01T19%3A24%3A45Z\u0026se=2020-06-01T21%3A24%3A45Z\u0026sr=c\u0026sp=racwdl\u0026sig=Sanitized\u0026action=getAccessControl",
->>>>>>> 8d420312
       "RequestMethod": "HEAD",
       "RequestHeaders": {
         "traceparent": "00-c86d5d80a702f44b9b71b429966d552d-788f3435ec8b0743-00",
@@ -105,11 +93,7 @@
         "x-ms-group": "$superuser",
         "x-ms-owner": "$superuser",
         "x-ms-permissions": "rwxr-x---",
-<<<<<<< HEAD
-        "x-ms-request-id": "24a7b4eb-e01f-0021-693e-f3b640000000",
-=======
         "x-ms-request-id": "a4860ab1-301f-000d-5d52-388574000000",
->>>>>>> 8d420312
         "x-ms-version": "2019-12-12"
       },
       "ResponseBody": []
@@ -139,11 +123,7 @@
           "Microsoft-HTTPAPI/2.0"
         ],
         "x-ms-client-request-id": "aa12266e-5884-4d50-98e1-5c3bcfe9e688",
-<<<<<<< HEAD
-        "x-ms-request-id": "6afbc0a1-f01e-0012-493e-f3e9eb000000",
-=======
         "x-ms-request-id": "5dbb0312-801e-0037-6e52-389f0c000000",
->>>>>>> 8d420312
         "x-ms-version": "2019-12-12"
       },
       "ResponseBody": []
