--- conflicted
+++ resolved
@@ -1,20 +1,6 @@
 {
   "Entries": [
     {
-<<<<<<< HEAD
-      "RequestUri": "https://seannsecanary.blob.core.windows.net/test-filesystem-503cd973-ac0f-4281-26cb-8c5033eb8a3b?restype=container",
-      "RequestMethod": "PUT",
-      "RequestHeaders": {
-        "Authorization": "Sanitized",
-        "traceparent": "00-9987262a86020945a8a640ca2b8a2aa7-0faa8f3d29ee7348-00",
-        "User-Agent": [
-          "azsdk-net-Storage.Files.DataLake/12.5.0-alpha.20200921.1",
-          "(.NET Core 4.6.29220.03; Microsoft Windows 10.0.19041 )"
-        ],
-        "x-ms-blob-public-access": "container",
-        "x-ms-client-request-id": "7e475dd9-855a-4980-d463-d56150f8103f",
-        "x-ms-date": "Mon, 21 Sep 2020 06:23:40 GMT",
-=======
       "RequestUri": "https://seannsecanary.blob.core.windows.net/test-filesystem-d953b095-31e1-8024-8ca3-fe31b065b066?restype=container",
       "RequestMethod": "PUT",
       "RequestHeaders": {
@@ -27,7 +13,6 @@
         "x-ms-blob-public-access": "container",
         "x-ms-client-request-id": "405babe3-64d6-f90f-81d3-7fd488eb395d",
         "x-ms-date": "Fri, 11 Sep 2020 15:50:18 GMT",
->>>>>>> 365f255a
         "x-ms-return-client-request-id": "true",
         "x-ms-version": "2020-02-10"
       },
@@ -35,49 +20,25 @@
       "StatusCode": 201,
       "ResponseHeaders": {
         "Content-Length": "0",
-<<<<<<< HEAD
-        "Date": "Mon, 21 Sep 2020 06:23:40 GMT",
-        "ETag": "\u00220x8D85DF6E22FCC4B\u0022",
-        "Last-Modified": "Mon, 21 Sep 2020 06:23:41 GMT",
-=======
         "Date": "Fri, 11 Sep 2020 15:50:19 GMT",
         "ETag": "\u00220x8D8566A62630205\u0022",
         "Last-Modified": "Fri, 11 Sep 2020 15:50:19 GMT",
->>>>>>> 365f255a
-        "Server": [
-          "Windows-Azure-Blob/1.0",
-          "Microsoft-HTTPAPI/2.0"
-        ],
-<<<<<<< HEAD
-        "x-ms-client-request-id": "7e475dd9-855a-4980-d463-d56150f8103f",
-        "x-ms-request-id": "635920f5-701e-0033-6ddf-8f120b000000",
-=======
+        "Server": [
+          "Windows-Azure-Blob/1.0",
+          "Microsoft-HTTPAPI/2.0"
+        ],
         "x-ms-client-request-id": "405babe3-64d6-f90f-81d3-7fd488eb395d",
         "x-ms-request-id": "6cdf6e76-c01e-0054-7d53-8802f7000000",
->>>>>>> 365f255a
-        "x-ms-version": "2020-02-10"
-      },
-      "ResponseBody": []
-    },
-    {
-<<<<<<< HEAD
-      "RequestUri": "https://seannsecanary.dfs.core.windows.net/test-filesystem-503cd973-ac0f-4281-26cb-8c5033eb8a3b/test-file-c5c76e93-ccca-2ea6-0ddc-e5750da68f44?resource=file",
-=======
+        "x-ms-version": "2020-02-10"
+      },
+      "ResponseBody": []
+    },
+    {
       "RequestUri": "https://seannsecanary.dfs.core.windows.net/test-filesystem-d953b095-31e1-8024-8ca3-fe31b065b066/test-file-051a645a-2963-e798-ac55-e15828e12644?resource=file",
->>>>>>> 365f255a
       "RequestMethod": "PUT",
       "RequestHeaders": {
         "Authorization": "Sanitized",
         "If-None-Match": "*",
-<<<<<<< HEAD
-        "traceparent": "00-fdf1a8b278aba1498585d5d5ffe7588a-6b8e7e14f9ee0746-00",
-        "User-Agent": [
-          "azsdk-net-Storage.Files.DataLake/12.5.0-alpha.20200921.1",
-          "(.NET Core 4.6.29220.03; Microsoft Windows 10.0.19041 )"
-        ],
-        "x-ms-client-request-id": "90e5a77f-ea32-27a6-4bee-870072acfdaf",
-        "x-ms-date": "Mon, 21 Sep 2020 06:23:41 GMT",
-=======
         "traceparent": "00-4511ef28957137449cf2e42eb695ff36-b0cedbd0119e6842-00",
         "User-Agent": [
           "azsdk-net-Storage.Files.DataLake/12.5.0-alpha.20200911.1",
@@ -85,7 +46,6 @@
         ],
         "x-ms-client-request-id": "459cbdd5-b9a1-16e7-b1ac-b72f0513d576",
         "x-ms-date": "Fri, 11 Sep 2020 15:50:20 GMT",
->>>>>>> 365f255a
         "x-ms-return-client-request-id": "true",
         "x-ms-version": "2020-02-10"
       },
@@ -93,57 +53,25 @@
       "StatusCode": 201,
       "ResponseHeaders": {
         "Content-Length": "0",
-<<<<<<< HEAD
-        "Date": "Mon, 21 Sep 2020 06:23:41 GMT",
-        "ETag": "\u00220x8D85DF6E2ABC325\u0022",
-        "Last-Modified": "Mon, 21 Sep 2020 06:23:41 GMT",
-=======
         "Date": "Fri, 11 Sep 2020 15:50:19 GMT",
         "ETag": "\u00220x8D8566A636EA685\u0022",
         "Last-Modified": "Fri, 11 Sep 2020 15:50:20 GMT",
->>>>>>> 365f255a
-        "Server": [
-          "Windows-Azure-HDFS/1.0",
-          "Microsoft-HTTPAPI/2.0"
-        ],
-<<<<<<< HEAD
-        "x-ms-client-request-id": "90e5a77f-ea32-27a6-4bee-870072acfdaf",
-        "x-ms-request-id": "0c9e7485-b01f-0071-35df-8fab8b000000",
-=======
+        "Server": [
+          "Windows-Azure-HDFS/1.0",
+          "Microsoft-HTTPAPI/2.0"
+        ],
         "x-ms-client-request-id": "459cbdd5-b9a1-16e7-b1ac-b72f0513d576",
         "x-ms-request-id": "8598bd9e-301f-001d-0f53-88401c000000",
->>>>>>> 365f255a
-        "x-ms-version": "2020-02-10"
-      },
-      "ResponseBody": []
-    },
-    {
-<<<<<<< HEAD
-      "RequestUri": "https://seannsecanary.dfs.core.windows.net/test-filesystem-503cd973-ac0f-4281-26cb-8c5033eb8a3b/test-file-c5c76e93-ccca-2ea6-0ddc-e5750da68f44?action=append\u0026position=0",
-=======
+        "x-ms-version": "2020-02-10"
+      },
+      "ResponseBody": []
+    },
+    {
       "RequestUri": "https://seannsecanary.dfs.core.windows.net/test-filesystem-d953b095-31e1-8024-8ca3-fe31b065b066/test-file-051a645a-2963-e798-ac55-e15828e12644?action=append\u0026position=0",
->>>>>>> 365f255a
       "RequestMethod": "PATCH",
       "RequestHeaders": {
         "Authorization": "Sanitized",
         "Content-Length": "1024",
-<<<<<<< HEAD
-        "traceparent": "00-3b1bd3d097c7fe448391bbf9312084cb-6ecb5a392a974b44-00",
-        "User-Agent": [
-          "azsdk-net-Storage.Files.DataLake/12.5.0-alpha.20200921.1",
-          "(.NET Core 4.6.29220.03; Microsoft Windows 10.0.19041 )"
-        ],
-        "x-ms-client-request-id": "356fac61-3a39-a170-bbba-195208a50f8e",
-        "x-ms-date": "Mon, 21 Sep 2020 06:23:41 GMT",
-        "x-ms-return-client-request-id": "true",
-        "x-ms-version": "2020-02-10"
-      },
-      "RequestBody": "PLB21qMM4KGe7sTybmoPc4lfSEMZyBINtxlwfp8KOy7TkSSggTmbh44mJ9wIs8CizXLsrl5MKnSdaB\u002BKm2IBlLKVH91GbvFPw8C186A2BQNYzrEtHYzQh2avAxgaEOssJZIpcpTiW16AnOudljfUZ2MbMcyw03YmxZd3l2vYNbLUic0NDJNvdnNSrIGhMvEu25u1/t8fe1EcA6z8asTzqGc4yAxpxlrPrLtZXSf1hJOmSbvPIzbTtQ588QnncguuXwQaaGrkxBVA5VIjxR0qJ34ZViEIJIUwZRL\u002B7dRR6Dmwqv4i2xwowYSmjz3jr\u002B/wUsqKzhvppjt/6QJX5tdA7v0ZcxsfB0th8JWdYpRHTLUjDpsKxhodxgTDo/EZ0dqtZaBAyjzU0Ep\u002BKd6GTEOmN5xNM9g8Nifi\u002B6wWW2RaRx667/z0B4F4Tz1Qi508l3rBHWtUzJ0CcS94Xc\u002BPvXTlJOG/y1xHsTAa1OSa66qKpmQyVT75BXuAuH7MfKqy6ZHIame8fMwdeWw7Ofe5aIWF7rZqXWg27B9lPxPdejWFaOtT0YBCzSqXFNvSvcuDx0/5R430SIwpkn1IVj24QP82tdEMZZYEQiCM0kiMZC5T4njD5DOnkR9fKj8D\u002Bnft39Tcmwj5d2G59ARtaHVDnC1P9HTF9VzLjySxrDtWAUipnvN0r8gmWmoWCu8uOSmqG40RswUCKOl4EAzjR8olYvK7xMmBz\u002BxlKJoJrutsnVX7B5GuRE1DpnYJ/J\u002B8QhKf8af8c3VfKUygrItq\u002BHn\u002BC3O26EA5dx6leB1Sd9NNqeaHar1Dbynfm91EDZjC2K39C/ArBVnSZnmIV/pXDbF4UwOl4468u5xJ1kxi9GmG4p9wVWziIaOMtARDuhcvh44szLqUHPUeQFBU4i8NcHEPAnRb57dFlTFgGS6KeQCEGk6\u002BNiiv8cWqURUcjj9zfkSSM7ii06DX5jaJNAPHlMZPz8fgTzpIYBGusZaiKQfy7Jrq90ZI4Uau50/xJr3C471OzL53ky8JStKn8yIJNL0vlkdp3JyAB\u002B6BMmfrVjpT7M3ZU1xIellq4K1zoe0kpLKRwo91WAYgzcTQ9mHHHvOYUwdUMOBh5xzu//zuDWYAXI21WZSr3pTHuIaXd4T4osK6203mz3TRMNpyhlkJMcBe0JnTEsRe7XVyjXdayXCY9lw6NDEYGY0Y5Cm5OFc6vYfFOabqJJD9XO3Yc0H9dmZq2o/9z/2ORbcLui2apLUdOM/wlY/JrdLMPNhEQKVMG27DT13HPe2KNvTv3mliY7c4ujtxDODWoCy9MJIkSgQRv5\u002B/11VXVfriZl6b2s5oadkgC4Vp2g\u002BN7K4wCgxbZezv3R/Kog==",
-      "StatusCode": 202,
-      "ResponseHeaders": {
-        "Content-Length": "0",
-        "Date": "Mon, 21 Sep 2020 06:23:41 GMT",
-=======
         "traceparent": "00-e51bf84445bff34d8abc1db277e15cc9-8c4612a5d165ac44-00",
         "User-Agent": [
           "azsdk-net-Storage.Files.DataLake/12.5.0-alpha.20200911.1",
@@ -159,42 +87,23 @@
       "ResponseHeaders": {
         "Content-Length": "0",
         "Date": "Fri, 11 Sep 2020 15:50:20 GMT",
->>>>>>> 365f255a
-        "Server": [
-          "Windows-Azure-HDFS/1.0",
-          "Microsoft-HTTPAPI/2.0"
-        ],
-<<<<<<< HEAD
-        "x-ms-client-request-id": "356fac61-3a39-a170-bbba-195208a50f8e",
-        "x-ms-request-id": "0c9e74be-b01f-0071-6edf-8fab8b000000",
-=======
+        "Server": [
+          "Windows-Azure-HDFS/1.0",
+          "Microsoft-HTTPAPI/2.0"
+        ],
         "x-ms-client-request-id": "af272244-b36a-1ff6-5654-edfab4851b91",
         "x-ms-request-id": "8598bd9f-301f-001d-1053-88401c000000",
->>>>>>> 365f255a
         "x-ms-request-server-encrypted": "true",
         "x-ms-version": "2020-02-10"
       },
       "ResponseBody": []
     },
     {
-<<<<<<< HEAD
-      "RequestUri": "https://seannsecanary.dfs.core.windows.net/test-filesystem-503cd973-ac0f-4281-26cb-8c5033eb8a3b/test-file-c5c76e93-ccca-2ea6-0ddc-e5750da68f44?action=flush\u0026position=1024",
-=======
       "RequestUri": "https://seannsecanary.dfs.core.windows.net/test-filesystem-d953b095-31e1-8024-8ca3-fe31b065b066/test-file-051a645a-2963-e798-ac55-e15828e12644?action=flush\u0026position=1024",
->>>>>>> 365f255a
       "RequestMethod": "PATCH",
       "RequestHeaders": {
         "Authorization": "Sanitized",
         "Content-Length": "0",
-<<<<<<< HEAD
-        "traceparent": "00-ad470c3097fb214f83c6337c1c9d4aea-54b26a1c46f1cb40-00",
-        "User-Agent": [
-          "azsdk-net-Storage.Files.DataLake/12.5.0-alpha.20200921.1",
-          "(.NET Core 4.6.29220.03; Microsoft Windows 10.0.19041 )"
-        ],
-        "x-ms-client-request-id": "c59fe5a8-c73c-6476-56ac-036f06d642c2",
-        "x-ms-date": "Mon, 21 Sep 2020 06:23:41 GMT",
-=======
         "traceparent": "00-c7fd53cee60338488ff1b5c7d10b33a7-c2bb8d21c217154c-00",
         "User-Agent": [
           "azsdk-net-Storage.Files.DataLake/12.5.0-alpha.20200911.1",
@@ -202,7 +111,6 @@
         ],
         "x-ms-client-request-id": "e2eb7fe5-25ec-df0b-8b4e-81ff9f4d0eb2",
         "x-ms-date": "Fri, 11 Sep 2020 15:50:20 GMT",
->>>>>>> 365f255a
         "x-ms-return-client-request-id": "true",
         "x-ms-version": "2020-02-10"
       },
@@ -210,45 +118,21 @@
       "StatusCode": 200,
       "ResponseHeaders": {
         "Content-Length": "0",
-<<<<<<< HEAD
-        "Date": "Mon, 21 Sep 2020 06:23:41 GMT",
-        "ETag": "\u00220x8D85DF6E2BD6816\u0022",
-        "Last-Modified": "Mon, 21 Sep 2020 06:23:42 GMT",
-=======
         "Date": "Fri, 11 Sep 2020 15:50:20 GMT",
         "ETag": "\u00220x8D8566A6386519F\u0022",
         "Last-Modified": "Fri, 11 Sep 2020 15:50:20 GMT",
->>>>>>> 365f255a
-        "Server": [
-          "Windows-Azure-HDFS/1.0",
-          "Microsoft-HTTPAPI/2.0"
-        ],
-<<<<<<< HEAD
-        "x-ms-client-request-id": "c59fe5a8-c73c-6476-56ac-036f06d642c2",
-        "x-ms-request-id": "0c9e74d4-b01f-0071-04df-8fab8b000000",
-=======
+        "Server": [
+          "Windows-Azure-HDFS/1.0",
+          "Microsoft-HTTPAPI/2.0"
+        ],
         "x-ms-client-request-id": "e2eb7fe5-25ec-df0b-8b4e-81ff9f4d0eb2",
         "x-ms-request-id": "8598bda0-301f-001d-1153-88401c000000",
->>>>>>> 365f255a
         "x-ms-request-server-encrypted": "false",
         "x-ms-version": "2020-02-10"
       },
       "ResponseBody": []
     },
     {
-<<<<<<< HEAD
-      "RequestUri": "https://seannsecanary.blob.core.windows.net/test-filesystem-503cd973-ac0f-4281-26cb-8c5033eb8a3b/test-file-c5c76e93-ccca-2ea6-0ddc-e5750da68f44",
-      "RequestMethod": "HEAD",
-      "RequestHeaders": {
-        "Authorization": "Sanitized",
-        "traceparent": "00-bbb313d151aab34c9db68c683ad8931f-8fd753b46762d848-00",
-        "User-Agent": [
-          "azsdk-net-Storage.Files.DataLake/12.5.0-alpha.20200921.1",
-          "(.NET Core 4.6.29220.03; Microsoft Windows 10.0.19041 )"
-        ],
-        "x-ms-client-request-id": "23a98265-4905-0152-3852-a9be42a558a8",
-        "x-ms-date": "Mon, 21 Sep 2020 06:23:41 GMT",
-=======
       "RequestUri": "https://seannsecanary.blob.core.windows.net/test-filesystem-d953b095-31e1-8024-8ca3-fe31b065b066/test-file-051a645a-2963-e798-ac55-e15828e12644",
       "RequestMethod": "HEAD",
       "RequestHeaders": {
@@ -260,7 +144,6 @@
         ],
         "x-ms-client-request-id": "35144926-389a-52a5-cf82-2c3ca54ca927",
         "x-ms-date": "Fri, 11 Sep 2020 15:50:20 GMT",
->>>>>>> 365f255a
         "x-ms-return-client-request-id": "true",
         "x-ms-version": "2020-02-10"
       },
@@ -270,15 +153,9 @@
         "Accept-Ranges": "bytes",
         "Content-Length": "1024",
         "Content-Type": "application/octet-stream",
-<<<<<<< HEAD
-        "Date": "Mon, 21 Sep 2020 06:23:41 GMT",
-        "ETag": "\u00220x8D85DF6E2BD6816\u0022",
-        "Last-Modified": "Mon, 21 Sep 2020 06:23:42 GMT",
-=======
         "Date": "Fri, 11 Sep 2020 15:50:20 GMT",
         "ETag": "\u00220x8D8566A6386519F\u0022",
         "Last-Modified": "Fri, 11 Sep 2020 15:50:20 GMT",
->>>>>>> 365f255a
         "Server": [
           "Windows-Azure-Blob/1.0",
           "Microsoft-HTTPAPI/2.0"
@@ -286,47 +163,27 @@
         "x-ms-access-tier": "Hot",
         "x-ms-access-tier-inferred": "true",
         "x-ms-blob-type": "BlockBlob",
-<<<<<<< HEAD
-        "x-ms-client-request-id": "23a98265-4905-0152-3852-a9be42a558a8",
-        "x-ms-creation-time": "Mon, 21 Sep 2020 06:23:41 GMT",
-        "x-ms-lease-state": "available",
-        "x-ms-lease-status": "unlocked",
-        "x-ms-request-id": "63592145-701e-0033-1cdf-8f120b000000",
-=======
         "x-ms-client-request-id": "35144926-389a-52a5-cf82-2c3ca54ca927",
         "x-ms-creation-time": "Fri, 11 Sep 2020 15:50:20 GMT",
         "x-ms-lease-state": "available",
         "x-ms-lease-status": "unlocked",
         "x-ms-request-id": "6cdf6ef6-c01e-0054-4753-8802f7000000",
->>>>>>> 365f255a
         "x-ms-server-encrypted": "true",
         "x-ms-version": "2020-02-10"
       },
       "ResponseBody": []
     },
     {
-<<<<<<< HEAD
-      "RequestUri": "https://seannsecanary.blob.core.windows.net/test-filesystem-503cd973-ac0f-4281-26cb-8c5033eb8a3b/test-file-c5c76e93-ccca-2ea6-0ddc-e5750da68f44",
-=======
       "RequestUri": "https://seannsecanary.blob.core.windows.net/test-filesystem-d953b095-31e1-8024-8ca3-fe31b065b066/test-file-051a645a-2963-e798-ac55-e15828e12644",
->>>>>>> 365f255a
       "RequestMethod": "GET",
       "RequestHeaders": {
         "Authorization": "Sanitized",
         "User-Agent": [
-<<<<<<< HEAD
-          "azsdk-net-Storage.Files.DataLake/12.5.0-alpha.20200921.1",
-          "(.NET Core 4.6.29220.03; Microsoft Windows 10.0.19041 )"
-        ],
-        "x-ms-client-request-id": "830a0644-1e2d-b1bc-d01e-ebac9b78d9f1",
-        "x-ms-date": "Mon, 21 Sep 2020 06:23:42 GMT",
-=======
           "azsdk-net-Storage.Files.DataLake/12.5.0-alpha.20200911.1",
           "(.NET Core 4.6.29017.01; Microsoft Windows 10.0.18362 )"
         ],
         "x-ms-client-request-id": "55d8c698-d938-9518-1981-3e29e171788a",
         "x-ms-date": "Fri, 11 Sep 2020 15:50:21 GMT",
->>>>>>> 365f255a
         "x-ms-range": "bytes=0-511",
         "x-ms-return-client-request-id": "true",
         "x-ms-version": "2020-02-10"
@@ -338,34 +195,14 @@
         "Content-Length": "512",
         "Content-Range": "bytes 0-511/1024",
         "Content-Type": "application/octet-stream",
-<<<<<<< HEAD
-        "Date": "Mon, 21 Sep 2020 06:23:41 GMT",
-        "ETag": "\u00220x8D85DF6E2BD6816\u0022",
-        "Last-Modified": "Mon, 21 Sep 2020 06:23:42 GMT",
-=======
         "Date": "Fri, 11 Sep 2020 15:50:20 GMT",
         "ETag": "\u00220x8D8566A6386519F\u0022",
         "Last-Modified": "Fri, 11 Sep 2020 15:50:20 GMT",
->>>>>>> 365f255a
         "Server": [
           "Windows-Azure-Blob/1.0",
           "Microsoft-HTTPAPI/2.0"
         ],
         "x-ms-blob-type": "BlockBlob",
-<<<<<<< HEAD
-        "x-ms-client-request-id": "830a0644-1e2d-b1bc-d01e-ebac9b78d9f1",
-        "x-ms-creation-time": "Mon, 21 Sep 2020 06:23:41 GMT",
-        "x-ms-lease-state": "available",
-        "x-ms-lease-status": "unlocked",
-        "x-ms-request-id": "63592155-701e-0033-28df-8f120b000000",
-        "x-ms-server-encrypted": "true",
-        "x-ms-version": "2020-02-10"
-      },
-      "ResponseBody": "PLB21qMM4KGe7sTybmoPc4lfSEMZyBINtxlwfp8KOy7TkSSggTmbh44mJ9wIs8CizXLsrl5MKnSdaB\u002BKm2IBlLKVH91GbvFPw8C186A2BQNYzrEtHYzQh2avAxgaEOssJZIpcpTiW16AnOudljfUZ2MbMcyw03YmxZd3l2vYNbLUic0NDJNvdnNSrIGhMvEu25u1/t8fe1EcA6z8asTzqGc4yAxpxlrPrLtZXSf1hJOmSbvPIzbTtQ588QnncguuXwQaaGrkxBVA5VIjxR0qJ34ZViEIJIUwZRL\u002B7dRR6Dmwqv4i2xwowYSmjz3jr\u002B/wUsqKzhvppjt/6QJX5tdA7v0ZcxsfB0th8JWdYpRHTLUjDpsKxhodxgTDo/EZ0dqtZaBAyjzU0Ep\u002BKd6GTEOmN5xNM9g8Nifi\u002B6wWW2RaRx667/z0B4F4Tz1Qi508l3rBHWtUzJ0CcS94Xc\u002BPvXTlJOG/y1xHsTAa1OSa66qKpmQyVT75BXuAuH7MfKqy6ZHIame8fMwdeWw7Ofe5aIWF7rZqXWg27B9lPxPdejWFaOtT0YBCzSqXFNvSvcuDx0/5R430SIwpkn1IVj24QP82tdEMZZYEQiCM0kiMZC5T4njD5DOnkR9fKj8D\u002Bnft39Tcmwj5d2G59ARtaHVDnC1P9HTF9VzLjySxrDtWAUipnvM="
-    },
-    {
-      "RequestUri": "https://seannsecanary.dfs.core.windows.net/test-filesystem-503cd973-ac0f-4281-26cb-8c5033eb8a3b/test-file-c5c76e93-ccca-2ea6-0ddc-e5750da68f44?action=append\u0026position=1024",
-=======
         "x-ms-client-request-id": "55d8c698-d938-9518-1981-3e29e171788a",
         "x-ms-creation-time": "Fri, 11 Sep 2020 15:50:20 GMT",
         "x-ms-lease-state": "available",
@@ -378,28 +215,10 @@
     },
     {
       "RequestUri": "https://seannsecanary.dfs.core.windows.net/test-filesystem-d953b095-31e1-8024-8ca3-fe31b065b066/test-file-051a645a-2963-e798-ac55-e15828e12644?action=append\u0026position=1024",
->>>>>>> 365f255a
       "RequestMethod": "PATCH",
       "RequestHeaders": {
         "Authorization": "Sanitized",
         "Content-Length": "1024",
-<<<<<<< HEAD
-        "traceparent": "00-24a3bf192cb6564bb5a31de46c965c5d-b445f55b3d4aae42-00",
-        "User-Agent": [
-          "azsdk-net-Storage.Files.DataLake/12.5.0-alpha.20200921.1",
-          "(.NET Core 4.6.29220.03; Microsoft Windows 10.0.19041 )"
-        ],
-        "x-ms-client-request-id": "3b799b01-d49b-3a7a-a87a-458045ebc735",
-        "x-ms-date": "Mon, 21 Sep 2020 06:23:42 GMT",
-        "x-ms-return-client-request-id": "true",
-        "x-ms-version": "2020-02-10"
-      },
-      "RequestBody": "PLB21qMM4KGe7sTybmoPc4lfSEMZyBINtxlwfp8KOy7TkSSggTmbh44mJ9wIs8CizXLsrl5MKnSdaB\u002BKm2IBlLKVH91GbvFPw8C186A2BQNYzrEtHYzQh2avAxgaEOssJZIpcpTiW16AnOudljfUZ2MbMcyw03YmxZd3l2vYNbLUic0NDJNvdnNSrIGhMvEu25u1/t8fe1EcA6z8asTzqGc4yAxpxlrPrLtZXSf1hJOmSbvPIzbTtQ588QnncguuXwQaaGrkxBVA5VIjxR0qJ34ZViEIJIUwZRL\u002B7dRR6Dmwqv4i2xwowYSmjz3jr\u002B/wUsqKzhvppjt/6QJX5tdA7v0ZcxsfB0th8JWdYpRHTLUjDpsKxhodxgTDo/EZ0dqtZaBAyjzU0Ep\u002BKd6GTEOmN5xNM9g8Nifi\u002B6wWW2RaRx667/z0B4F4Tz1Qi508l3rBHWtUzJ0CcS94Xc\u002BPvXTlJOG/y1xHsTAa1OSa66qKpmQyVT75BXuAuH7MfKqy6ZHIame8fMwdeWw7Ofe5aIWF7rZqXWg27B9lPxPdejWFaOtT0YBCzSqXFNvSvcuDx0/5R430SIwpkn1IVj24QP82tdEMZZYEQiCM0kiMZC5T4njD5DOnkR9fKj8D\u002Bnft39Tcmwj5d2G59ARtaHVDnC1P9HTF9VzLjySxrDtWAUipnvN0r8gmWmoWCu8uOSmqG40RswUCKOl4EAzjR8olYvK7xMmBz\u002BxlKJoJrutsnVX7B5GuRE1DpnYJ/J\u002B8QhKf8af8c3VfKUygrItq\u002BHn\u002BC3O26EA5dx6leB1Sd9NNqeaHar1Dbynfm91EDZjC2K39C/ArBVnSZnmIV/pXDbF4UwOl4468u5xJ1kxi9GmG4p9wVWziIaOMtARDuhcvh44szLqUHPUeQFBU4i8NcHEPAnRb57dFlTFgGS6KeQCEGk6\u002BNiiv8cWqURUcjj9zfkSSM7ii06DX5jaJNAPHlMZPz8fgTzpIYBGusZaiKQfy7Jrq90ZI4Uau50/xJr3C471OzL53ky8JStKn8yIJNL0vlkdp3JyAB\u002B6BMmfrVjpT7M3ZU1xIellq4K1zoe0kpLKRwo91WAYgzcTQ9mHHHvOYUwdUMOBh5xzu//zuDWYAXI21WZSr3pTHuIaXd4T4osK6203mz3TRMNpyhlkJMcBe0JnTEsRe7XVyjXdayXCY9lw6NDEYGY0Y5Cm5OFc6vYfFOabqJJD9XO3Yc0H9dmZq2o/9z/2ORbcLui2apLUdOM/wlY/JrdLMPNhEQKVMG27DT13HPe2KNvTv3mliY7c4ujtxDODWoCy9MJIkSgQRv5\u002B/11VXVfriZl6b2s5oadkgC4Vp2g\u002BN7K4wCgxbZezv3R/Kog==",
-      "StatusCode": 202,
-      "ResponseHeaders": {
-        "Content-Length": "0",
-        "Date": "Mon, 21 Sep 2020 06:23:42 GMT",
-=======
         "traceparent": "00-4266189ed263814fa3745d19a26050d6-7820cea3286b1646-00",
         "User-Agent": [
           "azsdk-net-Storage.Files.DataLake/12.5.0-alpha.20200911.1",
@@ -415,42 +234,23 @@
       "ResponseHeaders": {
         "Content-Length": "0",
         "Date": "Fri, 11 Sep 2020 15:50:21 GMT",
->>>>>>> 365f255a
-        "Server": [
-          "Windows-Azure-HDFS/1.0",
-          "Microsoft-HTTPAPI/2.0"
-        ],
-<<<<<<< HEAD
-        "x-ms-client-request-id": "3b799b01-d49b-3a7a-a87a-458045ebc735",
-        "x-ms-request-id": "0c9e758b-b01f-0071-3bdf-8fab8b000000",
-=======
+        "Server": [
+          "Windows-Azure-HDFS/1.0",
+          "Microsoft-HTTPAPI/2.0"
+        ],
         "x-ms-client-request-id": "dea3de48-5374-f0ef-4256-9247e1cff560",
         "x-ms-request-id": "a7df46e3-e01f-000e-6a53-886410000000",
->>>>>>> 365f255a
         "x-ms-request-server-encrypted": "true",
         "x-ms-version": "2020-02-10"
       },
       "ResponseBody": []
     },
     {
-<<<<<<< HEAD
-      "RequestUri": "https://seannsecanary.dfs.core.windows.net/test-filesystem-503cd973-ac0f-4281-26cb-8c5033eb8a3b/test-file-c5c76e93-ccca-2ea6-0ddc-e5750da68f44?action=flush\u0026position=2048",
-=======
       "RequestUri": "https://seannsecanary.dfs.core.windows.net/test-filesystem-d953b095-31e1-8024-8ca3-fe31b065b066/test-file-051a645a-2963-e798-ac55-e15828e12644?action=flush\u0026position=2048",
->>>>>>> 365f255a
       "RequestMethod": "PATCH",
       "RequestHeaders": {
         "Authorization": "Sanitized",
         "Content-Length": "0",
-<<<<<<< HEAD
-        "traceparent": "00-7fe0ea3b39d75741b5ea5cef20266082-5e3012ddfac9ea4f-00",
-        "User-Agent": [
-          "azsdk-net-Storage.Files.DataLake/12.5.0-alpha.20200921.1",
-          "(.NET Core 4.6.29220.03; Microsoft Windows 10.0.19041 )"
-        ],
-        "x-ms-client-request-id": "00aa8a2e-9dfe-e356-930c-05a20ddeefff",
-        "x-ms-date": "Mon, 21 Sep 2020 06:23:42 GMT",
-=======
         "traceparent": "00-eb1d2d47ccc2ba4bbb3e3d1808b24344-7f44348886f11445-00",
         "User-Agent": [
           "azsdk-net-Storage.Files.DataLake/12.5.0-alpha.20200911.1",
@@ -458,7 +258,6 @@
         ],
         "x-ms-client-request-id": "03e0e81b-99cd-e116-22d5-09fb78aa2582",
         "x-ms-date": "Fri, 11 Sep 2020 15:50:21 GMT",
->>>>>>> 365f255a
         "x-ms-return-client-request-id": "true",
         "x-ms-version": "2020-02-10"
       },
@@ -466,45 +265,21 @@
       "StatusCode": 200,
       "ResponseHeaders": {
         "Content-Length": "0",
-<<<<<<< HEAD
-        "Date": "Mon, 21 Sep 2020 06:23:42 GMT",
-        "ETag": "\u00220x8D85DF6E2FC96F3\u0022",
-        "Last-Modified": "Mon, 21 Sep 2020 06:23:42 GMT",
-=======
         "Date": "Fri, 11 Sep 2020 15:50:21 GMT",
         "ETag": "\u00220x8D8566A6421FEBF\u0022",
         "Last-Modified": "Fri, 11 Sep 2020 15:50:21 GMT",
->>>>>>> 365f255a
-        "Server": [
-          "Windows-Azure-HDFS/1.0",
-          "Microsoft-HTTPAPI/2.0"
-        ],
-<<<<<<< HEAD
-        "x-ms-client-request-id": "00aa8a2e-9dfe-e356-930c-05a20ddeefff",
-        "x-ms-request-id": "0c9e75a9-b01f-0071-59df-8fab8b000000",
-=======
+        "Server": [
+          "Windows-Azure-HDFS/1.0",
+          "Microsoft-HTTPAPI/2.0"
+        ],
         "x-ms-client-request-id": "03e0e81b-99cd-e116-22d5-09fb78aa2582",
         "x-ms-request-id": "a7df46ec-e01f-000e-7353-886410000000",
->>>>>>> 365f255a
         "x-ms-request-server-encrypted": "false",
         "x-ms-version": "2020-02-10"
       },
       "ResponseBody": []
     },
     {
-<<<<<<< HEAD
-      "RequestUri": "https://seannsecanary.blob.core.windows.net/test-filesystem-503cd973-ac0f-4281-26cb-8c5033eb8a3b/test-file-c5c76e93-ccca-2ea6-0ddc-e5750da68f44",
-      "RequestMethod": "GET",
-      "RequestHeaders": {
-        "Authorization": "Sanitized",
-        "If-Match": "0x8D85DF6E2BD6816",
-        "User-Agent": [
-          "azsdk-net-Storage.Files.DataLake/12.5.0-alpha.20200921.1",
-          "(.NET Core 4.6.29220.03; Microsoft Windows 10.0.19041 )"
-        ],
-        "x-ms-client-request-id": "ba519ae3-c641-0c37-e790-6e849e4fe5c9",
-        "x-ms-date": "Mon, 21 Sep 2020 06:23:42 GMT",
-=======
       "RequestUri": "https://seannsecanary.blob.core.windows.net/test-filesystem-d953b095-31e1-8024-8ca3-fe31b065b066/test-file-051a645a-2963-e798-ac55-e15828e12644",
       "RequestMethod": "GET",
       "RequestHeaders": {
@@ -516,7 +291,6 @@
         ],
         "x-ms-client-request-id": "f82c10ed-f1ee-bb92-6bf7-b7dee400162a",
         "x-ms-date": "Fri, 11 Sep 2020 15:50:21 GMT",
->>>>>>> 365f255a
         "x-ms-range": "bytes=512-1023",
         "x-ms-return-client-request-id": "true",
         "x-ms-version": "2020-02-10"
@@ -526,46 +300,18 @@
       "ResponseHeaders": {
         "Content-Length": "252",
         "Content-Type": "application/xml",
-<<<<<<< HEAD
-        "Date": "Mon, 21 Sep 2020 06:23:41 GMT",
-=======
         "Date": "Fri, 11 Sep 2020 15:50:21 GMT",
->>>>>>> 365f255a
-        "Server": [
-          "Windows-Azure-Blob/1.0",
-          "Microsoft-HTTPAPI/2.0"
-        ],
-<<<<<<< HEAD
-        "x-ms-client-request-id": "ba519ae3-c641-0c37-e790-6e849e4fe5c9",
-        "x-ms-error-code": "ConditionNotMet",
-        "x-ms-request-id": "63592167-701e-0033-39df-8f120b000000",
-=======
+        "Server": [
+          "Windows-Azure-Blob/1.0",
+          "Microsoft-HTTPAPI/2.0"
+        ],
         "x-ms-client-request-id": "f82c10ed-f1ee-bb92-6bf7-b7dee400162a",
         "x-ms-error-code": "ConditionNotMet",
         "x-ms-request-id": "6cdf6f3c-c01e-0054-7653-8802f7000000",
->>>>>>> 365f255a
         "x-ms-version": "2020-02-10"
       },
       "ResponseBody": [
         "\uFEFF\u003C?xml version=\u00221.0\u0022 encoding=\u0022utf-8\u0022?\u003E\u003CError\u003E\u003CCode\u003EConditionNotMet\u003C/Code\u003E\u003CMessage\u003EThe condition specified using HTTP conditional header(s) is not met.\n",
-<<<<<<< HEAD
-        "RequestId:63592167-701e-0033-39df-8f120b000000\n",
-        "Time:2020-09-21T06:23:42.5136342Z\u003C/Message\u003E\u003C/Error\u003E"
-      ]
-    },
-    {
-      "RequestUri": "https://seannsecanary.blob.core.windows.net/test-filesystem-503cd973-ac0f-4281-26cb-8c5033eb8a3b?restype=container",
-      "RequestMethod": "DELETE",
-      "RequestHeaders": {
-        "Authorization": "Sanitized",
-        "traceparent": "00-df2c1fea74e8f44f991500e6eca882e3-22d4b66fc0e25a4d-00",
-        "User-Agent": [
-          "azsdk-net-Storage.Files.DataLake/12.5.0-alpha.20200921.1",
-          "(.NET Core 4.6.29220.03; Microsoft Windows 10.0.19041 )"
-        ],
-        "x-ms-client-request-id": "72bf977b-348c-b7bd-08cc-f5217e4cbf5a",
-        "x-ms-date": "Mon, 21 Sep 2020 06:23:42 GMT",
-=======
         "RequestId:6cdf6f3c-c01e-0054-7653-8802f7000000\n",
         "Time:2020-09-11T15:50:22.0134465Z\u003C/Message\u003E\u003C/Error\u003E"
       ]
@@ -582,7 +328,6 @@
         ],
         "x-ms-client-request-id": "680d125b-2d7e-5693-6fbb-3fc6d4c276e1",
         "x-ms-date": "Fri, 11 Sep 2020 15:50:21 GMT",
->>>>>>> 365f255a
         "x-ms-return-client-request-id": "true",
         "x-ms-version": "2020-02-10"
       },
@@ -590,33 +335,20 @@
       "StatusCode": 202,
       "ResponseHeaders": {
         "Content-Length": "0",
-<<<<<<< HEAD
-        "Date": "Mon, 21 Sep 2020 06:23:41 GMT",
-=======
         "Date": "Fri, 11 Sep 2020 15:50:21 GMT",
->>>>>>> 365f255a
-        "Server": [
-          "Windows-Azure-Blob/1.0",
-          "Microsoft-HTTPAPI/2.0"
-        ],
-<<<<<<< HEAD
-        "x-ms-client-request-id": "72bf977b-348c-b7bd-08cc-f5217e4cbf5a",
-        "x-ms-request-id": "63592169-701e-0033-3bdf-8f120b000000",
-=======
+        "Server": [
+          "Windows-Azure-Blob/1.0",
+          "Microsoft-HTTPAPI/2.0"
+        ],
         "x-ms-client-request-id": "680d125b-2d7e-5693-6fbb-3fc6d4c276e1",
         "x-ms-request-id": "6cdf6f44-c01e-0054-7d53-8802f7000000",
->>>>>>> 365f255a
         "x-ms-version": "2020-02-10"
       },
       "ResponseBody": []
     }
   ],
   "Variables": {
-<<<<<<< HEAD
-    "RandomSeed": "279971429",
-=======
     "RandomSeed": "420370482",
->>>>>>> 365f255a
     "Storage_TestConfigHierarchicalNamespace": "NamespaceTenant\nseannsecanary\nU2FuaXRpemVk\nhttps://seannsecanary.blob.core.windows.net\nhttps://seannsecanary.file.core.windows.net\nhttps://seannsecanary.queue.core.windows.net\nhttps://seannsecanary.table.core.windows.net\n\n\n\n\nhttps://seannsecanary-secondary.blob.core.windows.net\nhttps://seannsecanary-secondary.file.core.windows.net\nhttps://seannsecanary-secondary.queue.core.windows.net\nhttps://seannsecanary-secondary.table.core.windows.net\n68390a19-a643-458b-b726-408abf67b4fc\nSanitized\n72f988bf-86f1-41af-91ab-2d7cd011db47\nhttps://login.microsoftonline.com/\nCloud\nBlobEndpoint=https://seannsecanary.blob.core.windows.net/;QueueEndpoint=https://seannsecanary.queue.core.windows.net/;FileEndpoint=https://seannsecanary.file.core.windows.net/;BlobSecondaryEndpoint=https://seannsecanary-secondary.blob.core.windows.net/;QueueSecondaryEndpoint=https://seannsecanary-secondary.queue.core.windows.net/;FileSecondaryEndpoint=https://seannsecanary-secondary.file.core.windows.net/;AccountName=seannsecanary;AccountKey=Sanitized\n"
   }
 }