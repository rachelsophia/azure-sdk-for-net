{
  "Entries": [
    {
<<<<<<< HEAD
      "RequestUri": "https://seannsecanary.blob.core.windows.net/test-filesystem-b1369449-0565-2af0-a1a4-b5cade23e657?restype=container",
      "RequestMethod": "PUT",
      "RequestHeaders": {
        "Authorization": "Sanitized",
        "traceparent": "00-fcdfc78501be644ca5bbe26a6de55322-87bc2351c4313f4f-00",
        "User-Agent": [
          "azsdk-net-Storage.Files.DataLake/12.3.0-dev.20200601.1",
          "(.NET Core 4.6.28619.01; Microsoft Windows 10.0.18362 )"
        ],
        "x-ms-blob-public-access": "container",
        "x-ms-client-request-id": "0c8b18fc-9fb3-8dd4-c48d-a6b92d955104",
        "x-ms-date": "Mon, 01 Jun 2020 20:25:57 GMT",
=======
      "RequestUri": "https://storagedotnetdatalake.blob.core.windows.net/test-filesystem-6137ec00-e916-69a5-9734-c7006f1b64cc?restype=container",
      "RequestMethod": "PUT",
      "RequestHeaders": {
        "Authorization": "Sanitized",
        "traceparent": "00-0eda5bd83f085744a6c42cbee01a6b6f-22ed32a13e012048-00",
        "User-Agent": [
          "azsdk-net-Storage.Files.DataLake/12.3.0-dev.20200708.1",
          "(.NET Core 4.6.28928.01; Microsoft Windows 10.0.18363 )"
        ],
        "x-ms-blob-public-access": "container",
        "x-ms-client-request-id": "c5d2a614-cd48-ce7d-9794-bda0c08b820e",
        "x-ms-date": "Thu, 09 Jul 2020 05:05:40 GMT",
>>>>>>> 994efc63
        "x-ms-return-client-request-id": "true",
        "x-ms-version": "2019-12-12"
      },
      "RequestBody": null,
      "StatusCode": 201,
      "ResponseHeaders": {
        "Content-Length": "0",
<<<<<<< HEAD
        "Date": "Mon, 01 Jun 2020 20:25:58 GMT",
        "ETag": "\u00220x8D80669FED4A64A\u0022",
        "Last-Modified": "Mon, 01 Jun 2020 20:25:58 GMT",
=======
        "Date": "Thu, 09 Jul 2020 05:05:40 GMT",
        "ETag": "\u00220x8D823C5B9B536FB\u0022",
        "Last-Modified": "Thu, 09 Jul 2020 05:05:40 GMT",
>>>>>>> 994efc63
        "Server": [
          "Windows-Azure-Blob/1.0",
          "Microsoft-HTTPAPI/2.0"
        ],
<<<<<<< HEAD
        "x-ms-client-request-id": "0c8b18fc-9fb3-8dd4-c48d-a6b92d955104",
        "x-ms-request-id": "e32fa105-101e-0057-1152-38e393000000",
=======
        "x-ms-client-request-id": "c5d2a614-cd48-ce7d-9794-bda0c08b820e",
        "x-ms-request-id": "e02d1369-901e-00f0-2eae-5551d1000000",
>>>>>>> 994efc63
        "x-ms-version": "2019-12-12"
      },
      "ResponseBody": []
    },
    {
<<<<<<< HEAD
      "RequestUri": "https://seannsecanary.dfs.core.windows.net/test-filesystem-b1369449-0565-2af0-a1a4-b5cade23e657/test-directory-7bae8727-737d-47f9-c4c8-941598d7a89c?resource=directory",
      "RequestMethod": "PUT",
      "RequestHeaders": {
        "Authorization": "Sanitized",
        "traceparent": "00-134f5bda8f6fc54aa7d897e5e55db756-838922483eaabe45-00",
        "User-Agent": [
          "azsdk-net-Storage.Files.DataLake/12.3.0-dev.20200601.1",
          "(.NET Core 4.6.28619.01; Microsoft Windows 10.0.18362 )"
        ],
        "x-ms-client-request-id": "dd677c32-2634-a31f-ea4d-d62b5cc0a806",
        "x-ms-date": "Mon, 01 Jun 2020 20:25:58 GMT",
=======
      "RequestUri": "https://storagedotnetdatalake.dfs.core.windows.net/test-filesystem-6137ec00-e916-69a5-9734-c7006f1b64cc/test-directory-3836c998-5c71-f4d7-e92d-a2d367342021?resource=directory",
      "RequestMethod": "PUT",
      "RequestHeaders": {
        "Authorization": "Sanitized",
        "traceparent": "00-eb2a7e420b432b47983173953d0833a5-c42743837259c348-00",
        "User-Agent": [
          "azsdk-net-Storage.Files.DataLake/12.3.0-dev.20200708.1",
          "(.NET Core 4.6.28928.01; Microsoft Windows 10.0.18363 )"
        ],
        "x-ms-client-request-id": "cb3739ce-b608-066a-2640-ec959cf5e389",
        "x-ms-date": "Thu, 09 Jul 2020 05:05:40 GMT",
>>>>>>> 994efc63
        "x-ms-return-client-request-id": "true",
        "x-ms-version": "2019-12-12"
      },
      "RequestBody": null,
      "StatusCode": 201,
      "ResponseHeaders": {
        "Content-Length": "0",
<<<<<<< HEAD
        "Date": "Mon, 01 Jun 2020 20:25:58 GMT",
        "ETag": "\u00220x8D80669FEF856D4\u0022",
        "Last-Modified": "Mon, 01 Jun 2020 20:25:59 GMT",
=======
        "Date": "Thu, 09 Jul 2020 05:05:40 GMT",
        "ETag": "\u00220x8D823C5B9DA867A\u0022",
        "Last-Modified": "Thu, 09 Jul 2020 05:05:40 GMT",
>>>>>>> 994efc63
        "Server": [
          "Windows-Azure-HDFS/1.0",
          "Microsoft-HTTPAPI/2.0"
        ],
<<<<<<< HEAD
        "x-ms-client-request-id": "dd677c32-2634-a31f-ea4d-d62b5cc0a806",
        "x-ms-request-id": "37a205cf-701f-008a-7752-381611000000",
=======
        "x-ms-client-request-id": "cb3739ce-b608-066a-2640-ec959cf5e389",
        "x-ms-request-id": "4bcf7e8c-001f-011f-4aae-551cfa000000",
>>>>>>> 994efc63
        "x-ms-version": "2019-12-12"
      },
      "ResponseBody": []
    },
    {
<<<<<<< HEAD
      "RequestUri": "https://seannsecanary.dfs.core.windows.net/test-filesystem-b1369449-0565-2af0-a1a4-b5cade23e657/test-directory-7bae8727-737d-47f9-c4c8-941598d7a89c/test-file-466fd13f-9983-21c2-d5c4-4664f6bf32d3?resource=file",
=======
      "RequestUri": "https://storagedotnetdatalake.dfs.core.windows.net/test-filesystem-6137ec00-e916-69a5-9734-c7006f1b64cc/test-directory-3836c998-5c71-f4d7-e92d-a2d367342021/test-file-96d2aa2e-ca4f-a232-7ad0-9c4b71db7cb2?resource=file",
>>>>>>> 994efc63
      "RequestMethod": "PUT",
      "RequestHeaders": {
        "Authorization": "Sanitized",
        "User-Agent": [
<<<<<<< HEAD
          "azsdk-net-Storage.Files.DataLake/12.3.0-dev.20200601.1",
          "(.NET Core 4.6.28619.01; Microsoft Windows 10.0.18362 )"
        ],
        "x-ms-client-request-id": "b086abdd-732d-6fcf-a02f-efae36b7e197",
        "x-ms-date": "Mon, 01 Jun 2020 20:25:58 GMT",
=======
          "azsdk-net-Storage.Files.DataLake/12.3.0-dev.20200708.1",
          "(.NET Core 4.6.28928.01; Microsoft Windows 10.0.18363 )"
        ],
        "x-ms-client-request-id": "87d11539-b754-f906-84f8-9de5af62381e",
        "x-ms-date": "Thu, 09 Jul 2020 05:05:40 GMT",
>>>>>>> 994efc63
        "x-ms-return-client-request-id": "true",
        "x-ms-version": "2019-12-12"
      },
      "RequestBody": null,
      "StatusCode": 201,
      "ResponseHeaders": {
        "Content-Length": "0",
<<<<<<< HEAD
        "Date": "Mon, 01 Jun 2020 20:25:58 GMT",
        "ETag": "\u00220x8D80669FF01E0A3\u0022",
        "Last-Modified": "Mon, 01 Jun 2020 20:25:59 GMT",
=======
        "Date": "Thu, 09 Jul 2020 05:05:40 GMT",
        "ETag": "\u00220x8D823C5B9E7B080\u0022",
        "Last-Modified": "Thu, 09 Jul 2020 05:05:40 GMT",
>>>>>>> 994efc63
        "Server": [
          "Windows-Azure-HDFS/1.0",
          "Microsoft-HTTPAPI/2.0"
        ],
<<<<<<< HEAD
        "x-ms-client-request-id": "b086abdd-732d-6fcf-a02f-efae36b7e197",
        "x-ms-request-id": "37a205d0-701f-008a-7852-381611000000",
=======
        "x-ms-client-request-id": "87d11539-b754-f906-84f8-9de5af62381e",
        "x-ms-request-id": "4bcf7e8d-001f-011f-4bae-551cfa000000",
>>>>>>> 994efc63
        "x-ms-version": "2019-12-12"
      },
      "ResponseBody": []
    },
    {
<<<<<<< HEAD
      "RequestUri": "https://login.microsoftonline.com/72f988bf-86f1-41af-91ab-2d7cd011db47/oauth2/v2.0/token",
      "RequestMethod": "POST",
      "RequestHeaders": {
        "Content-Length": "169",
        "Content-Type": "application/x-www-form-urlencoded",
        "traceparent": "00-1e250e7a63d85b4681392e679c2268d0-1811588cf53b5642-00",
        "User-Agent": [
          "azsdk-net-Identity/1.1.1",
          "(.NET Core 4.6.28619.01; Microsoft Windows 10.0.18362 )"
        ],
        "x-ms-client-request-id": "4d281d6c1b4cde82b80b00b4cbe8fd9a",
        "x-ms-return-client-request-id": "true"
      },
      "RequestBody": "response_type=token\u0026grant_type=client_credentials\u0026client_id=68390a19-a643-458b-b726-408abf67b4fc\u0026client_secret=Sanitized\u0026scope=https%3A%2F%2Fstorage.azure.com%2F.default",
      "StatusCode": 200,
      "ResponseHeaders": {
        "Cache-Control": "no-store, no-cache",
        "Content-Length": "92",
        "Content-Type": "application/json; charset=utf-8",
        "Date": "Mon, 01 Jun 2020 20:25:58 GMT",
        "Expires": "-1",
        "P3P": "CP=\u0022DSP CUR OTPi IND OTRi ONL FIN\u0022",
        "Pragma": "no-cache",
        "Set-Cookie": [
          "fpc=AtVf7Wb-1gNJpXgqVj4dqoneSEc1BgAAAEZbZ9YOAAAA; expires=Wed, 01-Jul-2020 20:25:59 GMT; path=/; secure; HttpOnly; SameSite=None",
          "x-ms-gateway-slice=estsfd; path=/; SameSite=None; secure; HttpOnly",
          "stsservicecookie=estsfd; path=/; secure; HttpOnly; SameSite=None"
        ],
        "Strict-Transport-Security": "max-age=31536000; includeSubDomains",
        "X-Content-Type-Options": "nosniff",
        "x-ms-ests-server": "2.1.10656.6 - WUS2 ProdSlices",
        "x-ms-request-id": "259919bc-b4fb-4b36-ab15-dc226b099a00"
      },
      "ResponseBody": {
        "token_type": "Bearer",
        "expires_in": 86399,
        "ext_expires_in": 86399,
        "access_token": "Sanitized"
      }
    },
    {
      "RequestUri": "https://seannsecanary.blob.core.windows.net/?restype=service\u0026comp=userdelegationkey",
=======
      "RequestUri": "https://storagedotnetdatalake.blob.core.windows.net/?restype=service\u0026comp=userdelegationkey",
>>>>>>> 994efc63
      "RequestMethod": "POST",
      "RequestHeaders": {
        "Authorization": "Sanitized",
        "Content-Length": "56",
        "Content-Type": "application/xml",
<<<<<<< HEAD
        "traceparent": "00-1e250e7a63d85b4681392e679c2268d0-fb91d637fbb20240-00",
        "User-Agent": [
          "azsdk-net-Storage.Files.DataLake/12.3.0-dev.20200601.1",
          "(.NET Core 4.6.28619.01; Microsoft Windows 10.0.18362 )"
=======
        "traceparent": "00-324a090c2829b444bb34b9091a0e054c-fa8c6fc2cc92d645-00",
        "User-Agent": [
          "azsdk-net-Storage.Files.DataLake/12.3.0-dev.20200708.1",
          "(.NET Core 4.6.28928.01; Microsoft Windows 10.0.18363 )"
>>>>>>> 994efc63
        ],
        "x-ms-client-request-id": "865b9fc4-5b23-0835-623d-d3da9f57c84c",
        "x-ms-return-client-request-id": "true",
        "x-ms-version": "2019-12-12"
      },
<<<<<<< HEAD
      "RequestBody": "\u003CKeyInfo\u003E\u003CExpiry\u003E2020-06-01T21:25:58Z\u003C/Expiry\u003E\u003C/KeyInfo\u003E",
      "StatusCode": 200,
      "ResponseHeaders": {
        "Content-Type": "application/xml",
        "Date": "Mon, 01 Jun 2020 20:25:59 GMT",
=======
      "RequestBody": "\u003CKeyInfo\u003E\u003CExpiry\u003E2020-07-09T06:05:40Z\u003C/Expiry\u003E\u003C/KeyInfo\u003E",
      "StatusCode": 200,
      "ResponseHeaders": {
        "Content-Type": "application/xml",
        "Date": "Thu, 09 Jul 2020 05:05:41 GMT",
>>>>>>> 994efc63
        "Server": [
          "Windows-Azure-Blob/1.0",
          "Microsoft-HTTPAPI/2.0"
        ],
        "Transfer-Encoding": "chunked",
<<<<<<< HEAD
        "x-ms-client-request-id": "b04e366c-f73a-2ad8-1897-10d8c81eb87c",
        "x-ms-request-id": "b69be4af-701e-008a-4352-381611000000",
        "x-ms-version": "2019-12-12"
      },
      "ResponseBody": "\uFEFF\u003C?xml version=\u00221.0\u0022 encoding=\u0022utf-8\u0022?\u003E\u003CUserDelegationKey\u003E\u003CSignedOid\u003Ec4f48289-bb84-4086-b250-6f94a8f64cee\u003C/SignedOid\u003E\u003CSignedTid\u003E72f988bf-86f1-41af-91ab-2d7cd011db47\u003C/SignedTid\u003E\u003CSignedStart\u003E2020-06-01T20:25:59Z\u003C/SignedStart\u003E\u003CSignedExpiry\u003E2020-06-01T21:25:58Z\u003C/SignedExpiry\u003E\u003CSignedService\u003Eb\u003C/SignedService\u003E\u003CSignedVersion\u003E2019-12-12\u003C/SignedVersion\u003E\u003CValue\u003E6Uo4Z0vkBGNHM9L63ZabAc\u002BYdOEwUOXxBiDWiDM4YKQ=\u003C/Value\u003E\u003C/UserDelegationKey\u003E"
    },
    {
      "RequestUri": "https://seannsecanary.dfs.core.windows.net/test-filesystem-b1369449-0565-2af0-a1a4-b5cade23e657/test-directory-7bae8727-737d-47f9-c4c8-941598d7a89c/test-file-466fd13f-9983-21c2-d5c4-4664f6bf32d3?skoid=c4f48289-bb84-4086-b250-6f94a8f64cee\u0026sktid=72f988bf-86f1-41af-91ab-2d7cd011db47\u0026skt=2020-06-01T20%3A25%3A59Z\u0026ske=2020-06-01T21%3A25%3A58Z\u0026sks=b\u0026skv=2019-12-12\u0026sv=2019-12-12\u0026st=2020-06-01T19%3A25%3A58Z\u0026se=2020-06-01T21%3A25%3A58Z\u0026sr=b\u0026sp=racwd\u0026sig=Sanitized\u0026action=getAccessControl",
      "RequestMethod": "HEAD",
      "RequestHeaders": {
        "traceparent": "00-6363dc33d5ac4c4b890945f7acc80894-50c5fdb08dadd949-00",
        "User-Agent": [
          "azsdk-net-Storage.Files.DataLake/12.3.0-dev.20200601.1",
          "(.NET Core 4.6.28619.01; Microsoft Windows 10.0.18362 )"
=======
        "x-ms-client-request-id": "865b9fc4-5b23-0835-623d-d3da9f57c84c",
        "x-ms-request-id": "834d0b73-601e-0022-26ae-55ef89000000",
        "x-ms-version": "2019-12-12"
      },
      "ResponseBody": "\uFEFF\u003C?xml version=\u00221.0\u0022 encoding=\u0022utf-8\u0022?\u003E\u003CUserDelegationKey\u003E\u003CSignedOid\u003Efdc49f93-5f8d-4904-8fd9-665911996ae1\u003C/SignedOid\u003E\u003CSignedTid\u003E72f988bf-86f1-41af-91ab-2d7cd011db47\u003C/SignedTid\u003E\u003CSignedStart\u003E2020-07-09T05:05:41Z\u003C/SignedStart\u003E\u003CSignedExpiry\u003E2020-07-09T06:05:40Z\u003C/SignedExpiry\u003E\u003CSignedService\u003Eb\u003C/SignedService\u003E\u003CSignedVersion\u003E2019-12-12\u003C/SignedVersion\u003E\u003CValue\u003Eee4PDvYX79EassJ6ordRJiSVtNN8r2kUpJFDEzJ38Bk=\u003C/Value\u003E\u003C/UserDelegationKey\u003E"
    },
    {
      "RequestUri": "https://storagedotnetdatalake.dfs.core.windows.net/test-filesystem-6137ec00-e916-69a5-9734-c7006f1b64cc/test-directory-3836c998-5c71-f4d7-e92d-a2d367342021/test-file-96d2aa2e-ca4f-a232-7ad0-9c4b71db7cb2?skoid=fdc49f93-5f8d-4904-8fd9-665911996ae1\u0026sktid=72f988bf-86f1-41af-91ab-2d7cd011db47\u0026skt=2020-07-09T05%3A05%3A41Z\u0026ske=2020-07-09T06%3A05%3A40Z\u0026sks=b\u0026skv=2019-12-12\u0026sv=2019-12-12\u0026st=2020-07-09T04%3A05%3A40Z\u0026se=2020-07-09T06%3A05%3A40Z\u0026sr=b\u0026sp=racwd\u0026sig=Sanitized\u0026action=getAccessControl",
      "RequestMethod": "HEAD",
      "RequestHeaders": {
        "traceparent": "00-b7c52ef41aa47e498c82ed8079307bf1-523c27faa6601045-00",
        "User-Agent": [
          "azsdk-net-Storage.Files.DataLake/12.3.0-dev.20200708.1",
          "(.NET Core 4.6.28928.01; Microsoft Windows 10.0.18363 )"
>>>>>>> 994efc63
        ],
        "x-ms-client-request-id": "0f21e83d-b106-effa-c343-86d42ff9f2a5",
        "x-ms-return-client-request-id": "true",
        "x-ms-version": "2019-12-12"
      },
      "RequestBody": null,
      "StatusCode": 200,
      "ResponseHeaders": {
<<<<<<< HEAD
        "Date": "Mon, 01 Jun 2020 20:25:59 GMT",
        "ETag": "\u00220x8D80669FF01E0A3\u0022",
        "Last-Modified": "Mon, 01 Jun 2020 20:25:59 GMT",
=======
        "Date": "Thu, 09 Jul 2020 05:05:41 GMT",
        "ETag": "\u00220x8D823C5B9E7B080\u0022",
        "Last-Modified": "Thu, 09 Jul 2020 05:05:40 GMT",
>>>>>>> 994efc63
        "Server": [
          "Windows-Azure-HDFS/1.0",
          "Microsoft-HTTPAPI/2.0"
        ],
        "x-ms-acl": "user::rw-,group::r--,other::---",
        "x-ms-client-request-id": "0f21e83d-b106-effa-c343-86d42ff9f2a5",
        "x-ms-group": "$superuser",
        "x-ms-owner": "$superuser",
        "x-ms-permissions": "rw-r-----",
<<<<<<< HEAD
        "x-ms-request-id": "b0c2d8bb-b01f-0003-3552-38acc4000000",
=======
        "x-ms-request-id": "ea78f6b7-b01f-0106-24ae-553092000000",
>>>>>>> 994efc63
        "x-ms-version": "2019-12-12"
      },
      "ResponseBody": []
    },
    {
<<<<<<< HEAD
      "RequestUri": "https://seannsecanary.blob.core.windows.net/test-filesystem-b1369449-0565-2af0-a1a4-b5cade23e657?restype=container",
      "RequestMethod": "DELETE",
      "RequestHeaders": {
        "Authorization": "Sanitized",
        "traceparent": "00-12ccb7388794334d9cb67804344154b4-6c114ed4f4febe48-00",
        "User-Agent": [
          "azsdk-net-Storage.Files.DataLake/12.3.0-dev.20200601.1",
          "(.NET Core 4.6.28619.01; Microsoft Windows 10.0.18362 )"
        ],
        "x-ms-client-request-id": "9ff46e59-a96e-1ebd-eaf1-4cf8382e02a8",
        "x-ms-date": "Mon, 01 Jun 2020 20:25:59 GMT",
=======
      "RequestUri": "https://storagedotnetdatalake.blob.core.windows.net/test-filesystem-6137ec00-e916-69a5-9734-c7006f1b64cc?restype=container",
      "RequestMethod": "DELETE",
      "RequestHeaders": {
        "Authorization": "Sanitized",
        "traceparent": "00-eb0c735a16240e4a9ff528710c4e16f2-1110b4be89f6354d-00",
        "User-Agent": [
          "azsdk-net-Storage.Files.DataLake/12.3.0-dev.20200708.1",
          "(.NET Core 4.6.28928.01; Microsoft Windows 10.0.18363 )"
        ],
        "x-ms-client-request-id": "b79d9d48-b836-1345-9ae0-8fe10b670746",
        "x-ms-date": "Thu, 09 Jul 2020 05:05:41 GMT",
>>>>>>> 994efc63
        "x-ms-return-client-request-id": "true",
        "x-ms-version": "2019-12-12"
      },
      "RequestBody": null,
      "StatusCode": 202,
      "ResponseHeaders": {
        "Content-Length": "0",
<<<<<<< HEAD
        "Date": "Mon, 01 Jun 2020 20:25:59 GMT",
=======
        "Date": "Thu, 09 Jul 2020 05:05:41 GMT",
>>>>>>> 994efc63
        "Server": [
          "Windows-Azure-Blob/1.0",
          "Microsoft-HTTPAPI/2.0"
        ],
<<<<<<< HEAD
        "x-ms-client-request-id": "9ff46e59-a96e-1ebd-eaf1-4cf8382e02a8",
        "x-ms-request-id": "e32fa1ff-101e-0057-5752-38e393000000",
=======
        "x-ms-client-request-id": "b79d9d48-b836-1345-9ae0-8fe10b670746",
        "x-ms-request-id": "e02d16b0-901e-00f0-6bae-5551d1000000",
>>>>>>> 994efc63
        "x-ms-version": "2019-12-12"
      },
      "ResponseBody": []
    }
  ],
  "Variables": {
<<<<<<< HEAD
    "DateTimeOffsetNow": "2020-06-01T15:25:58.3437021-05:00",
    "RandomSeed": "1691498936",
    "Storage_TestConfigHierarchicalNamespace": "NamespaceTenant\nseannsecanary\nU2FuaXRpemVk\nhttps://seannsecanary.blob.core.windows.net\nhttps://seannsecanary.file.core.windows.net\nhttps://seannsecanary.queue.core.windows.net\nhttps://seannsecanary.table.core.windows.net\n\n\n\n\nhttps://seannsecanary-secondary.blob.core.windows.net\nhttps://seannsecanary-secondary.file.core.windows.net\nhttps://seannsecanary-secondary.queue.core.windows.net\nhttps://seannsecanary-secondary.table.core.windows.net\n68390a19-a643-458b-b726-408abf67b4fc\nSanitized\n72f988bf-86f1-41af-91ab-2d7cd011db47\nhttps://login.microsoftonline.com/\nCloud\nBlobEndpoint=https://seannsecanary.blob.core.windows.net/;QueueEndpoint=https://seannsecanary.queue.core.windows.net/;FileEndpoint=https://seannsecanary.file.core.windows.net/;BlobSecondaryEndpoint=https://seannsecanary-secondary.blob.core.windows.net/;QueueSecondaryEndpoint=https://seannsecanary-secondary.queue.core.windows.net/;FileSecondaryEndpoint=https://seannsecanary-secondary.file.core.windows.net/;AccountName=seannsecanary;AccountKey=Sanitized\n"
=======
    "DateTimeOffsetNow": "2020-07-08T22:05:40.7811704-07:00",
    "RandomSeed": "1149876830",
    "Storage_TestConfigHierarchicalNamespace": "NamespaceTenant\nstoragedotnetdatalake\nU2FuaXRpemVk\nhttps://storagedotnetdatalake.blob.core.windows.net\nhttps://storagedotnetdatalake.file.core.windows.net\nhttps://storagedotnetdatalake.queue.core.windows.net\nhttps://storagedotnetdatalake.table.core.windows.net\n\n\n\n\nhttps://storagedotnetdatalake-secondary.blob.core.windows.net\nhttps://storagedotnetdatalake-secondary.file.core.windows.net\nhttps://storagedotnetdatalake-secondary.queue.core.windows.net\nhttps://storagedotnetdatalake-secondary.table.core.windows.net\n183fee76-3bc8-488e-866f-b6562a249293\nSanitized\n72f988bf-86f1-41af-91ab-2d7cd011db47\nhttps://login.microsoftonline.com/\nCloud\nBlobEndpoint=https://storagedotnetdatalake.blob.core.windows.net/;QueueEndpoint=https://storagedotnetdatalake.queue.core.windows.net/;FileEndpoint=https://storagedotnetdatalake.file.core.windows.net/;BlobSecondaryEndpoint=https://storagedotnetdatalake-secondary.blob.core.windows.net/;QueueSecondaryEndpoint=https://storagedotnetdatalake-secondary.queue.core.windows.net/;FileSecondaryEndpoint=https://storagedotnetdatalake-secondary.file.core.windows.net/;AccountName=storagedotnetdatalake;AccountKey=Sanitized\n"
>>>>>>> 994efc63
  }
}<|MERGE_RESOLUTION|>--- conflicted
+++ resolved
@@ -1,20 +1,6 @@
 {
   "Entries": [
     {
-<<<<<<< HEAD
-      "RequestUri": "https://seannsecanary.blob.core.windows.net/test-filesystem-b1369449-0565-2af0-a1a4-b5cade23e657?restype=container",
-      "RequestMethod": "PUT",
-      "RequestHeaders": {
-        "Authorization": "Sanitized",
-        "traceparent": "00-fcdfc78501be644ca5bbe26a6de55322-87bc2351c4313f4f-00",
-        "User-Agent": [
-          "azsdk-net-Storage.Files.DataLake/12.3.0-dev.20200601.1",
-          "(.NET Core 4.6.28619.01; Microsoft Windows 10.0.18362 )"
-        ],
-        "x-ms-blob-public-access": "container",
-        "x-ms-client-request-id": "0c8b18fc-9fb3-8dd4-c48d-a6b92d955104",
-        "x-ms-date": "Mon, 01 Jun 2020 20:25:57 GMT",
-=======
       "RequestUri": "https://storagedotnetdatalake.blob.core.windows.net/test-filesystem-6137ec00-e916-69a5-9734-c7006f1b64cc?restype=container",
       "RequestMethod": "PUT",
       "RequestHeaders": {
@@ -27,7 +13,6 @@
         "x-ms-blob-public-access": "container",
         "x-ms-client-request-id": "c5d2a614-cd48-ce7d-9794-bda0c08b820e",
         "x-ms-date": "Thu, 09 Jul 2020 05:05:40 GMT",
->>>>>>> 994efc63
         "x-ms-return-client-request-id": "true",
         "x-ms-version": "2019-12-12"
       },
@@ -35,44 +20,20 @@
       "StatusCode": 201,
       "ResponseHeaders": {
         "Content-Length": "0",
-<<<<<<< HEAD
-        "Date": "Mon, 01 Jun 2020 20:25:58 GMT",
-        "ETag": "\u00220x8D80669FED4A64A\u0022",
-        "Last-Modified": "Mon, 01 Jun 2020 20:25:58 GMT",
-=======
         "Date": "Thu, 09 Jul 2020 05:05:40 GMT",
         "ETag": "\u00220x8D823C5B9B536FB\u0022",
         "Last-Modified": "Thu, 09 Jul 2020 05:05:40 GMT",
->>>>>>> 994efc63
         "Server": [
           "Windows-Azure-Blob/1.0",
           "Microsoft-HTTPAPI/2.0"
         ],
-<<<<<<< HEAD
-        "x-ms-client-request-id": "0c8b18fc-9fb3-8dd4-c48d-a6b92d955104",
-        "x-ms-request-id": "e32fa105-101e-0057-1152-38e393000000",
-=======
         "x-ms-client-request-id": "c5d2a614-cd48-ce7d-9794-bda0c08b820e",
         "x-ms-request-id": "e02d1369-901e-00f0-2eae-5551d1000000",
->>>>>>> 994efc63
-        "x-ms-version": "2019-12-12"
-      },
-      "ResponseBody": []
-    },
-    {
-<<<<<<< HEAD
-      "RequestUri": "https://seannsecanary.dfs.core.windows.net/test-filesystem-b1369449-0565-2af0-a1a4-b5cade23e657/test-directory-7bae8727-737d-47f9-c4c8-941598d7a89c?resource=directory",
-      "RequestMethod": "PUT",
-      "RequestHeaders": {
-        "Authorization": "Sanitized",
-        "traceparent": "00-134f5bda8f6fc54aa7d897e5e55db756-838922483eaabe45-00",
-        "User-Agent": [
-          "azsdk-net-Storage.Files.DataLake/12.3.0-dev.20200601.1",
-          "(.NET Core 4.6.28619.01; Microsoft Windows 10.0.18362 )"
-        ],
-        "x-ms-client-request-id": "dd677c32-2634-a31f-ea4d-d62b5cc0a806",
-        "x-ms-date": "Mon, 01 Jun 2020 20:25:58 GMT",
-=======
+        "x-ms-version": "2019-12-12"
+      },
+      "ResponseBody": []
+    },
+    {
       "RequestUri": "https://storagedotnetdatalake.dfs.core.windows.net/test-filesystem-6137ec00-e916-69a5-9734-c7006f1b64cc/test-directory-3836c998-5c71-f4d7-e92d-a2d367342021?resource=directory",
       "RequestMethod": "PUT",
       "RequestHeaders": {
@@ -84,7 +45,6 @@
         ],
         "x-ms-client-request-id": "cb3739ce-b608-066a-2640-ec959cf5e389",
         "x-ms-date": "Thu, 09 Jul 2020 05:05:40 GMT",
->>>>>>> 994efc63
         "x-ms-return-client-request-id": "true",
         "x-ms-version": "2019-12-12"
       },
@@ -92,53 +52,30 @@
       "StatusCode": 201,
       "ResponseHeaders": {
         "Content-Length": "0",
-<<<<<<< HEAD
-        "Date": "Mon, 01 Jun 2020 20:25:58 GMT",
-        "ETag": "\u00220x8D80669FEF856D4\u0022",
-        "Last-Modified": "Mon, 01 Jun 2020 20:25:59 GMT",
-=======
         "Date": "Thu, 09 Jul 2020 05:05:40 GMT",
         "ETag": "\u00220x8D823C5B9DA867A\u0022",
         "Last-Modified": "Thu, 09 Jul 2020 05:05:40 GMT",
->>>>>>> 994efc63
         "Server": [
           "Windows-Azure-HDFS/1.0",
           "Microsoft-HTTPAPI/2.0"
         ],
-<<<<<<< HEAD
-        "x-ms-client-request-id": "dd677c32-2634-a31f-ea4d-d62b5cc0a806",
-        "x-ms-request-id": "37a205cf-701f-008a-7752-381611000000",
-=======
         "x-ms-client-request-id": "cb3739ce-b608-066a-2640-ec959cf5e389",
         "x-ms-request-id": "4bcf7e8c-001f-011f-4aae-551cfa000000",
->>>>>>> 994efc63
-        "x-ms-version": "2019-12-12"
-      },
-      "ResponseBody": []
-    },
-    {
-<<<<<<< HEAD
-      "RequestUri": "https://seannsecanary.dfs.core.windows.net/test-filesystem-b1369449-0565-2af0-a1a4-b5cade23e657/test-directory-7bae8727-737d-47f9-c4c8-941598d7a89c/test-file-466fd13f-9983-21c2-d5c4-4664f6bf32d3?resource=file",
-=======
+        "x-ms-version": "2019-12-12"
+      },
+      "ResponseBody": []
+    },
+    {
       "RequestUri": "https://storagedotnetdatalake.dfs.core.windows.net/test-filesystem-6137ec00-e916-69a5-9734-c7006f1b64cc/test-directory-3836c998-5c71-f4d7-e92d-a2d367342021/test-file-96d2aa2e-ca4f-a232-7ad0-9c4b71db7cb2?resource=file",
->>>>>>> 994efc63
       "RequestMethod": "PUT",
       "RequestHeaders": {
         "Authorization": "Sanitized",
         "User-Agent": [
-<<<<<<< HEAD
-          "azsdk-net-Storage.Files.DataLake/12.3.0-dev.20200601.1",
-          "(.NET Core 4.6.28619.01; Microsoft Windows 10.0.18362 )"
-        ],
-        "x-ms-client-request-id": "b086abdd-732d-6fcf-a02f-efae36b7e197",
-        "x-ms-date": "Mon, 01 Jun 2020 20:25:58 GMT",
-=======
           "azsdk-net-Storage.Files.DataLake/12.3.0-dev.20200708.1",
           "(.NET Core 4.6.28928.01; Microsoft Windows 10.0.18363 )"
         ],
         "x-ms-client-request-id": "87d11539-b754-f906-84f8-9de5af62381e",
         "x-ms-date": "Thu, 09 Jul 2020 05:05:40 GMT",
->>>>>>> 994efc63
         "x-ms-return-client-request-id": "true",
         "x-ms-version": "2019-12-12"
       },
@@ -146,132 +83,45 @@
       "StatusCode": 201,
       "ResponseHeaders": {
         "Content-Length": "0",
-<<<<<<< HEAD
-        "Date": "Mon, 01 Jun 2020 20:25:58 GMT",
-        "ETag": "\u00220x8D80669FF01E0A3\u0022",
-        "Last-Modified": "Mon, 01 Jun 2020 20:25:59 GMT",
-=======
         "Date": "Thu, 09 Jul 2020 05:05:40 GMT",
         "ETag": "\u00220x8D823C5B9E7B080\u0022",
         "Last-Modified": "Thu, 09 Jul 2020 05:05:40 GMT",
->>>>>>> 994efc63
         "Server": [
           "Windows-Azure-HDFS/1.0",
           "Microsoft-HTTPAPI/2.0"
         ],
-<<<<<<< HEAD
-        "x-ms-client-request-id": "b086abdd-732d-6fcf-a02f-efae36b7e197",
-        "x-ms-request-id": "37a205d0-701f-008a-7852-381611000000",
-=======
         "x-ms-client-request-id": "87d11539-b754-f906-84f8-9de5af62381e",
         "x-ms-request-id": "4bcf7e8d-001f-011f-4bae-551cfa000000",
->>>>>>> 994efc63
-        "x-ms-version": "2019-12-12"
-      },
-      "ResponseBody": []
-    },
-    {
-<<<<<<< HEAD
-      "RequestUri": "https://login.microsoftonline.com/72f988bf-86f1-41af-91ab-2d7cd011db47/oauth2/v2.0/token",
-      "RequestMethod": "POST",
-      "RequestHeaders": {
-        "Content-Length": "169",
-        "Content-Type": "application/x-www-form-urlencoded",
-        "traceparent": "00-1e250e7a63d85b4681392e679c2268d0-1811588cf53b5642-00",
-        "User-Agent": [
-          "azsdk-net-Identity/1.1.1",
-          "(.NET Core 4.6.28619.01; Microsoft Windows 10.0.18362 )"
-        ],
-        "x-ms-client-request-id": "4d281d6c1b4cde82b80b00b4cbe8fd9a",
-        "x-ms-return-client-request-id": "true"
-      },
-      "RequestBody": "response_type=token\u0026grant_type=client_credentials\u0026client_id=68390a19-a643-458b-b726-408abf67b4fc\u0026client_secret=Sanitized\u0026scope=https%3A%2F%2Fstorage.azure.com%2F.default",
-      "StatusCode": 200,
-      "ResponseHeaders": {
-        "Cache-Control": "no-store, no-cache",
-        "Content-Length": "92",
-        "Content-Type": "application/json; charset=utf-8",
-        "Date": "Mon, 01 Jun 2020 20:25:58 GMT",
-        "Expires": "-1",
-        "P3P": "CP=\u0022DSP CUR OTPi IND OTRi ONL FIN\u0022",
-        "Pragma": "no-cache",
-        "Set-Cookie": [
-          "fpc=AtVf7Wb-1gNJpXgqVj4dqoneSEc1BgAAAEZbZ9YOAAAA; expires=Wed, 01-Jul-2020 20:25:59 GMT; path=/; secure; HttpOnly; SameSite=None",
-          "x-ms-gateway-slice=estsfd; path=/; SameSite=None; secure; HttpOnly",
-          "stsservicecookie=estsfd; path=/; secure; HttpOnly; SameSite=None"
-        ],
-        "Strict-Transport-Security": "max-age=31536000; includeSubDomains",
-        "X-Content-Type-Options": "nosniff",
-        "x-ms-ests-server": "2.1.10656.6 - WUS2 ProdSlices",
-        "x-ms-request-id": "259919bc-b4fb-4b36-ab15-dc226b099a00"
-      },
-      "ResponseBody": {
-        "token_type": "Bearer",
-        "expires_in": 86399,
-        "ext_expires_in": 86399,
-        "access_token": "Sanitized"
-      }
-    },
-    {
-      "RequestUri": "https://seannsecanary.blob.core.windows.net/?restype=service\u0026comp=userdelegationkey",
-=======
+        "x-ms-version": "2019-12-12"
+      },
+      "ResponseBody": []
+    },
+    {
       "RequestUri": "https://storagedotnetdatalake.blob.core.windows.net/?restype=service\u0026comp=userdelegationkey",
->>>>>>> 994efc63
       "RequestMethod": "POST",
       "RequestHeaders": {
         "Authorization": "Sanitized",
         "Content-Length": "56",
         "Content-Type": "application/xml",
-<<<<<<< HEAD
-        "traceparent": "00-1e250e7a63d85b4681392e679c2268d0-fb91d637fbb20240-00",
-        "User-Agent": [
-          "azsdk-net-Storage.Files.DataLake/12.3.0-dev.20200601.1",
-          "(.NET Core 4.6.28619.01; Microsoft Windows 10.0.18362 )"
-=======
         "traceparent": "00-324a090c2829b444bb34b9091a0e054c-fa8c6fc2cc92d645-00",
         "User-Agent": [
           "azsdk-net-Storage.Files.DataLake/12.3.0-dev.20200708.1",
           "(.NET Core 4.6.28928.01; Microsoft Windows 10.0.18363 )"
->>>>>>> 994efc63
         ],
         "x-ms-client-request-id": "865b9fc4-5b23-0835-623d-d3da9f57c84c",
         "x-ms-return-client-request-id": "true",
         "x-ms-version": "2019-12-12"
       },
-<<<<<<< HEAD
-      "RequestBody": "\u003CKeyInfo\u003E\u003CExpiry\u003E2020-06-01T21:25:58Z\u003C/Expiry\u003E\u003C/KeyInfo\u003E",
-      "StatusCode": 200,
-      "ResponseHeaders": {
-        "Content-Type": "application/xml",
-        "Date": "Mon, 01 Jun 2020 20:25:59 GMT",
-=======
       "RequestBody": "\u003CKeyInfo\u003E\u003CExpiry\u003E2020-07-09T06:05:40Z\u003C/Expiry\u003E\u003C/KeyInfo\u003E",
       "StatusCode": 200,
       "ResponseHeaders": {
         "Content-Type": "application/xml",
         "Date": "Thu, 09 Jul 2020 05:05:41 GMT",
->>>>>>> 994efc63
         "Server": [
           "Windows-Azure-Blob/1.0",
           "Microsoft-HTTPAPI/2.0"
         ],
         "Transfer-Encoding": "chunked",
-<<<<<<< HEAD
-        "x-ms-client-request-id": "b04e366c-f73a-2ad8-1897-10d8c81eb87c",
-        "x-ms-request-id": "b69be4af-701e-008a-4352-381611000000",
-        "x-ms-version": "2019-12-12"
-      },
-      "ResponseBody": "\uFEFF\u003C?xml version=\u00221.0\u0022 encoding=\u0022utf-8\u0022?\u003E\u003CUserDelegationKey\u003E\u003CSignedOid\u003Ec4f48289-bb84-4086-b250-6f94a8f64cee\u003C/SignedOid\u003E\u003CSignedTid\u003E72f988bf-86f1-41af-91ab-2d7cd011db47\u003C/SignedTid\u003E\u003CSignedStart\u003E2020-06-01T20:25:59Z\u003C/SignedStart\u003E\u003CSignedExpiry\u003E2020-06-01T21:25:58Z\u003C/SignedExpiry\u003E\u003CSignedService\u003Eb\u003C/SignedService\u003E\u003CSignedVersion\u003E2019-12-12\u003C/SignedVersion\u003E\u003CValue\u003E6Uo4Z0vkBGNHM9L63ZabAc\u002BYdOEwUOXxBiDWiDM4YKQ=\u003C/Value\u003E\u003C/UserDelegationKey\u003E"
-    },
-    {
-      "RequestUri": "https://seannsecanary.dfs.core.windows.net/test-filesystem-b1369449-0565-2af0-a1a4-b5cade23e657/test-directory-7bae8727-737d-47f9-c4c8-941598d7a89c/test-file-466fd13f-9983-21c2-d5c4-4664f6bf32d3?skoid=c4f48289-bb84-4086-b250-6f94a8f64cee\u0026sktid=72f988bf-86f1-41af-91ab-2d7cd011db47\u0026skt=2020-06-01T20%3A25%3A59Z\u0026ske=2020-06-01T21%3A25%3A58Z\u0026sks=b\u0026skv=2019-12-12\u0026sv=2019-12-12\u0026st=2020-06-01T19%3A25%3A58Z\u0026se=2020-06-01T21%3A25%3A58Z\u0026sr=b\u0026sp=racwd\u0026sig=Sanitized\u0026action=getAccessControl",
-      "RequestMethod": "HEAD",
-      "RequestHeaders": {
-        "traceparent": "00-6363dc33d5ac4c4b890945f7acc80894-50c5fdb08dadd949-00",
-        "User-Agent": [
-          "azsdk-net-Storage.Files.DataLake/12.3.0-dev.20200601.1",
-          "(.NET Core 4.6.28619.01; Microsoft Windows 10.0.18362 )"
-=======
         "x-ms-client-request-id": "865b9fc4-5b23-0835-623d-d3da9f57c84c",
         "x-ms-request-id": "834d0b73-601e-0022-26ae-55ef89000000",
         "x-ms-version": "2019-12-12"
@@ -286,7 +136,6 @@
         "User-Agent": [
           "azsdk-net-Storage.Files.DataLake/12.3.0-dev.20200708.1",
           "(.NET Core 4.6.28928.01; Microsoft Windows 10.0.18363 )"
->>>>>>> 994efc63
         ],
         "x-ms-client-request-id": "0f21e83d-b106-effa-c343-86d42ff9f2a5",
         "x-ms-return-client-request-id": "true",
@@ -295,15 +144,9 @@
       "RequestBody": null,
       "StatusCode": 200,
       "ResponseHeaders": {
-<<<<<<< HEAD
-        "Date": "Mon, 01 Jun 2020 20:25:59 GMT",
-        "ETag": "\u00220x8D80669FF01E0A3\u0022",
-        "Last-Modified": "Mon, 01 Jun 2020 20:25:59 GMT",
-=======
         "Date": "Thu, 09 Jul 2020 05:05:41 GMT",
         "ETag": "\u00220x8D823C5B9E7B080\u0022",
         "Last-Modified": "Thu, 09 Jul 2020 05:05:40 GMT",
->>>>>>> 994efc63
         "Server": [
           "Windows-Azure-HDFS/1.0",
           "Microsoft-HTTPAPI/2.0"
@@ -313,29 +156,12 @@
         "x-ms-group": "$superuser",
         "x-ms-owner": "$superuser",
         "x-ms-permissions": "rw-r-----",
-<<<<<<< HEAD
-        "x-ms-request-id": "b0c2d8bb-b01f-0003-3552-38acc4000000",
-=======
         "x-ms-request-id": "ea78f6b7-b01f-0106-24ae-553092000000",
->>>>>>> 994efc63
-        "x-ms-version": "2019-12-12"
-      },
-      "ResponseBody": []
-    },
-    {
-<<<<<<< HEAD
-      "RequestUri": "https://seannsecanary.blob.core.windows.net/test-filesystem-b1369449-0565-2af0-a1a4-b5cade23e657?restype=container",
-      "RequestMethod": "DELETE",
-      "RequestHeaders": {
-        "Authorization": "Sanitized",
-        "traceparent": "00-12ccb7388794334d9cb67804344154b4-6c114ed4f4febe48-00",
-        "User-Agent": [
-          "azsdk-net-Storage.Files.DataLake/12.3.0-dev.20200601.1",
-          "(.NET Core 4.6.28619.01; Microsoft Windows 10.0.18362 )"
-        ],
-        "x-ms-client-request-id": "9ff46e59-a96e-1ebd-eaf1-4cf8382e02a8",
-        "x-ms-date": "Mon, 01 Jun 2020 20:25:59 GMT",
-=======
+        "x-ms-version": "2019-12-12"
+      },
+      "ResponseBody": []
+    },
+    {
       "RequestUri": "https://storagedotnetdatalake.blob.core.windows.net/test-filesystem-6137ec00-e916-69a5-9734-c7006f1b64cc?restype=container",
       "RequestMethod": "DELETE",
       "RequestHeaders": {
@@ -347,7 +173,6 @@
         ],
         "x-ms-client-request-id": "b79d9d48-b836-1345-9ae0-8fe10b670746",
         "x-ms-date": "Thu, 09 Jul 2020 05:05:41 GMT",
->>>>>>> 994efc63
         "x-ms-return-client-request-id": "true",
         "x-ms-version": "2019-12-12"
       },
@@ -355,36 +180,21 @@
       "StatusCode": 202,
       "ResponseHeaders": {
         "Content-Length": "0",
-<<<<<<< HEAD
-        "Date": "Mon, 01 Jun 2020 20:25:59 GMT",
-=======
         "Date": "Thu, 09 Jul 2020 05:05:41 GMT",
->>>>>>> 994efc63
         "Server": [
           "Windows-Azure-Blob/1.0",
           "Microsoft-HTTPAPI/2.0"
         ],
-<<<<<<< HEAD
-        "x-ms-client-request-id": "9ff46e59-a96e-1ebd-eaf1-4cf8382e02a8",
-        "x-ms-request-id": "e32fa1ff-101e-0057-5752-38e393000000",
-=======
         "x-ms-client-request-id": "b79d9d48-b836-1345-9ae0-8fe10b670746",
         "x-ms-request-id": "e02d16b0-901e-00f0-6bae-5551d1000000",
->>>>>>> 994efc63
         "x-ms-version": "2019-12-12"
       },
       "ResponseBody": []
     }
   ],
   "Variables": {
-<<<<<<< HEAD
-    "DateTimeOffsetNow": "2020-06-01T15:25:58.3437021-05:00",
-    "RandomSeed": "1691498936",
-    "Storage_TestConfigHierarchicalNamespace": "NamespaceTenant\nseannsecanary\nU2FuaXRpemVk\nhttps://seannsecanary.blob.core.windows.net\nhttps://seannsecanary.file.core.windows.net\nhttps://seannsecanary.queue.core.windows.net\nhttps://seannsecanary.table.core.windows.net\n\n\n\n\nhttps://seannsecanary-secondary.blob.core.windows.net\nhttps://seannsecanary-secondary.file.core.windows.net\nhttps://seannsecanary-secondary.queue.core.windows.net\nhttps://seannsecanary-secondary.table.core.windows.net\n68390a19-a643-458b-b726-408abf67b4fc\nSanitized\n72f988bf-86f1-41af-91ab-2d7cd011db47\nhttps://login.microsoftonline.com/\nCloud\nBlobEndpoint=https://seannsecanary.blob.core.windows.net/;QueueEndpoint=https://seannsecanary.queue.core.windows.net/;FileEndpoint=https://seannsecanary.file.core.windows.net/;BlobSecondaryEndpoint=https://seannsecanary-secondary.blob.core.windows.net/;QueueSecondaryEndpoint=https://seannsecanary-secondary.queue.core.windows.net/;FileSecondaryEndpoint=https://seannsecanary-secondary.file.core.windows.net/;AccountName=seannsecanary;AccountKey=Sanitized\n"
-=======
     "DateTimeOffsetNow": "2020-07-08T22:05:40.7811704-07:00",
     "RandomSeed": "1149876830",
     "Storage_TestConfigHierarchicalNamespace": "NamespaceTenant\nstoragedotnetdatalake\nU2FuaXRpemVk\nhttps://storagedotnetdatalake.blob.core.windows.net\nhttps://storagedotnetdatalake.file.core.windows.net\nhttps://storagedotnetdatalake.queue.core.windows.net\nhttps://storagedotnetdatalake.table.core.windows.net\n\n\n\n\nhttps://storagedotnetdatalake-secondary.blob.core.windows.net\nhttps://storagedotnetdatalake-secondary.file.core.windows.net\nhttps://storagedotnetdatalake-secondary.queue.core.windows.net\nhttps://storagedotnetdatalake-secondary.table.core.windows.net\n183fee76-3bc8-488e-866f-b6562a249293\nSanitized\n72f988bf-86f1-41af-91ab-2d7cd011db47\nhttps://login.microsoftonline.com/\nCloud\nBlobEndpoint=https://storagedotnetdatalake.blob.core.windows.net/;QueueEndpoint=https://storagedotnetdatalake.queue.core.windows.net/;FileEndpoint=https://storagedotnetdatalake.file.core.windows.net/;BlobSecondaryEndpoint=https://storagedotnetdatalake-secondary.blob.core.windows.net/;QueueSecondaryEndpoint=https://storagedotnetdatalake-secondary.queue.core.windows.net/;FileSecondaryEndpoint=https://storagedotnetdatalake-secondary.file.core.windows.net/;AccountName=storagedotnetdatalake;AccountKey=Sanitized\n"
->>>>>>> 994efc63
   }
 }