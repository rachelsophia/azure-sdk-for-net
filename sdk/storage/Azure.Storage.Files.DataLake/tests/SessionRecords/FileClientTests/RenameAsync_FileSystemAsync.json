{
  "Entries": [
    {
      "RequestUri": "https://seannsecanary.blob.core.windows.net/test-filesystem-83ba6f08-ba68-af7b-682a-c3ed1931b9f3?restype=container",
      "RequestMethod": "PUT",
      "RequestHeaders": {
        "Authorization": "Sanitized",
        "traceparent": "00-7ea6535cd6842949914c9109bfd9386c-f34cd9be95160645-00",
        "User-Agent": [
          "azsdk-net-Storage.Files.DataLake/12.2.0-dev.20200430.1",
          "(.NET Core 4.6.28325.01; Microsoft Windows 10.0.18362 )"
        ],
        "x-ms-blob-public-access": "container",
        "x-ms-client-request-id": "2698289b-4680-a9f8-2a64-fcdd676f4b14",
        "x-ms-date": "Fri, 01 May 2020 01:05:39 GMT",
        "x-ms-return-client-request-id": "true",
        "x-ms-version": "2019-12-12"
      },
      "RequestBody": null,
      "StatusCode": 201,
      "ResponseHeaders": {
        "Content-Length": "0",
        "Date": "Fri, 01 May 2020 01:05:39 GMT",
        "ETag": "\u00220x8D7ED6BC4559C31\u0022",
        "Last-Modified": "Fri, 01 May 2020 01:05:40 GMT",
        "Server": [
          "Windows-Azure-Blob/1.0",
          "Microsoft-HTTPAPI/2.0"
        ],
<<<<<<< HEAD
        "x-ms-client-request-id": "4ae899d5-6451-0946-fc9c-2e4ebfca8441",
        "x-ms-request-id": "1985e800-201e-0011-4e3c-f3088f000000",
=======
        "x-ms-client-request-id": "2698289b-4680-a9f8-2a64-fcdd676f4b14",
        "x-ms-request-id": "6a38c3f0-d01e-0048-0254-1f5097000000",
>>>>>>> 8d420312
        "x-ms-version": "2019-12-12"
      },
      "ResponseBody": []
    },
    {
      "RequestUri": "https://seannsecanary.blob.core.windows.net/test-filesystem-40fa42c5-7891-4246-6dfa-cac700368e6f?restype=container",
      "RequestMethod": "PUT",
      "RequestHeaders": {
        "Authorization": "Sanitized",
        "traceparent": "00-15c0ae6754b3ed449e9ad6522446736c-b016a8fb1434124e-00",
        "User-Agent": [
          "azsdk-net-Storage.Files.DataLake/12.2.0-dev.20200430.1",
          "(.NET Core 4.6.28325.01; Microsoft Windows 10.0.18362 )"
        ],
        "x-ms-blob-public-access": "container",
        "x-ms-client-request-id": "dd7fa655-76ff-2352-e256-b9867c31a9f4",
        "x-ms-date": "Fri, 01 May 2020 01:05:40 GMT",
        "x-ms-return-client-request-id": "true",
        "x-ms-version": "2019-12-12"
      },
      "RequestBody": null,
      "StatusCode": 201,
      "ResponseHeaders": {
        "Content-Length": "0",
        "Date": "Fri, 01 May 2020 01:05:40 GMT",
        "ETag": "\u00220x8D7ED6BC48991D7\u0022",
        "Last-Modified": "Fri, 01 May 2020 01:05:41 GMT",
        "Server": [
          "Windows-Azure-Blob/1.0",
          "Microsoft-HTTPAPI/2.0"
        ],
<<<<<<< HEAD
        "x-ms-client-request-id": "82f9f7e6-6a76-5f9f-0bbc-02764c4e98a2",
        "x-ms-request-id": "09b5ffdd-a01e-0030-3e3c-f32cf4000000",
=======
        "x-ms-client-request-id": "dd7fa655-76ff-2352-e256-b9867c31a9f4",
        "x-ms-request-id": "be5cfc31-001e-005b-7354-1f749b000000",
>>>>>>> 8d420312
        "x-ms-version": "2019-12-12"
      },
      "ResponseBody": []
    },
    {
      "RequestUri": "https://seannsecanary.dfs.core.windows.net/test-filesystem-83ba6f08-ba68-af7b-682a-c3ed1931b9f3/test-file-876a8cd5-5b1d-337a-d0ea-e764c3e17848?resource=file",
      "RequestMethod": "PUT",
      "RequestHeaders": {
        "Authorization": "Sanitized",
        "traceparent": "00-716239f5f7e9ef4cb05a0541fbdeff60-2200ca615359754b-00",
        "User-Agent": [
          "azsdk-net-Storage.Files.DataLake/12.2.0-dev.20200430.1",
          "(.NET Core 4.6.28325.01; Microsoft Windows 10.0.18362 )"
        ],
        "x-ms-client-request-id": "3c8fc083-cfba-fa2b-2b4b-0d148fee5f00",
        "x-ms-date": "Fri, 01 May 2020 01:05:40 GMT",
        "x-ms-return-client-request-id": "true",
        "x-ms-version": "2019-12-12"
      },
      "RequestBody": null,
      "StatusCode": 201,
      "ResponseHeaders": {
        "Content-Length": "0",
        "Date": "Fri, 01 May 2020 01:05:41 GMT",
        "ETag": "\u00220x8D7ED6BC4EB2C9E\u0022",
        "Last-Modified": "Fri, 01 May 2020 01:05:41 GMT",
        "Server": [
          "Windows-Azure-HDFS/1.0",
          "Microsoft-HTTPAPI/2.0"
        ],
<<<<<<< HEAD
        "x-ms-client-request-id": "29644029-56be-5634-d02b-1c883547cbe5",
        "x-ms-request-id": "66a93f2c-b01f-0003-613c-f3735f000000",
=======
        "x-ms-client-request-id": "3c8fc083-cfba-fa2b-2b4b-0d148fee5f00",
        "x-ms-request-id": "13d62aef-d01f-0083-5e54-1f53c2000000",
>>>>>>> 8d420312
        "x-ms-version": "2019-12-12"
      },
      "ResponseBody": []
    },
    {
      "RequestUri": "https://seannsecanary.dfs.core.windows.net/test-filesystem-40fa42c5-7891-4246-6dfa-cac700368e6f/test-directory-fbe371dd-4fbf-243d-1d6d-fbef4c375be4?mode=legacy",
      "RequestMethod": "PUT",
      "RequestHeaders": {
        "Authorization": "Sanitized",
        "User-Agent": [
          "azsdk-net-Storage.Files.DataLake/12.2.0-dev.20200430.1",
          "(.NET Core 4.6.28325.01; Microsoft Windows 10.0.18362 )"
        ],
        "x-ms-client-request-id": "66650dcf-9708-3468-826a-1f4dd43badf3",
        "x-ms-date": "Fri, 01 May 2020 01:05:41 GMT",
        "x-ms-rename-source": "%2Ftest-filesystem-83ba6f08-ba68-af7b-682a-c3ed1931b9f3%2Ftest-file-876a8cd5-5b1d-337a-d0ea-e764c3e17848=",
        "x-ms-return-client-request-id": "true",
        "x-ms-version": "2019-12-12"
      },
      "RequestBody": null,
      "StatusCode": 201,
      "ResponseHeaders": {
        "Content-Length": "0",
        "Date": "Fri, 01 May 2020 01:05:41 GMT",
        "Server": [
          "Windows-Azure-HDFS/1.0",
          "Microsoft-HTTPAPI/2.0"
        ],
<<<<<<< HEAD
        "x-ms-client-request-id": "c15a0320-330b-0a18-fe78-4dcef8a1ae07",
        "x-ms-request-id": "66a93f2d-b01f-0003-623c-f3735f000000",
=======
        "x-ms-client-request-id": "66650dcf-9708-3468-826a-1f4dd43badf3",
        "x-ms-request-id": "13d62b16-d01f-0083-0554-1f53c2000000",
>>>>>>> 8d420312
        "x-ms-version": "2019-12-12"
      },
      "ResponseBody": []
    },
    {
      "RequestUri": "https://seannsecanary.blob.core.windows.net/test-filesystem-40fa42c5-7891-4246-6dfa-cac700368e6f/test-directory-fbe371dd-4fbf-243d-1d6d-fbef4c375be4",
      "RequestMethod": "HEAD",
      "RequestHeaders": {
        "Authorization": "Sanitized",
        "User-Agent": [
          "azsdk-net-Storage.Files.DataLake/12.2.0-dev.20200430.1",
          "(.NET Core 4.6.28325.01; Microsoft Windows 10.0.18362 )"
        ],
        "x-ms-client-request-id": "3f205cff-f4d2-bfdb-55ab-80e71c40fe1a",
        "x-ms-date": "Fri, 01 May 2020 01:05:41 GMT",
        "x-ms-return-client-request-id": "true",
        "x-ms-version": "2019-12-12"
      },
      "RequestBody": null,
      "StatusCode": 200,
      "ResponseHeaders": {
        "Accept-Ranges": "bytes",
        "Content-Length": "0",
        "Content-Type": "application/octet-stream",
        "Date": "Fri, 01 May 2020 01:05:41 GMT",
        "ETag": "\u00220x8D7ED6BC4EB2C9E\u0022",
        "Last-Modified": "Fri, 01 May 2020 01:05:41 GMT",
        "Server": [
          "Windows-Azure-Blob/1.0",
          "Microsoft-HTTPAPI/2.0"
        ],
        "x-ms-access-tier": "Hot",
        "x-ms-access-tier-inferred": "true",
        "x-ms-blob-type": "BlockBlob",
        "x-ms-client-request-id": "3f205cff-f4d2-bfdb-55ab-80e71c40fe1a",
        "x-ms-creation-time": "Fri, 01 May 2020 01:05:41 GMT",
        "x-ms-lease-state": "available",
        "x-ms-lease-status": "unlocked",
        "x-ms-request-id": "6a38c4d5-d01e-0048-4c54-1f5097000000",
        "x-ms-server-encrypted": "true",
        "x-ms-version": "2019-12-12"
      },
      "ResponseBody": []
    },
    {
      "RequestUri": "https://seannsecanary.blob.core.windows.net/test-filesystem-40fa42c5-7891-4246-6dfa-cac700368e6f?restype=container",
      "RequestMethod": "DELETE",
      "RequestHeaders": {
        "Authorization": "Sanitized",
        "traceparent": "00-1bac2be8bbb85240a9251597c37c21bc-eb6888d2252b7346-00",
        "User-Agent": [
          "azsdk-net-Storage.Files.DataLake/12.2.0-dev.20200430.1",
          "(.NET Core 4.6.28325.01; Microsoft Windows 10.0.18362 )"
        ],
        "x-ms-client-request-id": "784e5de9-6e1b-fb21-4dfd-7a63dac785a4",
        "x-ms-date": "Fri, 01 May 2020 01:05:41 GMT",
        "x-ms-return-client-request-id": "true",
        "x-ms-version": "2019-12-12"
      },
      "RequestBody": null,
      "StatusCode": 202,
      "ResponseHeaders": {
        "Content-Length": "0",
        "Date": "Fri, 01 May 2020 01:05:41 GMT",
        "Server": [
          "Windows-Azure-Blob/1.0",
          "Microsoft-HTTPAPI/2.0"
        ],
<<<<<<< HEAD
        "x-ms-client-request-id": "32235587-0a2f-9598-d517-90f823d834ec",
        "x-ms-request-id": "09b5ffe8-a01e-0030-463c-f32cf4000000",
=======
        "x-ms-client-request-id": "784e5de9-6e1b-fb21-4dfd-7a63dac785a4",
        "x-ms-request-id": "be5cfd11-001e-005b-4354-1f749b000000",
>>>>>>> 8d420312
        "x-ms-version": "2019-12-12"
      },
      "ResponseBody": []
    },
    {
      "RequestUri": "https://seannsecanary.blob.core.windows.net/test-filesystem-83ba6f08-ba68-af7b-682a-c3ed1931b9f3?restype=container",
      "RequestMethod": "DELETE",
      "RequestHeaders": {
        "Authorization": "Sanitized",
        "traceparent": "00-b6d94c2a71b0af498518ce5491a1b609-da7ccafcc736834a-00",
        "User-Agent": [
          "azsdk-net-Storage.Files.DataLake/12.2.0-dev.20200430.1",
          "(.NET Core 4.6.28325.01; Microsoft Windows 10.0.18362 )"
        ],
        "x-ms-client-request-id": "befdd097-86f2-5afe-187f-2da0232c9897",
        "x-ms-date": "Fri, 01 May 2020 01:05:41 GMT",
        "x-ms-return-client-request-id": "true",
        "x-ms-version": "2019-12-12"
      },
      "RequestBody": null,
      "StatusCode": 202,
      "ResponseHeaders": {
        "Content-Length": "0",
        "Date": "Fri, 01 May 2020 01:05:41 GMT",
        "Server": [
          "Windows-Azure-Blob/1.0",
          "Microsoft-HTTPAPI/2.0"
        ],
<<<<<<< HEAD
        "x-ms-client-request-id": "ebc2608d-c36f-015f-09a0-32165e868408",
        "x-ms-request-id": "1985e822-201e-0011-6d3c-f3088f000000",
=======
        "x-ms-client-request-id": "befdd097-86f2-5afe-187f-2da0232c9897",
        "x-ms-request-id": "6a38c4fb-d01e-0048-6954-1f5097000000",
>>>>>>> 8d420312
        "x-ms-version": "2019-12-12"
      },
      "ResponseBody": []
    }
  ],
  "Variables": {
    "RandomSeed": "576156297",
    "Storage_TestConfigHierarchicalNamespace": "NamespaceTenant\nseannsecanary\nU2FuaXRpemVk\nhttps://seannsecanary.blob.core.windows.net\nhttps://seannsecanary.file.core.windows.net\nhttps://seannsecanary.queue.core.windows.net\nhttps://seannsecanary.table.core.windows.net\n\n\n\n\nhttps://seannsecanary-secondary.blob.core.windows.net\nhttps://seannsecanary-secondary.file.core.windows.net\nhttps://seannsecanary-secondary.queue.core.windows.net\nhttps://seannsecanary-secondary.table.core.windows.net\n68390a19-a643-458b-b726-408abf67b4fc\nSanitized\n72f988bf-86f1-41af-91ab-2d7cd011db47\nhttps://login.microsoftonline.com/\nCloud\nBlobEndpoint=https://seannsecanary.blob.core.windows.net/;QueueEndpoint=https://seannsecanary.queue.core.windows.net/;FileEndpoint=https://seannsecanary.file.core.windows.net/;BlobSecondaryEndpoint=https://seannsecanary-secondary.blob.core.windows.net/;QueueSecondaryEndpoint=https://seannsecanary-secondary.queue.core.windows.net/;FileSecondaryEndpoint=https://seannsecanary-secondary.file.core.windows.net/;AccountName=seannsecanary;AccountKey=Sanitized\n"
  }
}<|MERGE_RESOLUTION|>--- conflicted
+++ resolved
@@ -27,13 +27,8 @@
           "Windows-Azure-Blob/1.0",
           "Microsoft-HTTPAPI/2.0"
         ],
-<<<<<<< HEAD
-        "x-ms-client-request-id": "4ae899d5-6451-0946-fc9c-2e4ebfca8441",
-        "x-ms-request-id": "1985e800-201e-0011-4e3c-f3088f000000",
-=======
         "x-ms-client-request-id": "2698289b-4680-a9f8-2a64-fcdd676f4b14",
         "x-ms-request-id": "6a38c3f0-d01e-0048-0254-1f5097000000",
->>>>>>> 8d420312
         "x-ms-version": "2019-12-12"
       },
       "ResponseBody": []
@@ -65,13 +60,8 @@
           "Windows-Azure-Blob/1.0",
           "Microsoft-HTTPAPI/2.0"
         ],
-<<<<<<< HEAD
-        "x-ms-client-request-id": "82f9f7e6-6a76-5f9f-0bbc-02764c4e98a2",
-        "x-ms-request-id": "09b5ffdd-a01e-0030-3e3c-f32cf4000000",
-=======
         "x-ms-client-request-id": "dd7fa655-76ff-2352-e256-b9867c31a9f4",
         "x-ms-request-id": "be5cfc31-001e-005b-7354-1f749b000000",
->>>>>>> 8d420312
         "x-ms-version": "2019-12-12"
       },
       "ResponseBody": []
@@ -102,13 +92,8 @@
           "Windows-Azure-HDFS/1.0",
           "Microsoft-HTTPAPI/2.0"
         ],
-<<<<<<< HEAD
-        "x-ms-client-request-id": "29644029-56be-5634-d02b-1c883547cbe5",
-        "x-ms-request-id": "66a93f2c-b01f-0003-613c-f3735f000000",
-=======
         "x-ms-client-request-id": "3c8fc083-cfba-fa2b-2b4b-0d148fee5f00",
         "x-ms-request-id": "13d62aef-d01f-0083-5e54-1f53c2000000",
->>>>>>> 8d420312
         "x-ms-version": "2019-12-12"
       },
       "ResponseBody": []
@@ -137,13 +122,8 @@
           "Windows-Azure-HDFS/1.0",
           "Microsoft-HTTPAPI/2.0"
         ],
-<<<<<<< HEAD
-        "x-ms-client-request-id": "c15a0320-330b-0a18-fe78-4dcef8a1ae07",
-        "x-ms-request-id": "66a93f2d-b01f-0003-623c-f3735f000000",
-=======
         "x-ms-client-request-id": "66650dcf-9708-3468-826a-1f4dd43badf3",
         "x-ms-request-id": "13d62b16-d01f-0083-0554-1f53c2000000",
->>>>>>> 8d420312
         "x-ms-version": "2019-12-12"
       },
       "ResponseBody": []
@@ -212,13 +192,8 @@
           "Windows-Azure-Blob/1.0",
           "Microsoft-HTTPAPI/2.0"
         ],
-<<<<<<< HEAD
-        "x-ms-client-request-id": "32235587-0a2f-9598-d517-90f823d834ec",
-        "x-ms-request-id": "09b5ffe8-a01e-0030-463c-f32cf4000000",
-=======
         "x-ms-client-request-id": "784e5de9-6e1b-fb21-4dfd-7a63dac785a4",
         "x-ms-request-id": "be5cfd11-001e-005b-4354-1f749b000000",
->>>>>>> 8d420312
         "x-ms-version": "2019-12-12"
       },
       "ResponseBody": []
@@ -247,13 +222,8 @@
           "Windows-Azure-Blob/1.0",
           "Microsoft-HTTPAPI/2.0"
         ],
-<<<<<<< HEAD
-        "x-ms-client-request-id": "ebc2608d-c36f-015f-09a0-32165e868408",
-        "x-ms-request-id": "1985e822-201e-0011-6d3c-f3088f000000",
-=======
         "x-ms-client-request-id": "befdd097-86f2-5afe-187f-2da0232c9897",
         "x-ms-request-id": "6a38c4fb-d01e-0048-6954-1f5097000000",
->>>>>>> 8d420312
         "x-ms-version": "2019-12-12"
       },
       "ResponseBody": []
