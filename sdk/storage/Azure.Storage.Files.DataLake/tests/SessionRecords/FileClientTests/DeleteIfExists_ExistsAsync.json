--- conflicted
+++ resolved
@@ -28,11 +28,7 @@
           "Microsoft-HTTPAPI/2.0"
         ],
         "x-ms-client-request-id": "39fbdef6-8188-8658-db9d-2c4b1e26b8da",
-<<<<<<< HEAD
-        "x-ms-request-id": "962247b7-f01e-0012-5afb-093670000000",
-=======
         "x-ms-request-id": "be30d517-501e-00e6-516c-98904f000000",
->>>>>>> 365f255a
         "x-ms-version": "2020-02-10"
       },
       "ResponseBody": []
@@ -64,11 +60,7 @@
           "Microsoft-HTTPAPI/2.0"
         ],
         "x-ms-client-request-id": "ff585c33-f701-b001-d6e0-258bca7bae92",
-<<<<<<< HEAD
-        "x-ms-request-id": "fa4401c1-201f-0097-14fb-091bad000000",
-=======
         "x-ms-request-id": "fdab8543-501f-0008-286c-989acc000000",
->>>>>>> 365f255a
         "x-ms-version": "2020-02-10"
       },
       "ResponseBody": []
@@ -101,11 +93,7 @@
           "Microsoft-HTTPAPI/2.0"
         ],
         "x-ms-client-request-id": "beb50106-21de-fc76-5342-1a1d18fcfe8a",
-<<<<<<< HEAD
-        "x-ms-request-id": "fa4401c2-201f-0097-15fb-091bad000000",
-=======
         "x-ms-request-id": "fdab8544-501f-0008-296c-989acc000000",
->>>>>>> 365f255a
         "x-ms-version": "2020-02-10"
       },
       "ResponseBody": []
@@ -135,11 +123,7 @@
           "Microsoft-HTTPAPI/2.0"
         ],
         "x-ms-client-request-id": "affe771e-4196-a9c4-83ac-28ae7db0a810",
-<<<<<<< HEAD
-        "x-ms-request-id": "fa4401c3-201f-0097-16fb-091bad000000",
-=======
         "x-ms-request-id": "fdab8545-501f-0008-2a6c-989acc000000",
->>>>>>> 365f255a
         "x-ms-version": "2020-02-10"
       },
       "ResponseBody": []
@@ -169,11 +153,7 @@
           "Microsoft-HTTPAPI/2.0"
         ],
         "x-ms-client-request-id": "a1fea610-4ffe-9ef4-bd16-4c250af4f1df",
-<<<<<<< HEAD
-        "x-ms-request-id": "962247d6-f01e-0012-73fb-093670000000",
-=======
         "x-ms-request-id": "be30d5b4-501e-00e6-5c6c-98904f000000",
->>>>>>> 365f255a
         "x-ms-version": "2020-02-10"
       },
       "ResponseBody": []
