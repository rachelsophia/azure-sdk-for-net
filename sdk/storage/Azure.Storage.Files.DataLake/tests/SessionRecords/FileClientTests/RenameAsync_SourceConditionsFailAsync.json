{
  "Entries": [
    {
      "RequestUri": "http://seannsecanary.blob.core.windows.net/test-filesystem-c42524c0-c765-139f-f8ed-f46da56f217c?restype=container",
      "RequestMethod": "PUT",
      "RequestHeaders": {
        "Authorization": "Sanitized",
<<<<<<< HEAD
        "traceparent": "00-429e81b40a876f4bb768f5000d2a46a7-763ac7abbfa5d74b-00",
        "User-Agent": [
          "azsdk-net-Storage.Files.DataLake/12.1.0-dev.20200403.1",
=======
        "traceparent": "00-401ed57629040b47ba97160e8a5aa0f7-742ddd3339ed6b42-00",
        "User-Agent": [
          "azsdk-net-Storage.Files.DataLake/12.2.0-dev.20200413.1",
>>>>>>> b9bd85cb
          "(.NET Core 4.6.28325.01; Microsoft Windows 10.0.18362 )"
        ],
        "x-ms-blob-public-access": "container",
        "x-ms-client-request-id": "1408ea3f-1b2f-a5ad-0757-b1c1ed20b043",
<<<<<<< HEAD
        "x-ms-date": "Fri, 03 Apr 2020 21:03:02 GMT",
=======
        "x-ms-date": "Tue, 14 Apr 2020 00:04:01 GMT",
>>>>>>> b9bd85cb
        "x-ms-return-client-request-id": "true",
        "x-ms-version": "2019-12-12"
      },
      "RequestBody": null,
      "StatusCode": 201,
      "ResponseHeaders": {
        "Content-Length": "0",
<<<<<<< HEAD
        "Date": "Fri, 03 Apr 2020 21:03:01 GMT",
        "ETag": "\u00220x8D7D812652BA4E0\u0022",
        "Last-Modified": "Fri, 03 Apr 2020 21:03:01 GMT",
=======
        "Date": "Tue, 14 Apr 2020 00:04:02 GMT",
        "ETag": "\u00220x8D7E007567C86E1\u0022",
        "Last-Modified": "Tue, 14 Apr 2020 00:04:01 GMT",
>>>>>>> b9bd85cb
        "Server": [
          "Windows-Azure-Blob/1.0",
          "Microsoft-HTTPAPI/2.0"
        ],
        "x-ms-client-request-id": "1408ea3f-1b2f-a5ad-0757-b1c1ed20b043",
<<<<<<< HEAD
        "x-ms-request-id": "962263c7-f01e-0012-05fb-093670000000",
        "x-ms-version": "2019-12-12"
=======
        "x-ms-request-id": "271b499d-101e-009c-6ef0-11e0c6000000",
        "x-ms-version": "2019-07-07"
>>>>>>> b9bd85cb
      },
      "ResponseBody": []
    },
    {
      "RequestUri": "http://seannsecanary.dfs.core.windows.net/test-filesystem-c42524c0-c765-139f-f8ed-f46da56f217c/test-file-b85e5e38-54ee-eec9-0b4a-9855c257cdd7?resource=file",
      "RequestMethod": "PUT",
      "RequestHeaders": {
        "Authorization": "Sanitized",
<<<<<<< HEAD
        "traceparent": "00-1b3161417a3b6043a31e8eca8c183a85-654f473597f9aa4d-00",
        "User-Agent": [
          "azsdk-net-Storage.Files.DataLake/12.1.0-dev.20200403.1",
          "(.NET Core 4.6.28325.01; Microsoft Windows 10.0.18362 )"
        ],
        "x-ms-client-request-id": "e70fc15f-8dc1-eb80-201a-09e48257e3b0",
        "x-ms-date": "Fri, 03 Apr 2020 21:03:02 GMT",
=======
        "traceparent": "00-9b226d951a3fb34fb04dac85f967f375-c45a27ae84ccf546-00",
        "User-Agent": [
          "azsdk-net-Storage.Files.DataLake/12.2.0-dev.20200413.1",
          "(.NET Core 4.6.28325.01; Microsoft Windows 10.0.18362 )"
        ],
        "x-ms-client-request-id": "e70fc15f-8dc1-eb80-201a-09e48257e3b0",
        "x-ms-date": "Tue, 14 Apr 2020 00:04:02 GMT",
>>>>>>> b9bd85cb
        "x-ms-return-client-request-id": "true",
        "x-ms-version": "2019-12-12"
      },
      "RequestBody": null,
      "StatusCode": 201,
      "ResponseHeaders": {
        "Content-Length": "0",
<<<<<<< HEAD
        "Date": "Fri, 03 Apr 2020 21:03:01 GMT",
        "ETag": "\u00220x8D7D812653B5E37\u0022",
        "Last-Modified": "Fri, 03 Apr 2020 21:03:01 GMT",
=======
        "Date": "Tue, 14 Apr 2020 00:04:01 GMT",
        "ETag": "\u00220x8D7E0075706DA54\u0022",
        "Last-Modified": "Tue, 14 Apr 2020 00:04:02 GMT",
>>>>>>> b9bd85cb
        "Server": [
          "Windows-Azure-HDFS/1.0",
          "Microsoft-HTTPAPI/2.0"
        ],
        "x-ms-client-request-id": "e70fc15f-8dc1-eb80-201a-09e48257e3b0",
<<<<<<< HEAD
        "x-ms-request-id": "fa4402d4-201f-0097-01fb-091bad000000",
        "x-ms-version": "2019-12-12"
=======
        "x-ms-request-id": "2659e628-201f-002e-07f0-111fb7000000",
        "x-ms-version": "2019-07-07"
>>>>>>> b9bd85cb
      },
      "ResponseBody": []
    },
    {
      "RequestUri": "http://seannsecanary.dfs.core.windows.net/test-filesystem-c42524c0-c765-139f-f8ed-f46da56f217c/test-file-6819da89-f4f3-2adc-1245-cadee200cdb3?resource=file",
      "RequestMethod": "PUT",
      "RequestHeaders": {
        "Authorization": "Sanitized",
<<<<<<< HEAD
        "traceparent": "00-f8d33d598e169c4084bd39eb179d8e4b-094db3e3579b8344-00",
        "User-Agent": [
          "azsdk-net-Storage.Files.DataLake/12.1.0-dev.20200403.1",
          "(.NET Core 4.6.28325.01; Microsoft Windows 10.0.18362 )"
        ],
        "x-ms-client-request-id": "463fc22c-843e-6a18-e5e4-d57cc2a2091f",
        "x-ms-date": "Fri, 03 Apr 2020 21:03:03 GMT",
=======
        "traceparent": "00-a2a0e5b6b46ec946a6fb6f59699f163b-e23260e3d5777e45-00",
        "User-Agent": [
          "azsdk-net-Storage.Files.DataLake/12.2.0-dev.20200413.1",
          "(.NET Core 4.6.28325.01; Microsoft Windows 10.0.18362 )"
        ],
        "x-ms-client-request-id": "463fc22c-843e-6a18-e5e4-d57cc2a2091f",
        "x-ms-date": "Tue, 14 Apr 2020 00:04:03 GMT",
>>>>>>> b9bd85cb
        "x-ms-return-client-request-id": "true",
        "x-ms-version": "2019-12-12"
      },
      "RequestBody": null,
      "StatusCode": 201,
      "ResponseHeaders": {
        "Content-Length": "0",
<<<<<<< HEAD
        "Date": "Fri, 03 Apr 2020 21:03:01 GMT",
        "ETag": "\u00220x8D7D8126548EF4A\u0022",
        "Last-Modified": "Fri, 03 Apr 2020 21:03:01 GMT",
=======
        "Date": "Tue, 14 Apr 2020 00:04:01 GMT",
        "ETag": "\u00220x8D7E00757144F18\u0022",
        "Last-Modified": "Tue, 14 Apr 2020 00:04:02 GMT",
>>>>>>> b9bd85cb
        "Server": [
          "Windows-Azure-HDFS/1.0",
          "Microsoft-HTTPAPI/2.0"
        ],
        "x-ms-client-request-id": "463fc22c-843e-6a18-e5e4-d57cc2a2091f",
<<<<<<< HEAD
        "x-ms-request-id": "fa4402d5-201f-0097-02fb-091bad000000",
        "x-ms-version": "2019-12-12"
=======
        "x-ms-request-id": "2659e629-201f-002e-08f0-111fb7000000",
        "x-ms-version": "2019-07-07"
>>>>>>> b9bd85cb
      },
      "ResponseBody": []
    },
    {
      "RequestUri": "http://seannsecanary.dfs.core.windows.net/test-filesystem-c42524c0-c765-139f-f8ed-f46da56f217c/test-file-6819da89-f4f3-2adc-1245-cadee200cdb3?mode=legacy",
      "RequestMethod": "PUT",
      "RequestHeaders": {
        "Authorization": "Sanitized",
        "User-Agent": [
<<<<<<< HEAD
          "azsdk-net-Storage.Files.DataLake/12.1.0-dev.20200403.1",
          "(.NET Core 4.6.28325.01; Microsoft Windows 10.0.18362 )"
        ],
        "x-ms-client-request-id": "1fb134ae-86c1-d974-748b-1a6310995761",
        "x-ms-date": "Fri, 03 Apr 2020 21:03:03 GMT",
        "x-ms-rename-source": "/test-filesystem-c42524c0-c765-139f-f8ed-f46da56f217c/test-file-b85e5e38-54ee-eec9-0b4a-9855c257cdd7",
        "x-ms-return-client-request-id": "true",
        "x-ms-source-if-modified-since": "Sat, 04 Apr 2020 21:03:02 GMT",
        "x-ms-version": "2019-12-12"
=======
          "azsdk-net-Storage.Files.DataLake/12.2.0-dev.20200413.1",
          "(.NET Core 4.6.28325.01; Microsoft Windows 10.0.18362 )"
        ],
        "x-ms-client-request-id": "1fb134ae-86c1-d974-748b-1a6310995761",
        "x-ms-date": "Tue, 14 Apr 2020 00:04:03 GMT",
        "x-ms-rename-source": "%2Ftest-filesystem-c42524c0-c765-139f-f8ed-f46da56f217c%2Ftest-file-b85e5e38-54ee-eec9-0b4a-9855c257cdd7=",
        "x-ms-return-client-request-id": "true",
        "x-ms-source-if-modified-since": "Wed, 15 Apr 2020 00:04:01 GMT",
        "x-ms-version": "2019-07-07"
>>>>>>> b9bd85cb
      },
      "RequestBody": null,
      "StatusCode": 412,
      "ResponseHeaders": {
        "Content-Length": "213",
        "Content-Type": "application/json; charset=utf-8",
<<<<<<< HEAD
        "Date": "Fri, 03 Apr 2020 21:03:01 GMT",
=======
        "Date": "Tue, 14 Apr 2020 00:04:01 GMT",
>>>>>>> b9bd85cb
        "Server": [
          "Windows-Azure-HDFS/1.0",
          "Microsoft-HTTPAPI/2.0"
        ],
        "x-ms-client-request-id": "1fb134ae-86c1-d974-748b-1a6310995761",
        "x-ms-error-code": "SourceConditionNotMet",
<<<<<<< HEAD
        "x-ms-request-id": "fa4402d6-201f-0097-03fb-091bad000000",
        "x-ms-version": "2019-12-12"
=======
        "x-ms-request-id": "2659e62a-201f-002e-09f0-111fb7000000",
        "x-ms-version": "2019-07-07"
>>>>>>> b9bd85cb
      },
      "ResponseBody": {
        "error": {
          "code": "SourceConditionNotMet",
<<<<<<< HEAD
          "message": "The source condition specified using HTTP conditional header(s) is not met.\nRequestId:fa4402d6-201f-0097-03fb-091bad000000\nTime:2020-04-03T21:03:01.7357629Z"
=======
          "message": "The source condition specified using HTTP conditional header(s) is not met.\nRequestId:2659e62a-201f-002e-09f0-111fb7000000\nTime:2020-04-14T00:04:02.8819007Z"
>>>>>>> b9bd85cb
        }
      }
    },
    {
      "RequestUri": "http://seannsecanary.blob.core.windows.net/test-filesystem-c42524c0-c765-139f-f8ed-f46da56f217c?restype=container",
      "RequestMethod": "DELETE",
      "RequestHeaders": {
        "Authorization": "Sanitized",
<<<<<<< HEAD
        "traceparent": "00-0bb01ed6d0e54441b8b439fb83c89718-1c60c60a55e7274a-00",
        "User-Agent": [
          "azsdk-net-Storage.Files.DataLake/12.1.0-dev.20200403.1",
          "(.NET Core 4.6.28325.01; Microsoft Windows 10.0.18362 )"
        ],
        "x-ms-client-request-id": "8dce2bbe-e9f0-c55d-e1ad-80d5c804932b",
        "x-ms-date": "Fri, 03 Apr 2020 21:03:03 GMT",
=======
        "traceparent": "00-1f17dae260458d44a3fcadbc3b9f3ce5-8a92d3ae20a6624c-00",
        "User-Agent": [
          "azsdk-net-Storage.Files.DataLake/12.2.0-dev.20200413.1",
          "(.NET Core 4.6.28325.01; Microsoft Windows 10.0.18362 )"
        ],
        "x-ms-client-request-id": "8dce2bbe-e9f0-c55d-e1ad-80d5c804932b",
        "x-ms-date": "Tue, 14 Apr 2020 00:04:03 GMT",
>>>>>>> b9bd85cb
        "x-ms-return-client-request-id": "true",
        "x-ms-version": "2019-12-12"
      },
      "RequestBody": null,
      "StatusCode": 202,
      "ResponseHeaders": {
        "Content-Length": "0",
<<<<<<< HEAD
        "Date": "Fri, 03 Apr 2020 21:03:01 GMT",
=======
        "Date": "Tue, 14 Apr 2020 00:04:02 GMT",
>>>>>>> b9bd85cb
        "Server": [
          "Windows-Azure-Blob/1.0",
          "Microsoft-HTTPAPI/2.0"
        ],
        "x-ms-client-request-id": "8dce2bbe-e9f0-c55d-e1ad-80d5c804932b",
<<<<<<< HEAD
        "x-ms-request-id": "9622642d-f01e-0012-61fb-093670000000",
        "x-ms-version": "2019-12-12"
=======
        "x-ms-request-id": "271b4a2d-101e-009c-61f0-11e0c6000000",
        "x-ms-version": "2019-07-07"
>>>>>>> b9bd85cb
      },
      "ResponseBody": []
    },
    {
      "RequestUri": "http://seannsecanary.blob.core.windows.net/test-filesystem-dd7702a8-778e-0cc9-ff69-c4260536b80d?restype=container",
      "RequestMethod": "PUT",
      "RequestHeaders": {
        "Authorization": "Sanitized",
<<<<<<< HEAD
        "traceparent": "00-6a791936d944194cacd66486f7b1fc4c-b994b94b3fbeac42-00",
        "User-Agent": [
          "azsdk-net-Storage.Files.DataLake/12.1.0-dev.20200403.1",
=======
        "traceparent": "00-dd509ab868d6404cbdb8a75177e3841f-dfcbd40ff8c62742-00",
        "User-Agent": [
          "azsdk-net-Storage.Files.DataLake/12.2.0-dev.20200413.1",
>>>>>>> b9bd85cb
          "(.NET Core 4.6.28325.01; Microsoft Windows 10.0.18362 )"
        ],
        "x-ms-blob-public-access": "container",
        "x-ms-client-request-id": "1d965607-34ef-47c7-61c1-8d872536c0aa",
<<<<<<< HEAD
        "x-ms-date": "Fri, 03 Apr 2020 21:03:03 GMT",
=======
        "x-ms-date": "Tue, 14 Apr 2020 00:04:03 GMT",
>>>>>>> b9bd85cb
        "x-ms-return-client-request-id": "true",
        "x-ms-version": "2019-12-12"
      },
      "RequestBody": null,
      "StatusCode": 201,
      "ResponseHeaders": {
        "Content-Length": "0",
<<<<<<< HEAD
        "Date": "Fri, 03 Apr 2020 21:03:01 GMT",
        "ETag": "\u00220x8D7D812656FE635\u0022",
        "Last-Modified": "Fri, 03 Apr 2020 21:03:01 GMT",
=======
        "Date": "Tue, 14 Apr 2020 00:04:04 GMT",
        "ETag": "\u00220x8D7E007577ABDD3\u0022",
        "Last-Modified": "Tue, 14 Apr 2020 00:04:03 GMT",
>>>>>>> b9bd85cb
        "Server": [
          "Windows-Azure-Blob/1.0",
          "Microsoft-HTTPAPI/2.0"
        ],
        "x-ms-client-request-id": "1d965607-34ef-47c7-61c1-8d872536c0aa",
<<<<<<< HEAD
        "x-ms-request-id": "9622643b-f01e-0012-6cfb-093670000000",
        "x-ms-version": "2019-12-12"
=======
        "x-ms-request-id": "647a936b-601e-0062-1af0-118f87000000",
        "x-ms-version": "2019-07-07"
>>>>>>> b9bd85cb
      },
      "ResponseBody": []
    },
    {
      "RequestUri": "http://seannsecanary.dfs.core.windows.net/test-filesystem-dd7702a8-778e-0cc9-ff69-c4260536b80d/test-file-045b73f4-af5f-de61-9128-be54a996eba0?resource=file",
      "RequestMethod": "PUT",
      "RequestHeaders": {
        "Authorization": "Sanitized",
<<<<<<< HEAD
        "traceparent": "00-5cc06fc0ce714b46aa349fafcbd3a3a7-d6592ca9ee20bf4e-00",
        "User-Agent": [
          "azsdk-net-Storage.Files.DataLake/12.1.0-dev.20200403.1",
          "(.NET Core 4.6.28325.01; Microsoft Windows 10.0.18362 )"
        ],
        "x-ms-client-request-id": "ad3e2279-7b04-58f6-f5b7-8cc776739dcb",
        "x-ms-date": "Fri, 03 Apr 2020 21:03:03 GMT",
=======
        "traceparent": "00-ffcd249cf7a36f49858f2dbe50ce5ee7-04a3eb554dfcca42-00",
        "User-Agent": [
          "azsdk-net-Storage.Files.DataLake/12.2.0-dev.20200413.1",
          "(.NET Core 4.6.28325.01; Microsoft Windows 10.0.18362 )"
        ],
        "x-ms-client-request-id": "ad3e2279-7b04-58f6-f5b7-8cc776739dcb",
        "x-ms-date": "Tue, 14 Apr 2020 00:04:05 GMT",
>>>>>>> b9bd85cb
        "x-ms-return-client-request-id": "true",
        "x-ms-version": "2019-12-12"
      },
      "RequestBody": null,
      "StatusCode": 201,
      "ResponseHeaders": {
        "Content-Length": "0",
<<<<<<< HEAD
        "Date": "Fri, 03 Apr 2020 21:03:01 GMT",
        "ETag": "\u00220x8D7D8126583311D\u0022",
        "Last-Modified": "Fri, 03 Apr 2020 21:03:02 GMT",
=======
        "Date": "Tue, 14 Apr 2020 00:04:03 GMT",
        "ETag": "\u00220x8D7E0075841BC07\u0022",
        "Last-Modified": "Tue, 14 Apr 2020 00:04:04 GMT",
>>>>>>> b9bd85cb
        "Server": [
          "Windows-Azure-HDFS/1.0",
          "Microsoft-HTTPAPI/2.0"
        ],
        "x-ms-client-request-id": "ad3e2279-7b04-58f6-f5b7-8cc776739dcb",
<<<<<<< HEAD
        "x-ms-request-id": "fa4402d7-201f-0097-04fb-091bad000000",
        "x-ms-version": "2019-12-12"
=======
        "x-ms-request-id": "463ff092-801f-0027-35f0-115a64000000",
        "x-ms-version": "2019-07-07"
>>>>>>> b9bd85cb
      },
      "ResponseBody": []
    },
    {
      "RequestUri": "http://seannsecanary.dfs.core.windows.net/test-filesystem-dd7702a8-778e-0cc9-ff69-c4260536b80d/test-file-b79eedd6-1217-590b-5515-07012c58a2a7?resource=file",
      "RequestMethod": "PUT",
      "RequestHeaders": {
        "Authorization": "Sanitized",
<<<<<<< HEAD
        "traceparent": "00-d009502e49f1a04695c19ccda445c531-2915a689398a8648-00",
        "User-Agent": [
          "azsdk-net-Storage.Files.DataLake/12.1.0-dev.20200403.1",
          "(.NET Core 4.6.28325.01; Microsoft Windows 10.0.18362 )"
        ],
        "x-ms-client-request-id": "4e32b7c0-734b-67d0-17e4-58ee74f42b9d",
        "x-ms-date": "Fri, 03 Apr 2020 21:03:03 GMT",
=======
        "traceparent": "00-dedf812564ef8a42952880941288a872-23974f04735d2246-00",
        "User-Agent": [
          "azsdk-net-Storage.Files.DataLake/12.2.0-dev.20200413.1",
          "(.NET Core 4.6.28325.01; Microsoft Windows 10.0.18362 )"
        ],
        "x-ms-client-request-id": "4e32b7c0-734b-67d0-17e4-58ee74f42b9d",
        "x-ms-date": "Tue, 14 Apr 2020 00:04:05 GMT",
>>>>>>> b9bd85cb
        "x-ms-return-client-request-id": "true",
        "x-ms-version": "2019-12-12"
      },
      "RequestBody": null,
      "StatusCode": 201,
      "ResponseHeaders": {
        "Content-Length": "0",
<<<<<<< HEAD
        "Date": "Fri, 03 Apr 2020 21:03:01 GMT",
        "ETag": "\u00220x8D7D8126590DC04\u0022",
        "Last-Modified": "Fri, 03 Apr 2020 21:03:02 GMT",
=======
        "Date": "Tue, 14 Apr 2020 00:04:03 GMT",
        "ETag": "\u00220x8D7E007584F3B7E\u0022",
        "Last-Modified": "Tue, 14 Apr 2020 00:04:04 GMT",
>>>>>>> b9bd85cb
        "Server": [
          "Windows-Azure-HDFS/1.0",
          "Microsoft-HTTPAPI/2.0"
        ],
        "x-ms-client-request-id": "4e32b7c0-734b-67d0-17e4-58ee74f42b9d",
<<<<<<< HEAD
        "x-ms-request-id": "fa4402d8-201f-0097-05fb-091bad000000",
        "x-ms-version": "2019-12-12"
=======
        "x-ms-request-id": "463ff093-801f-0027-36f0-115a64000000",
        "x-ms-version": "2019-07-07"
>>>>>>> b9bd85cb
      },
      "ResponseBody": []
    },
    {
      "RequestUri": "http://seannsecanary.dfs.core.windows.net/test-filesystem-dd7702a8-778e-0cc9-ff69-c4260536b80d/test-file-b79eedd6-1217-590b-5515-07012c58a2a7?mode=legacy",
      "RequestMethod": "PUT",
      "RequestHeaders": {
        "Authorization": "Sanitized",
        "User-Agent": [
<<<<<<< HEAD
          "azsdk-net-Storage.Files.DataLake/12.1.0-dev.20200403.1",
          "(.NET Core 4.6.28325.01; Microsoft Windows 10.0.18362 )"
        ],
        "x-ms-client-request-id": "74407d46-5425-8a5c-0674-7073e5adf882",
        "x-ms-date": "Fri, 03 Apr 2020 21:03:03 GMT",
        "x-ms-rename-source": "/test-filesystem-dd7702a8-778e-0cc9-ff69-c4260536b80d/test-file-045b73f4-af5f-de61-9128-be54a996eba0",
        "x-ms-return-client-request-id": "true",
        "x-ms-source-if-unmodified-since": "Thu, 02 Apr 2020 21:03:02 GMT",
        "x-ms-version": "2019-12-12"
=======
          "azsdk-net-Storage.Files.DataLake/12.2.0-dev.20200413.1",
          "(.NET Core 4.6.28325.01; Microsoft Windows 10.0.18362 )"
        ],
        "x-ms-client-request-id": "74407d46-5425-8a5c-0674-7073e5adf882",
        "x-ms-date": "Tue, 14 Apr 2020 00:04:05 GMT",
        "x-ms-rename-source": "%2Ftest-filesystem-dd7702a8-778e-0cc9-ff69-c4260536b80d%2Ftest-file-045b73f4-af5f-de61-9128-be54a996eba0=",
        "x-ms-return-client-request-id": "true",
        "x-ms-source-if-unmodified-since": "Mon, 13 Apr 2020 00:04:01 GMT",
        "x-ms-version": "2019-07-07"
>>>>>>> b9bd85cb
      },
      "RequestBody": null,
      "StatusCode": 412,
      "ResponseHeaders": {
        "Content-Length": "213",
        "Content-Type": "application/json; charset=utf-8",
<<<<<<< HEAD
        "Date": "Fri, 03 Apr 2020 21:03:02 GMT",
=======
        "Date": "Tue, 14 Apr 2020 00:04:04 GMT",
>>>>>>> b9bd85cb
        "Server": [
          "Windows-Azure-HDFS/1.0",
          "Microsoft-HTTPAPI/2.0"
        ],
        "x-ms-client-request-id": "74407d46-5425-8a5c-0674-7073e5adf882",
        "x-ms-error-code": "SourceConditionNotMet",
<<<<<<< HEAD
        "x-ms-request-id": "fa4402d9-201f-0097-06fb-091bad000000",
        "x-ms-version": "2019-12-12"
=======
        "x-ms-request-id": "463ff095-801f-0027-37f0-115a64000000",
        "x-ms-version": "2019-07-07"
>>>>>>> b9bd85cb
      },
      "ResponseBody": {
        "error": {
          "code": "SourceConditionNotMet",
<<<<<<< HEAD
          "message": "The source condition specified using HTTP conditional header(s) is not met.\nRequestId:fa4402d9-201f-0097-06fb-091bad000000\nTime:2020-04-03T21:03:02.2221050Z"
=======
          "message": "The source condition specified using HTTP conditional header(s) is not met.\nRequestId:463ff095-801f-0027-37f0-115a64000000\nTime:2020-04-14T00:04:04.9178005Z"
>>>>>>> b9bd85cb
        }
      }
    },
    {
      "RequestUri": "http://seannsecanary.blob.core.windows.net/test-filesystem-dd7702a8-778e-0cc9-ff69-c4260536b80d?restype=container",
      "RequestMethod": "DELETE",
      "RequestHeaders": {
        "Authorization": "Sanitized",
<<<<<<< HEAD
        "traceparent": "00-066044a1d309b348a2bfbe232953755e-d9fbf51f93f5d140-00",
        "User-Agent": [
          "azsdk-net-Storage.Files.DataLake/12.1.0-dev.20200403.1",
          "(.NET Core 4.6.28325.01; Microsoft Windows 10.0.18362 )"
        ],
        "x-ms-client-request-id": "f6a85998-b7b4-c077-873f-9923a5feb3a3",
        "x-ms-date": "Fri, 03 Apr 2020 21:03:03 GMT",
=======
        "traceparent": "00-624d3a99cfcb0d4ab374eee464fb0212-671df36c97680d41-00",
        "User-Agent": [
          "azsdk-net-Storage.Files.DataLake/12.2.0-dev.20200413.1",
          "(.NET Core 4.6.28325.01; Microsoft Windows 10.0.18362 )"
        ],
        "x-ms-client-request-id": "f6a85998-b7b4-c077-873f-9923a5feb3a3",
        "x-ms-date": "Tue, 14 Apr 2020 00:04:05 GMT",
>>>>>>> b9bd85cb
        "x-ms-return-client-request-id": "true",
        "x-ms-version": "2019-12-12"
      },
      "RequestBody": null,
      "StatusCode": 202,
      "ResponseHeaders": {
        "Content-Length": "0",
<<<<<<< HEAD
        "Date": "Fri, 03 Apr 2020 21:03:02 GMT",
=======
        "Date": "Tue, 14 Apr 2020 00:04:04 GMT",
>>>>>>> b9bd85cb
        "Server": [
          "Windows-Azure-Blob/1.0",
          "Microsoft-HTTPAPI/2.0"
        ],
        "x-ms-client-request-id": "f6a85998-b7b4-c077-873f-9923a5feb3a3",
<<<<<<< HEAD
        "x-ms-request-id": "9622648f-f01e-0012-2cfb-093670000000",
        "x-ms-version": "2019-12-12"
=======
        "x-ms-request-id": "647a9442-601e-0062-4ef0-118f87000000",
        "x-ms-version": "2019-07-07"
>>>>>>> b9bd85cb
      },
      "ResponseBody": []
    },
    {
      "RequestUri": "http://seannsecanary.blob.core.windows.net/test-filesystem-3cb4bd38-2151-1572-8c95-2f8b56435685?restype=container",
      "RequestMethod": "PUT",
      "RequestHeaders": {
        "Authorization": "Sanitized",
<<<<<<< HEAD
        "traceparent": "00-ce8d73b4544cf244896da9b817c6ff5a-8c1594c59afd9143-00",
        "User-Agent": [
          "azsdk-net-Storage.Files.DataLake/12.1.0-dev.20200403.1",
=======
        "traceparent": "00-71b0c1fa762b744cb32f85451577cf79-0f3aad2940b7c340-00",
        "User-Agent": [
          "azsdk-net-Storage.Files.DataLake/12.2.0-dev.20200413.1",
>>>>>>> b9bd85cb
          "(.NET Core 4.6.28325.01; Microsoft Windows 10.0.18362 )"
        ],
        "x-ms-blob-public-access": "container",
        "x-ms-client-request-id": "76e15ae7-d1cc-77a1-e692-6a1e88ec6a44",
<<<<<<< HEAD
        "x-ms-date": "Fri, 03 Apr 2020 21:03:03 GMT",
=======
        "x-ms-date": "Tue, 14 Apr 2020 00:04:05 GMT",
>>>>>>> b9bd85cb
        "x-ms-return-client-request-id": "true",
        "x-ms-version": "2019-12-12"
      },
      "RequestBody": null,
      "StatusCode": 201,
      "ResponseHeaders": {
        "Content-Length": "0",
<<<<<<< HEAD
        "Date": "Fri, 03 Apr 2020 21:03:02 GMT",
        "ETag": "\u00220x8D7D81265BB069E\u0022",
        "Last-Modified": "Fri, 03 Apr 2020 21:03:02 GMT",
=======
        "Date": "Tue, 14 Apr 2020 00:04:04 GMT",
        "ETag": "\u00220x8D7E00758960A1F\u0022",
        "Last-Modified": "Tue, 14 Apr 2020 00:04:05 GMT",
>>>>>>> b9bd85cb
        "Server": [
          "Windows-Azure-Blob/1.0",
          "Microsoft-HTTPAPI/2.0"
        ],
        "x-ms-client-request-id": "76e15ae7-d1cc-77a1-e692-6a1e88ec6a44",
<<<<<<< HEAD
        "x-ms-request-id": "9622649a-f01e-0012-36fb-093670000000",
        "x-ms-version": "2019-12-12"
=======
        "x-ms-request-id": "f1e49a42-d01e-0015-47f0-115a13000000",
        "x-ms-version": "2019-07-07"
>>>>>>> b9bd85cb
      },
      "ResponseBody": []
    },
    {
      "RequestUri": "http://seannsecanary.dfs.core.windows.net/test-filesystem-3cb4bd38-2151-1572-8c95-2f8b56435685/test-file-27bd13e8-2723-359d-eed0-97407f257ebd?resource=file",
      "RequestMethod": "PUT",
      "RequestHeaders": {
        "Authorization": "Sanitized",
<<<<<<< HEAD
        "traceparent": "00-34c94eb3fa98a041a65eb4228a7cf687-d751b4c81a5d8c44-00",
        "User-Agent": [
          "azsdk-net-Storage.Files.DataLake/12.1.0-dev.20200403.1",
          "(.NET Core 4.6.28325.01; Microsoft Windows 10.0.18362 )"
        ],
        "x-ms-client-request-id": "83645da6-dd10-bf22-bcab-87fc3960f7c0",
        "x-ms-date": "Fri, 03 Apr 2020 21:03:04 GMT",
=======
        "traceparent": "00-6f3f475fee92b942a449dd0136b80b82-eeb2034a5e07d54b-00",
        "User-Agent": [
          "azsdk-net-Storage.Files.DataLake/12.2.0-dev.20200413.1",
          "(.NET Core 4.6.28325.01; Microsoft Windows 10.0.18362 )"
        ],
        "x-ms-client-request-id": "83645da6-dd10-bf22-bcab-87fc3960f7c0",
        "x-ms-date": "Tue, 14 Apr 2020 00:04:05 GMT",
>>>>>>> b9bd85cb
        "x-ms-return-client-request-id": "true",
        "x-ms-version": "2019-12-12"
      },
      "RequestBody": null,
      "StatusCode": 201,
      "ResponseHeaders": {
        "Content-Length": "0",
<<<<<<< HEAD
        "Date": "Fri, 03 Apr 2020 21:03:02 GMT",
        "ETag": "\u00220x8D7D81265E0C1D2\u0022",
        "Last-Modified": "Fri, 03 Apr 2020 21:03:02 GMT",
=======
        "Date": "Tue, 14 Apr 2020 00:04:04 GMT",
        "ETag": "\u00220x8D7E00758B16A95\u0022",
        "Last-Modified": "Tue, 14 Apr 2020 00:04:05 GMT",
>>>>>>> b9bd85cb
        "Server": [
          "Windows-Azure-HDFS/1.0",
          "Microsoft-HTTPAPI/2.0"
        ],
        "x-ms-client-request-id": "83645da6-dd10-bf22-bcab-87fc3960f7c0",
<<<<<<< HEAD
        "x-ms-request-id": "fa4402da-201f-0097-07fb-091bad000000",
        "x-ms-version": "2019-12-12"
=======
        "x-ms-request-id": "78deed96-101f-0047-07f0-1126fb000000",
        "x-ms-version": "2019-07-07"
>>>>>>> b9bd85cb
      },
      "ResponseBody": []
    },
    {
      "RequestUri": "http://seannsecanary.dfs.core.windows.net/test-filesystem-3cb4bd38-2151-1572-8c95-2f8b56435685/test-file-9f8eac14-6e48-08e2-5b29-4bbf822a9d3e?resource=file",
      "RequestMethod": "PUT",
      "RequestHeaders": {
        "Authorization": "Sanitized",
<<<<<<< HEAD
        "traceparent": "00-04264a519083e84d8dffdb3f47fd72c5-ca12c6144ba1c040-00",
        "User-Agent": [
          "azsdk-net-Storage.Files.DataLake/12.1.0-dev.20200403.1",
          "(.NET Core 4.6.28325.01; Microsoft Windows 10.0.18362 )"
        ],
        "x-ms-client-request-id": "ec5fe46c-bb21-386f-7a5c-28e792623d92",
        "x-ms-date": "Fri, 03 Apr 2020 21:03:04 GMT",
=======
        "traceparent": "00-8e3cf581945de142a02e61788337f708-d5539278997ab243-00",
        "User-Agent": [
          "azsdk-net-Storage.Files.DataLake/12.2.0-dev.20200413.1",
          "(.NET Core 4.6.28325.01; Microsoft Windows 10.0.18362 )"
        ],
        "x-ms-client-request-id": "ec5fe46c-bb21-386f-7a5c-28e792623d92",
        "x-ms-date": "Tue, 14 Apr 2020 00:04:05 GMT",
>>>>>>> b9bd85cb
        "x-ms-return-client-request-id": "true",
        "x-ms-version": "2019-12-12"
      },
      "RequestBody": null,
      "StatusCode": 201,
      "ResponseHeaders": {
        "Content-Length": "0",
<<<<<<< HEAD
        "Date": "Fri, 03 Apr 2020 21:03:02 GMT",
        "ETag": "\u00220x8D7D81265EDC994\u0022",
        "Last-Modified": "Fri, 03 Apr 2020 21:03:02 GMT",
=======
        "Date": "Tue, 14 Apr 2020 00:04:04 GMT",
        "ETag": "\u00220x8D7E00758BFBF4F\u0022",
        "Last-Modified": "Tue, 14 Apr 2020 00:04:05 GMT",
>>>>>>> b9bd85cb
        "Server": [
          "Windows-Azure-HDFS/1.0",
          "Microsoft-HTTPAPI/2.0"
        ],
        "x-ms-client-request-id": "ec5fe46c-bb21-386f-7a5c-28e792623d92",
<<<<<<< HEAD
        "x-ms-request-id": "fa4402db-201f-0097-08fb-091bad000000",
        "x-ms-version": "2019-12-12"
=======
        "x-ms-request-id": "78deed97-101f-0047-08f0-1126fb000000",
        "x-ms-version": "2019-07-07"
>>>>>>> b9bd85cb
      },
      "ResponseBody": []
    },
    {
      "RequestUri": "http://seannsecanary.dfs.core.windows.net/test-filesystem-3cb4bd38-2151-1572-8c95-2f8b56435685/test-file-9f8eac14-6e48-08e2-5b29-4bbf822a9d3e?mode=legacy",
      "RequestMethod": "PUT",
      "RequestHeaders": {
        "Authorization": "Sanitized",
        "User-Agent": [
<<<<<<< HEAD
          "azsdk-net-Storage.Files.DataLake/12.1.0-dev.20200403.1",
          "(.NET Core 4.6.28325.01; Microsoft Windows 10.0.18362 )"
        ],
        "x-ms-client-request-id": "9d53d0ce-b1cb-ba1c-6f60-a864d2c61f64",
        "x-ms-date": "Fri, 03 Apr 2020 21:03:04 GMT",
        "x-ms-rename-source": "/test-filesystem-3cb4bd38-2151-1572-8c95-2f8b56435685/test-file-27bd13e8-2723-359d-eed0-97407f257ebd",
=======
          "azsdk-net-Storage.Files.DataLake/12.2.0-dev.20200413.1",
          "(.NET Core 4.6.28325.01; Microsoft Windows 10.0.18362 )"
        ],
        "x-ms-client-request-id": "9d53d0ce-b1cb-ba1c-6f60-a864d2c61f64",
        "x-ms-date": "Tue, 14 Apr 2020 00:04:06 GMT",
        "x-ms-rename-source": "%2Ftest-filesystem-3cb4bd38-2151-1572-8c95-2f8b56435685%2Ftest-file-27bd13e8-2723-359d-eed0-97407f257ebd=",
>>>>>>> b9bd85cb
        "x-ms-return-client-request-id": "true",
        "x-ms-source-if-match": "\u0022garbage\u0022",
        "x-ms-version": "2019-12-12"
      },
      "RequestBody": null,
      "StatusCode": 412,
      "ResponseHeaders": {
        "Content-Length": "213",
        "Content-Type": "application/json; charset=utf-8",
<<<<<<< HEAD
        "Date": "Fri, 03 Apr 2020 21:03:02 GMT",
=======
        "Date": "Tue, 14 Apr 2020 00:04:04 GMT",
>>>>>>> b9bd85cb
        "Server": [
          "Windows-Azure-HDFS/1.0",
          "Microsoft-HTTPAPI/2.0"
        ],
        "x-ms-client-request-id": "9d53d0ce-b1cb-ba1c-6f60-a864d2c61f64",
        "x-ms-error-code": "SourceConditionNotMet",
<<<<<<< HEAD
        "x-ms-request-id": "fa4402dc-201f-0097-09fb-091bad000000",
        "x-ms-version": "2019-12-12"
=======
        "x-ms-request-id": "78deed98-101f-0047-09f0-1126fb000000",
        "x-ms-version": "2019-07-07"
>>>>>>> b9bd85cb
      },
      "ResponseBody": {
        "error": {
          "code": "SourceConditionNotMet",
<<<<<<< HEAD
          "message": "The source condition specified using HTTP conditional header(s) is not met.\nRequestId:fa4402dc-201f-0097-09fb-091bad000000\nTime:2020-04-03T21:03:02.8115192Z"
=======
          "message": "The source condition specified using HTTP conditional header(s) is not met.\nRequestId:78deed98-101f-0047-09f0-1126fb000000\nTime:2020-04-14T00:04:05.5446500Z"
>>>>>>> b9bd85cb
        }
      }
    },
    {
      "RequestUri": "http://seannsecanary.blob.core.windows.net/test-filesystem-3cb4bd38-2151-1572-8c95-2f8b56435685?restype=container",
      "RequestMethod": "DELETE",
      "RequestHeaders": {
        "Authorization": "Sanitized",
<<<<<<< HEAD
        "traceparent": "00-5ba6db1ce832114f868d4fc480c94470-0c12b24aa4250b43-00",
        "User-Agent": [
          "azsdk-net-Storage.Files.DataLake/12.1.0-dev.20200403.1",
          "(.NET Core 4.6.28325.01; Microsoft Windows 10.0.18362 )"
        ],
        "x-ms-client-request-id": "c11889ac-9f0e-5dc7-2ccc-ea662c9b4638",
        "x-ms-date": "Fri, 03 Apr 2020 21:03:04 GMT",
=======
        "traceparent": "00-484173772efde840b44af09b6ebb3e7d-73d3768938090b4a-00",
        "User-Agent": [
          "azsdk-net-Storage.Files.DataLake/12.2.0-dev.20200413.1",
          "(.NET Core 4.6.28325.01; Microsoft Windows 10.0.18362 )"
        ],
        "x-ms-client-request-id": "c11889ac-9f0e-5dc7-2ccc-ea662c9b4638",
        "x-ms-date": "Tue, 14 Apr 2020 00:04:06 GMT",
>>>>>>> b9bd85cb
        "x-ms-return-client-request-id": "true",
        "x-ms-version": "2019-12-12"
      },
      "RequestBody": null,
      "StatusCode": 202,
      "ResponseHeaders": {
        "Content-Length": "0",
<<<<<<< HEAD
        "Date": "Fri, 03 Apr 2020 21:03:02 GMT",
=======
        "Date": "Tue, 14 Apr 2020 00:04:05 GMT",
>>>>>>> b9bd85cb
        "Server": [
          "Windows-Azure-Blob/1.0",
          "Microsoft-HTTPAPI/2.0"
        ],
        "x-ms-client-request-id": "c11889ac-9f0e-5dc7-2ccc-ea662c9b4638",
<<<<<<< HEAD
        "x-ms-request-id": "962264ca-f01e-0012-5efb-093670000000",
        "x-ms-version": "2019-12-12"
=======
        "x-ms-request-id": "f1e49ae6-d01e-0015-60f0-115a13000000",
        "x-ms-version": "2019-07-07"
>>>>>>> b9bd85cb
      },
      "ResponseBody": []
    },
    {
      "RequestUri": "http://seannsecanary.blob.core.windows.net/test-filesystem-82be75bc-a183-ce69-1bbb-b985c3d7d864?restype=container",
      "RequestMethod": "PUT",
      "RequestHeaders": {
        "Authorization": "Sanitized",
<<<<<<< HEAD
        "traceparent": "00-1b4de2671f05b74189226663eb6d59cb-9f5f26e4d93af445-00",
        "User-Agent": [
          "azsdk-net-Storage.Files.DataLake/12.1.0-dev.20200403.1",
=======
        "traceparent": "00-6fe177e914d0ed418b66f41a7e40251c-9a651357c0a7b744-00",
        "User-Agent": [
          "azsdk-net-Storage.Files.DataLake/12.2.0-dev.20200413.1",
>>>>>>> b9bd85cb
          "(.NET Core 4.6.28325.01; Microsoft Windows 10.0.18362 )"
        ],
        "x-ms-blob-public-access": "container",
        "x-ms-client-request-id": "6c89b5fe-874c-0bc9-204a-a652e6419955",
<<<<<<< HEAD
        "x-ms-date": "Fri, 03 Apr 2020 21:03:04 GMT",
=======
        "x-ms-date": "Tue, 14 Apr 2020 00:04:06 GMT",
>>>>>>> b9bd85cb
        "x-ms-return-client-request-id": "true",
        "x-ms-version": "2019-12-12"
      },
      "RequestBody": null,
      "StatusCode": 201,
      "ResponseHeaders": {
        "Content-Length": "0",
<<<<<<< HEAD
        "Date": "Fri, 03 Apr 2020 21:03:02 GMT",
        "ETag": "\u00220x8D7D8126618C801\u0022",
        "Last-Modified": "Fri, 03 Apr 2020 21:03:03 GMT",
=======
        "Date": "Tue, 14 Apr 2020 00:04:04 GMT",
        "ETag": "\u00220x8D7E00758F37DFE\u0022",
        "Last-Modified": "Tue, 14 Apr 2020 00:04:05 GMT",
>>>>>>> b9bd85cb
        "Server": [
          "Windows-Azure-Blob/1.0",
          "Microsoft-HTTPAPI/2.0"
        ],
        "x-ms-client-request-id": "6c89b5fe-874c-0bc9-204a-a652e6419955",
<<<<<<< HEAD
        "x-ms-request-id": "962264d9-f01e-0012-69fb-093670000000",
        "x-ms-version": "2019-12-12"
=======
        "x-ms-request-id": "cf26b365-901e-002b-6ef0-11cd6c000000",
        "x-ms-version": "2019-07-07"
>>>>>>> b9bd85cb
      },
      "ResponseBody": []
    },
    {
      "RequestUri": "http://seannsecanary.dfs.core.windows.net/test-filesystem-82be75bc-a183-ce69-1bbb-b985c3d7d864/test-file-d10f86f3-fee3-5e8a-1fb8-9c38bf00b8cd?resource=file",
      "RequestMethod": "PUT",
      "RequestHeaders": {
        "Authorization": "Sanitized",
<<<<<<< HEAD
        "traceparent": "00-cdf1f4a2bd29e64da30c96e621f0582f-d083d86b7ca59d4d-00",
        "User-Agent": [
          "azsdk-net-Storage.Files.DataLake/12.1.0-dev.20200403.1",
          "(.NET Core 4.6.28325.01; Microsoft Windows 10.0.18362 )"
        ],
        "x-ms-client-request-id": "8f758cb1-9a3f-0066-2b2a-4d93eb914c1f",
        "x-ms-date": "Fri, 03 Apr 2020 21:03:04 GMT",
=======
        "traceparent": "00-be6db52e43cc2941b29ebe2384d1ad97-ca463f55ae9c5e46-00",
        "User-Agent": [
          "azsdk-net-Storage.Files.DataLake/12.2.0-dev.20200413.1",
          "(.NET Core 4.6.28325.01; Microsoft Windows 10.0.18362 )"
        ],
        "x-ms-client-request-id": "8f758cb1-9a3f-0066-2b2a-4d93eb914c1f",
        "x-ms-date": "Tue, 14 Apr 2020 00:04:06 GMT",
>>>>>>> b9bd85cb
        "x-ms-return-client-request-id": "true",
        "x-ms-version": "2019-12-12"
      },
      "RequestBody": null,
      "StatusCode": 201,
      "ResponseHeaders": {
        "Content-Length": "0",
<<<<<<< HEAD
        "Date": "Fri, 03 Apr 2020 21:03:03 GMT",
        "ETag": "\u00220x8D7D812662D4108\u0022",
        "Last-Modified": "Fri, 03 Apr 2020 21:03:03 GMT",
=======
        "Date": "Tue, 14 Apr 2020 00:04:05 GMT",
        "ETag": "\u00220x8D7E0075911C5A1\u0022",
        "Last-Modified": "Tue, 14 Apr 2020 00:04:05 GMT",
>>>>>>> b9bd85cb
        "Server": [
          "Windows-Azure-HDFS/1.0",
          "Microsoft-HTTPAPI/2.0"
        ],
        "x-ms-client-request-id": "8f758cb1-9a3f-0066-2b2a-4d93eb914c1f",
<<<<<<< HEAD
        "x-ms-request-id": "fa4402dd-201f-0097-0afb-091bad000000",
        "x-ms-version": "2019-12-12"
=======
        "x-ms-request-id": "16375e01-301f-0040-08f0-114a98000000",
        "x-ms-version": "2019-07-07"
>>>>>>> b9bd85cb
      },
      "ResponseBody": []
    },
    {
      "RequestUri": "http://seannsecanary.dfs.core.windows.net/test-filesystem-82be75bc-a183-ce69-1bbb-b985c3d7d864/test-file-7602d992-8cba-8707-6e40-4036d526a61c?resource=file",
      "RequestMethod": "PUT",
      "RequestHeaders": {
        "Authorization": "Sanitized",
<<<<<<< HEAD
        "traceparent": "00-7ec495cf6d6aa54bb33e3b6c6703d1be-40b6487d7e9a1148-00",
        "User-Agent": [
          "azsdk-net-Storage.Files.DataLake/12.1.0-dev.20200403.1",
          "(.NET Core 4.6.28325.01; Microsoft Windows 10.0.18362 )"
        ],
        "x-ms-client-request-id": "ded1095f-a800-25e9-84ed-20fe5a2f2b04",
        "x-ms-date": "Fri, 03 Apr 2020 21:03:04 GMT",
=======
        "traceparent": "00-e20f1d2271c2274babbf1a4556ac0b4f-7b0d79181df9b242-00",
        "User-Agent": [
          "azsdk-net-Storage.Files.DataLake/12.2.0-dev.20200413.1",
          "(.NET Core 4.6.28325.01; Microsoft Windows 10.0.18362 )"
        ],
        "x-ms-client-request-id": "ded1095f-a800-25e9-84ed-20fe5a2f2b04",
        "x-ms-date": "Tue, 14 Apr 2020 00:04:06 GMT",
>>>>>>> b9bd85cb
        "x-ms-return-client-request-id": "true",
        "x-ms-version": "2019-12-12"
      },
      "RequestBody": null,
      "StatusCode": 201,
      "ResponseHeaders": {
        "Content-Length": "0",
<<<<<<< HEAD
        "Date": "Fri, 03 Apr 2020 21:03:03 GMT",
        "ETag": "\u00220x8D7D812663D8F65\u0022",
        "Last-Modified": "Fri, 03 Apr 2020 21:03:03 GMT",
=======
        "Date": "Tue, 14 Apr 2020 00:04:05 GMT",
        "ETag": "\u00220x8D7E007591F475D\u0022",
        "Last-Modified": "Tue, 14 Apr 2020 00:04:06 GMT",
>>>>>>> b9bd85cb
        "Server": [
          "Windows-Azure-HDFS/1.0",
          "Microsoft-HTTPAPI/2.0"
        ],
        "x-ms-client-request-id": "ded1095f-a800-25e9-84ed-20fe5a2f2b04",
<<<<<<< HEAD
        "x-ms-request-id": "fa4402de-201f-0097-0bfb-091bad000000",
        "x-ms-version": "2019-12-12"
=======
        "x-ms-request-id": "16375e02-301f-0040-09f0-114a98000000",
        "x-ms-version": "2019-07-07"
>>>>>>> b9bd85cb
      },
      "ResponseBody": []
    },
    {
      "RequestUri": "http://seannsecanary.blob.core.windows.net/test-filesystem-82be75bc-a183-ce69-1bbb-b985c3d7d864/test-file-d10f86f3-fee3-5e8a-1fb8-9c38bf00b8cd",
      "RequestMethod": "HEAD",
      "RequestHeaders": {
        "Authorization": "Sanitized",
        "User-Agent": [
<<<<<<< HEAD
          "azsdk-net-Storage.Files.DataLake/12.1.0-dev.20200403.1",
          "(.NET Core 4.6.28325.01; Microsoft Windows 10.0.18362 )"
        ],
        "x-ms-client-request-id": "ccd6405d-c755-f01c-0f60-ae9d088f5bda",
        "x-ms-date": "Fri, 03 Apr 2020 21:03:04 GMT",
=======
          "azsdk-net-Storage.Files.DataLake/12.2.0-dev.20200413.1",
          "(.NET Core 4.6.28325.01; Microsoft Windows 10.0.18362 )"
        ],
        "x-ms-client-request-id": "ccd6405d-c755-f01c-0f60-ae9d088f5bda",
        "x-ms-date": "Tue, 14 Apr 2020 00:04:06 GMT",
>>>>>>> b9bd85cb
        "x-ms-return-client-request-id": "true",
        "x-ms-version": "2019-12-12"
      },
      "RequestBody": null,
      "StatusCode": 200,
      "ResponseHeaders": {
        "Accept-Ranges": "bytes",
        "Content-Length": "0",
        "Content-Type": "application/octet-stream",
<<<<<<< HEAD
        "Date": "Fri, 03 Apr 2020 21:03:03 GMT",
        "ETag": "\u00220x8D7D812662D4108\u0022",
        "Last-Modified": "Fri, 03 Apr 2020 21:03:03 GMT",
=======
        "Date": "Tue, 14 Apr 2020 00:04:05 GMT",
        "ETag": "\u00220x8D7E0075911C5A1\u0022",
        "Last-Modified": "Tue, 14 Apr 2020 00:04:05 GMT",
>>>>>>> b9bd85cb
        "Server": [
          "Windows-Azure-Blob/1.0",
          "Microsoft-HTTPAPI/2.0"
        ],
        "x-ms-access-tier": "Hot",
        "x-ms-access-tier-inferred": "true",
        "x-ms-blob-type": "BlockBlob",
        "x-ms-client-request-id": "ccd6405d-c755-f01c-0f60-ae9d088f5bda",
<<<<<<< HEAD
        "x-ms-creation-time": "Fri, 03 Apr 2020 21:03:03 GMT",
        "x-ms-lease-state": "available",
        "x-ms-lease-status": "unlocked",
        "x-ms-request-id": "96226504-f01e-0012-0afb-093670000000",
=======
        "x-ms-creation-time": "Tue, 14 Apr 2020 00:04:05 GMT",
        "x-ms-lease-state": "available",
        "x-ms-lease-status": "unlocked",
        "x-ms-request-id": "cf26b3ad-901e-002b-1df0-11cd6c000000",
>>>>>>> b9bd85cb
        "x-ms-server-encrypted": "true",
        "x-ms-version": "2019-12-12"
      },
      "ResponseBody": []
    },
    {
      "RequestUri": "http://seannsecanary.dfs.core.windows.net/test-filesystem-82be75bc-a183-ce69-1bbb-b985c3d7d864/test-file-7602d992-8cba-8707-6e40-4036d526a61c?mode=legacy",
      "RequestMethod": "PUT",
      "RequestHeaders": {
        "Authorization": "Sanitized",
        "User-Agent": [
<<<<<<< HEAD
          "azsdk-net-Storage.Files.DataLake/12.1.0-dev.20200403.1",
          "(.NET Core 4.6.28325.01; Microsoft Windows 10.0.18362 )"
        ],
        "x-ms-client-request-id": "1aa13685-5f58-bcae-130a-e3a96bf560bb",
        "x-ms-date": "Fri, 03 Apr 2020 21:03:04 GMT",
        "x-ms-rename-source": "/test-filesystem-82be75bc-a183-ce69-1bbb-b985c3d7d864/test-file-d10f86f3-fee3-5e8a-1fb8-9c38bf00b8cd",
        "x-ms-return-client-request-id": "true",
        "x-ms-source-if-none-match": "\u00220x8D7D812662D4108\u0022",
        "x-ms-version": "2019-12-12"
=======
          "azsdk-net-Storage.Files.DataLake/12.2.0-dev.20200413.1",
          "(.NET Core 4.6.28325.01; Microsoft Windows 10.0.18362 )"
        ],
        "x-ms-client-request-id": "1aa13685-5f58-bcae-130a-e3a96bf560bb",
        "x-ms-date": "Tue, 14 Apr 2020 00:04:06 GMT",
        "x-ms-rename-source": "%2Ftest-filesystem-82be75bc-a183-ce69-1bbb-b985c3d7d864%2Ftest-file-d10f86f3-fee3-5e8a-1fb8-9c38bf00b8cd=",
        "x-ms-return-client-request-id": "true",
        "x-ms-source-if-none-match": "\u00220x8D7E0075911C5A1\u0022",
        "x-ms-version": "2019-07-07"
>>>>>>> b9bd85cb
      },
      "RequestBody": null,
      "StatusCode": 412,
      "ResponseHeaders": {
        "Content-Length": "213",
        "Content-Type": "application/json; charset=utf-8",
<<<<<<< HEAD
        "Date": "Fri, 03 Apr 2020 21:03:03 GMT",
=======
        "Date": "Tue, 14 Apr 2020 00:04:05 GMT",
>>>>>>> b9bd85cb
        "Server": [
          "Windows-Azure-HDFS/1.0",
          "Microsoft-HTTPAPI/2.0"
        ],
        "x-ms-client-request-id": "1aa13685-5f58-bcae-130a-e3a96bf560bb",
        "x-ms-error-code": "SourceConditionNotMet",
<<<<<<< HEAD
        "x-ms-request-id": "fa4402df-201f-0097-0cfb-091bad000000",
        "x-ms-version": "2019-12-12"
=======
        "x-ms-request-id": "16375e03-301f-0040-0af0-114a98000000",
        "x-ms-version": "2019-07-07"
>>>>>>> b9bd85cb
      },
      "ResponseBody": {
        "error": {
          "code": "SourceConditionNotMet",
<<<<<<< HEAD
          "message": "The source condition specified using HTTP conditional header(s) is not met.\nRequestId:fa4402df-201f-0097-0cfb-091bad000000\nTime:2020-04-03T21:03:03.4589746Z"
=======
          "message": "The source condition specified using HTTP conditional header(s) is not met.\nRequestId:16375e03-301f-0040-0af0-114a98000000\nTime:2020-04-14T00:04:06.2562398Z"
>>>>>>> b9bd85cb
        }
      }
    },
    {
      "RequestUri": "http://seannsecanary.blob.core.windows.net/test-filesystem-82be75bc-a183-ce69-1bbb-b985c3d7d864?restype=container",
      "RequestMethod": "DELETE",
      "RequestHeaders": {
        "Authorization": "Sanitized",
<<<<<<< HEAD
        "traceparent": "00-9c57fb830636f14886903d43db0a70f3-f9ac887a8035ff48-00",
        "User-Agent": [
          "azsdk-net-Storage.Files.DataLake/12.1.0-dev.20200403.1",
          "(.NET Core 4.6.28325.01; Microsoft Windows 10.0.18362 )"
        ],
        "x-ms-client-request-id": "d1180ee5-41ee-fb82-2ee1-db7f0c4ada80",
        "x-ms-date": "Fri, 03 Apr 2020 21:03:04 GMT",
=======
        "traceparent": "00-5ff7444c25b20d4e92995c26af2499c5-3e9a691e61a84e4e-00",
        "User-Agent": [
          "azsdk-net-Storage.Files.DataLake/12.2.0-dev.20200413.1",
          "(.NET Core 4.6.28325.01; Microsoft Windows 10.0.18362 )"
        ],
        "x-ms-client-request-id": "d1180ee5-41ee-fb82-2ee1-db7f0c4ada80",
        "x-ms-date": "Tue, 14 Apr 2020 00:04:06 GMT",
>>>>>>> b9bd85cb
        "x-ms-return-client-request-id": "true",
        "x-ms-version": "2019-12-12"
      },
      "RequestBody": null,
      "StatusCode": 202,
      "ResponseHeaders": {
        "Content-Length": "0",
<<<<<<< HEAD
        "Date": "Fri, 03 Apr 2020 21:03:03 GMT",
=======
        "Date": "Tue, 14 Apr 2020 00:04:05 GMT",
>>>>>>> b9bd85cb
        "Server": [
          "Windows-Azure-Blob/1.0",
          "Microsoft-HTTPAPI/2.0"
        ],
        "x-ms-client-request-id": "d1180ee5-41ee-fb82-2ee1-db7f0c4ada80",
<<<<<<< HEAD
        "x-ms-request-id": "9622651e-f01e-0012-20fb-093670000000",
        "x-ms-version": "2019-12-12"
=======
        "x-ms-request-id": "cf26b3c2-901e-002b-2df0-11cd6c000000",
        "x-ms-version": "2019-07-07"
>>>>>>> b9bd85cb
      },
      "ResponseBody": []
    },
    {
      "RequestUri": "http://seannsecanary.blob.core.windows.net/test-filesystem-aac1d707-afda-0b58-d634-cec708c188a9?restype=container",
      "RequestMethod": "PUT",
      "RequestHeaders": {
        "Authorization": "Sanitized",
<<<<<<< HEAD
        "traceparent": "00-724eb411ffc384429da15b3fca0e9ba7-0f882f42dc490b4e-00",
        "User-Agent": [
          "azsdk-net-Storage.Files.DataLake/12.1.0-dev.20200403.1",
=======
        "traceparent": "00-eb64df586b72504ea43d0b81d1f6a085-feffe945620a2e4d-00",
        "User-Agent": [
          "azsdk-net-Storage.Files.DataLake/12.2.0-dev.20200413.1",
>>>>>>> b9bd85cb
          "(.NET Core 4.6.28325.01; Microsoft Windows 10.0.18362 )"
        ],
        "x-ms-blob-public-access": "container",
        "x-ms-client-request-id": "5ce6d6b6-09a8-3680-b50c-fbb972baf26d",
<<<<<<< HEAD
        "x-ms-date": "Fri, 03 Apr 2020 21:03:05 GMT",
=======
        "x-ms-date": "Tue, 14 Apr 2020 00:04:06 GMT",
>>>>>>> b9bd85cb
        "x-ms-return-client-request-id": "true",
        "x-ms-version": "2019-12-12"
      },
      "RequestBody": null,
      "StatusCode": 201,
      "ResponseHeaders": {
        "Content-Length": "0",
<<<<<<< HEAD
        "Date": "Fri, 03 Apr 2020 21:03:03 GMT",
        "ETag": "\u00220x8D7D8126680EB8F\u0022",
        "Last-Modified": "Fri, 03 Apr 2020 21:03:03 GMT",
=======
        "Date": "Tue, 14 Apr 2020 00:04:06 GMT",
        "ETag": "\u00220x8D7E00759629176\u0022",
        "Last-Modified": "Tue, 14 Apr 2020 00:04:06 GMT",
>>>>>>> b9bd85cb
        "Server": [
          "Windows-Azure-Blob/1.0",
          "Microsoft-HTTPAPI/2.0"
        ],
        "x-ms-client-request-id": "5ce6d6b6-09a8-3680-b50c-fbb972baf26d",
<<<<<<< HEAD
        "x-ms-request-id": "96226537-f01e-0012-33fb-093670000000",
        "x-ms-version": "2019-12-12"
=======
        "x-ms-request-id": "cde26956-801e-0055-55f0-115d2b000000",
        "x-ms-version": "2019-07-07"
>>>>>>> b9bd85cb
      },
      "ResponseBody": []
    },
    {
      "RequestUri": "http://seannsecanary.dfs.core.windows.net/test-filesystem-aac1d707-afda-0b58-d634-cec708c188a9/test-file-84293158-7d86-78a2-0910-9afb10f36df6?resource=file",
      "RequestMethod": "PUT",
      "RequestHeaders": {
        "Authorization": "Sanitized",
<<<<<<< HEAD
        "traceparent": "00-995a366b205dcc45885a5ba8273ad55e-03ccd308b5df404a-00",
        "User-Agent": [
          "azsdk-net-Storage.Files.DataLake/12.1.0-dev.20200403.1",
          "(.NET Core 4.6.28325.01; Microsoft Windows 10.0.18362 )"
        ],
        "x-ms-client-request-id": "6c0c31ec-dbb7-387a-336d-52986f8425c1",
        "x-ms-date": "Fri, 03 Apr 2020 21:03:05 GMT",
=======
        "traceparent": "00-1637cd4dd5a5f345b28f025f54875382-99a3e3274987554f-00",
        "User-Agent": [
          "azsdk-net-Storage.Files.DataLake/12.2.0-dev.20200413.1",
          "(.NET Core 4.6.28325.01; Microsoft Windows 10.0.18362 )"
        ],
        "x-ms-client-request-id": "6c0c31ec-dbb7-387a-336d-52986f8425c1",
        "x-ms-date": "Tue, 14 Apr 2020 00:04:07 GMT",
>>>>>>> b9bd85cb
        "x-ms-return-client-request-id": "true",
        "x-ms-version": "2019-12-12"
      },
      "RequestBody": null,
      "StatusCode": 201,
      "ResponseHeaders": {
        "Content-Length": "0",
<<<<<<< HEAD
        "Date": "Fri, 03 Apr 2020 21:03:03 GMT",
        "ETag": "\u00220x8D7D8126690ADF5\u0022",
        "Last-Modified": "Fri, 03 Apr 2020 21:03:03 GMT",
=======
        "Date": "Tue, 14 Apr 2020 00:04:05 GMT",
        "ETag": "\u00220x8D7E00759801169\u0022",
        "Last-Modified": "Tue, 14 Apr 2020 00:04:06 GMT",
>>>>>>> b9bd85cb
        "Server": [
          "Windows-Azure-HDFS/1.0",
          "Microsoft-HTTPAPI/2.0"
        ],
        "x-ms-client-request-id": "6c0c31ec-dbb7-387a-336d-52986f8425c1",
<<<<<<< HEAD
        "x-ms-request-id": "fa4402e0-201f-0097-0dfb-091bad000000",
        "x-ms-version": "2019-12-12"
=======
        "x-ms-request-id": "5217a86e-001f-0074-11f0-117950000000",
        "x-ms-version": "2019-07-07"
>>>>>>> b9bd85cb
      },
      "ResponseBody": []
    },
    {
      "RequestUri": "http://seannsecanary.dfs.core.windows.net/test-filesystem-aac1d707-afda-0b58-d634-cec708c188a9/test-file-a5e3059f-bfaa-2c91-30dc-7bf7d6d2e5f5?resource=file",
      "RequestMethod": "PUT",
      "RequestHeaders": {
        "Authorization": "Sanitized",
<<<<<<< HEAD
        "traceparent": "00-e26fdfd6b4e6ef45aab1388341840fb0-c2390478a310184a-00",
        "User-Agent": [
          "azsdk-net-Storage.Files.DataLake/12.1.0-dev.20200403.1",
          "(.NET Core 4.6.28325.01; Microsoft Windows 10.0.18362 )"
        ],
        "x-ms-client-request-id": "8e30e469-9830-2caa-9fdf-3cda5f826161",
        "x-ms-date": "Fri, 03 Apr 2020 21:03:05 GMT",
=======
        "traceparent": "00-6938ef57bc9fa24981403b5bde207bb7-97aec306abca424f-00",
        "User-Agent": [
          "azsdk-net-Storage.Files.DataLake/12.2.0-dev.20200413.1",
          "(.NET Core 4.6.28325.01; Microsoft Windows 10.0.18362 )"
        ],
        "x-ms-client-request-id": "8e30e469-9830-2caa-9fdf-3cda5f826161",
        "x-ms-date": "Tue, 14 Apr 2020 00:04:07 GMT",
>>>>>>> b9bd85cb
        "x-ms-return-client-request-id": "true",
        "x-ms-version": "2019-12-12"
      },
      "RequestBody": null,
      "StatusCode": 201,
      "ResponseHeaders": {
        "Content-Length": "0",
<<<<<<< HEAD
        "Date": "Fri, 03 Apr 2020 21:03:03 GMT",
        "ETag": "\u00220x8D7D812669F6E99\u0022",
        "Last-Modified": "Fri, 03 Apr 2020 21:03:03 GMT",
=======
        "Date": "Tue, 14 Apr 2020 00:04:05 GMT",
        "ETag": "\u00220x8D7E007598D5251\u0022",
        "Last-Modified": "Tue, 14 Apr 2020 00:04:06 GMT",
>>>>>>> b9bd85cb
        "Server": [
          "Windows-Azure-HDFS/1.0",
          "Microsoft-HTTPAPI/2.0"
        ],
        "x-ms-client-request-id": "8e30e469-9830-2caa-9fdf-3cda5f826161",
<<<<<<< HEAD
        "x-ms-request-id": "fa4402e1-201f-0097-0efb-091bad000000",
        "x-ms-version": "2019-12-12"
=======
        "x-ms-request-id": "5217a86f-001f-0074-12f0-117950000000",
        "x-ms-version": "2019-07-07"
>>>>>>> b9bd85cb
      },
      "ResponseBody": []
    },
    {
      "RequestUri": "http://seannsecanary.dfs.core.windows.net/test-filesystem-aac1d707-afda-0b58-d634-cec708c188a9/test-file-a5e3059f-bfaa-2c91-30dc-7bf7d6d2e5f5?mode=legacy",
      "RequestMethod": "PUT",
      "RequestHeaders": {
        "Authorization": "Sanitized",
        "User-Agent": [
<<<<<<< HEAD
          "azsdk-net-Storage.Files.DataLake/12.1.0-dev.20200403.1",
          "(.NET Core 4.6.28325.01; Microsoft Windows 10.0.18362 )"
        ],
        "x-ms-client-request-id": "f28ef800-57a1-39c5-9ae3-4007c4649ad0",
        "x-ms-date": "Fri, 03 Apr 2020 21:03:05 GMT",
        "x-ms-rename-source": "/test-filesystem-aac1d707-afda-0b58-d634-cec708c188a9/test-file-84293158-7d86-78a2-0910-9afb10f36df6",
=======
          "azsdk-net-Storage.Files.DataLake/12.2.0-dev.20200413.1",
          "(.NET Core 4.6.28325.01; Microsoft Windows 10.0.18362 )"
        ],
        "x-ms-client-request-id": "f28ef800-57a1-39c5-9ae3-4007c4649ad0",
        "x-ms-date": "Tue, 14 Apr 2020 00:04:07 GMT",
        "x-ms-rename-source": "%2Ftest-filesystem-aac1d707-afda-0b58-d634-cec708c188a9%2Ftest-file-84293158-7d86-78a2-0910-9afb10f36df6=",
>>>>>>> b9bd85cb
        "x-ms-return-client-request-id": "true",
        "x-ms-source-lease-id": "a96ba76d-e2ae-568d-b35a-da9452a5cfea",
        "x-ms-version": "2019-12-12"
      },
      "RequestBody": null,
      "StatusCode": 412,
      "ResponseHeaders": {
        "Content-Length": "176",
        "Content-Type": "application/json; charset=utf-8",
<<<<<<< HEAD
        "Date": "Fri, 03 Apr 2020 21:03:03 GMT",
=======
        "Date": "Tue, 14 Apr 2020 00:04:05 GMT",
>>>>>>> b9bd85cb
        "Server": [
          "Windows-Azure-HDFS/1.0",
          "Microsoft-HTTPAPI/2.0"
        ],
        "x-ms-client-request-id": "f28ef800-57a1-39c5-9ae3-4007c4649ad0",
        "x-ms-error-code": "LeaseNotPresent",
<<<<<<< HEAD
        "x-ms-request-id": "fa4402e2-201f-0097-0ffb-091bad000000",
        "x-ms-version": "2019-12-12"
=======
        "x-ms-request-id": "5217a870-001f-0074-13f0-117950000000",
        "x-ms-version": "2019-07-07"
>>>>>>> b9bd85cb
      },
      "ResponseBody": {
        "error": {
          "code": "LeaseNotPresent",
<<<<<<< HEAD
          "message": "There is currently no lease on the resource.\nRequestId:fa4402e2-201f-0097-0ffb-091bad000000\nTime:2020-04-03T21:03:04.0854157Z"
=======
          "message": "There is currently no lease on the resource.\nRequestId:5217a870-001f-0074-13f0-117950000000\nTime:2020-04-14T00:04:06.8931668Z"
>>>>>>> b9bd85cb
        }
      }
    },
    {
      "RequestUri": "http://seannsecanary.blob.core.windows.net/test-filesystem-aac1d707-afda-0b58-d634-cec708c188a9?restype=container",
      "RequestMethod": "DELETE",
      "RequestHeaders": {
        "Authorization": "Sanitized",
<<<<<<< HEAD
        "traceparent": "00-d62fdd3fce6842409e66cf6f855284c8-ddaddc751d5dc848-00",
        "User-Agent": [
          "azsdk-net-Storage.Files.DataLake/12.1.0-dev.20200403.1",
          "(.NET Core 4.6.28325.01; Microsoft Windows 10.0.18362 )"
        ],
        "x-ms-client-request-id": "67da748c-6ff4-30bf-978c-8f9205d3da61",
        "x-ms-date": "Fri, 03 Apr 2020 21:03:05 GMT",
=======
        "traceparent": "00-181d230483551a43b1d4f86bb12620b3-37bf83250a2a4046-00",
        "User-Agent": [
          "azsdk-net-Storage.Files.DataLake/12.2.0-dev.20200413.1",
          "(.NET Core 4.6.28325.01; Microsoft Windows 10.0.18362 )"
        ],
        "x-ms-client-request-id": "67da748c-6ff4-30bf-978c-8f9205d3da61",
        "x-ms-date": "Tue, 14 Apr 2020 00:04:07 GMT",
>>>>>>> b9bd85cb
        "x-ms-return-client-request-id": "true",
        "x-ms-version": "2019-12-12"
      },
      "RequestBody": null,
      "StatusCode": 202,
      "ResponseHeaders": {
        "Content-Length": "0",
<<<<<<< HEAD
        "Date": "Fri, 03 Apr 2020 21:03:03 GMT",
=======
        "Date": "Tue, 14 Apr 2020 00:04:06 GMT",
>>>>>>> b9bd85cb
        "Server": [
          "Windows-Azure-Blob/1.0",
          "Microsoft-HTTPAPI/2.0"
        ],
        "x-ms-client-request-id": "67da748c-6ff4-30bf-978c-8f9205d3da61",
<<<<<<< HEAD
        "x-ms-request-id": "96226564-f01e-0012-5afb-093670000000",
        "x-ms-version": "2019-12-12"
=======
        "x-ms-request-id": "cde26988-801e-0055-73f0-115d2b000000",
        "x-ms-version": "2019-07-07"
>>>>>>> b9bd85cb
      },
      "ResponseBody": []
    }
  ],
  "Variables": {
<<<<<<< HEAD
    "DateTimeOffsetNow": "2020-04-03T14:03:02.9000264-07:00",
=======
    "DateTimeOffsetNow": "2020-04-13T17:04:01.7620249-07:00",
>>>>>>> b9bd85cb
    "RandomSeed": "686248964",
    "Storage_TestConfigHierarchicalNamespace": "NamespaceTenant\nseannsecanary\nU2FuaXRpemVk\nhttp://seannsecanary.blob.core.windows.net\nhttp://seannsecanary.file.core.windows.net\nhttp://seannsecanary.queue.core.windows.net\nhttp://seannsecanary.table.core.windows.net\n\n\n\n\nhttp://seannsecanary-secondary.blob.core.windows.net\nhttp://seannsecanary-secondary.file.core.windows.net\nhttp://seannsecanary-secondary.queue.core.windows.net\nhttp://seannsecanary-secondary.table.core.windows.net\n68390a19-a643-458b-b726-408abf67b4fc\nSanitized\n72f988bf-86f1-41af-91ab-2d7cd011db47\nhttps://login.microsoftonline.com/\nCloud\nBlobEndpoint=http://seannsecanary.blob.core.windows.net/;QueueEndpoint=http://seannsecanary.queue.core.windows.net/;FileEndpoint=http://seannsecanary.file.core.windows.net/;BlobSecondaryEndpoint=http://seannsecanary-secondary.blob.core.windows.net/;QueueSecondaryEndpoint=http://seannsecanary-secondary.queue.core.windows.net/;FileSecondaryEndpoint=http://seannsecanary-secondary.file.core.windows.net/;AccountName=seannsecanary;AccountKey=Sanitized\n"
  }
}<|MERGE_RESOLUTION|>--- conflicted
+++ resolved
@@ -1,250 +1,152 @@
 {
   "Entries": [
     {
-      "RequestUri": "http://seannsecanary.blob.core.windows.net/test-filesystem-c42524c0-c765-139f-f8ed-f46da56f217c?restype=container",
-      "RequestMethod": "PUT",
-      "RequestHeaders": {
-        "Authorization": "Sanitized",
-<<<<<<< HEAD
-        "traceparent": "00-429e81b40a876f4bb768f5000d2a46a7-763ac7abbfa5d74b-00",
-        "User-Agent": [
-          "azsdk-net-Storage.Files.DataLake/12.1.0-dev.20200403.1",
-=======
-        "traceparent": "00-401ed57629040b47ba97160e8a5aa0f7-742ddd3339ed6b42-00",
-        "User-Agent": [
-          "azsdk-net-Storage.Files.DataLake/12.2.0-dev.20200413.1",
->>>>>>> b9bd85cb
+      "RequestUri": "https://seannsecanary.blob.core.windows.net/test-filesystem-19a56713-c5bf-b364-a33b-9865c418a0db?restype=container",
+      "RequestMethod": "PUT",
+      "RequestHeaders": {
+        "Authorization": "Sanitized",
+        "traceparent": "00-4bf73c372304d64e9deae873167eea12-e98eef1e59216447-00",
+        "User-Agent": [
+          "azsdk-net-Storage.Files.DataLake/12.2.0-dev.20200430.1",
           "(.NET Core 4.6.28325.01; Microsoft Windows 10.0.18362 )"
         ],
         "x-ms-blob-public-access": "container",
-        "x-ms-client-request-id": "1408ea3f-1b2f-a5ad-0757-b1c1ed20b043",
-<<<<<<< HEAD
-        "x-ms-date": "Fri, 03 Apr 2020 21:03:02 GMT",
-=======
-        "x-ms-date": "Tue, 14 Apr 2020 00:04:01 GMT",
->>>>>>> b9bd85cb
-        "x-ms-return-client-request-id": "true",
-        "x-ms-version": "2019-12-12"
-      },
-      "RequestBody": null,
-      "StatusCode": 201,
-      "ResponseHeaders": {
-        "Content-Length": "0",
-<<<<<<< HEAD
-        "Date": "Fri, 03 Apr 2020 21:03:01 GMT",
-        "ETag": "\u00220x8D7D812652BA4E0\u0022",
-        "Last-Modified": "Fri, 03 Apr 2020 21:03:01 GMT",
-=======
-        "Date": "Tue, 14 Apr 2020 00:04:02 GMT",
-        "ETag": "\u00220x8D7E007567C86E1\u0022",
-        "Last-Modified": "Tue, 14 Apr 2020 00:04:01 GMT",
->>>>>>> b9bd85cb
-        "Server": [
-          "Windows-Azure-Blob/1.0",
-          "Microsoft-HTTPAPI/2.0"
-        ],
-        "x-ms-client-request-id": "1408ea3f-1b2f-a5ad-0757-b1c1ed20b043",
-<<<<<<< HEAD
-        "x-ms-request-id": "962263c7-f01e-0012-05fb-093670000000",
-        "x-ms-version": "2019-12-12"
-=======
-        "x-ms-request-id": "271b499d-101e-009c-6ef0-11e0c6000000",
-        "x-ms-version": "2019-07-07"
->>>>>>> b9bd85cb
-      },
-      "ResponseBody": []
-    },
-    {
-      "RequestUri": "http://seannsecanary.dfs.core.windows.net/test-filesystem-c42524c0-c765-139f-f8ed-f46da56f217c/test-file-b85e5e38-54ee-eec9-0b4a-9855c257cdd7?resource=file",
-      "RequestMethod": "PUT",
-      "RequestHeaders": {
-        "Authorization": "Sanitized",
-<<<<<<< HEAD
-        "traceparent": "00-1b3161417a3b6043a31e8eca8c183a85-654f473597f9aa4d-00",
-        "User-Agent": [
-          "azsdk-net-Storage.Files.DataLake/12.1.0-dev.20200403.1",
-          "(.NET Core 4.6.28325.01; Microsoft Windows 10.0.18362 )"
-        ],
-        "x-ms-client-request-id": "e70fc15f-8dc1-eb80-201a-09e48257e3b0",
-        "x-ms-date": "Fri, 03 Apr 2020 21:03:02 GMT",
-=======
-        "traceparent": "00-9b226d951a3fb34fb04dac85f967f375-c45a27ae84ccf546-00",
-        "User-Agent": [
-          "azsdk-net-Storage.Files.DataLake/12.2.0-dev.20200413.1",
-          "(.NET Core 4.6.28325.01; Microsoft Windows 10.0.18362 )"
-        ],
-        "x-ms-client-request-id": "e70fc15f-8dc1-eb80-201a-09e48257e3b0",
-        "x-ms-date": "Tue, 14 Apr 2020 00:04:02 GMT",
->>>>>>> b9bd85cb
-        "x-ms-return-client-request-id": "true",
-        "x-ms-version": "2019-12-12"
-      },
-      "RequestBody": null,
-      "StatusCode": 201,
-      "ResponseHeaders": {
-        "Content-Length": "0",
-<<<<<<< HEAD
-        "Date": "Fri, 03 Apr 2020 21:03:01 GMT",
-        "ETag": "\u00220x8D7D812653B5E37\u0022",
-        "Last-Modified": "Fri, 03 Apr 2020 21:03:01 GMT",
-=======
-        "Date": "Tue, 14 Apr 2020 00:04:01 GMT",
-        "ETag": "\u00220x8D7E0075706DA54\u0022",
-        "Last-Modified": "Tue, 14 Apr 2020 00:04:02 GMT",
->>>>>>> b9bd85cb
-        "Server": [
-          "Windows-Azure-HDFS/1.0",
-          "Microsoft-HTTPAPI/2.0"
-        ],
-        "x-ms-client-request-id": "e70fc15f-8dc1-eb80-201a-09e48257e3b0",
-<<<<<<< HEAD
-        "x-ms-request-id": "fa4402d4-201f-0097-01fb-091bad000000",
-        "x-ms-version": "2019-12-12"
-=======
-        "x-ms-request-id": "2659e628-201f-002e-07f0-111fb7000000",
-        "x-ms-version": "2019-07-07"
->>>>>>> b9bd85cb
-      },
-      "ResponseBody": []
-    },
-    {
-      "RequestUri": "http://seannsecanary.dfs.core.windows.net/test-filesystem-c42524c0-c765-139f-f8ed-f46da56f217c/test-file-6819da89-f4f3-2adc-1245-cadee200cdb3?resource=file",
-      "RequestMethod": "PUT",
-      "RequestHeaders": {
-        "Authorization": "Sanitized",
-<<<<<<< HEAD
-        "traceparent": "00-f8d33d598e169c4084bd39eb179d8e4b-094db3e3579b8344-00",
-        "User-Agent": [
-          "azsdk-net-Storage.Files.DataLake/12.1.0-dev.20200403.1",
-          "(.NET Core 4.6.28325.01; Microsoft Windows 10.0.18362 )"
-        ],
-        "x-ms-client-request-id": "463fc22c-843e-6a18-e5e4-d57cc2a2091f",
-        "x-ms-date": "Fri, 03 Apr 2020 21:03:03 GMT",
-=======
-        "traceparent": "00-a2a0e5b6b46ec946a6fb6f59699f163b-e23260e3d5777e45-00",
-        "User-Agent": [
-          "azsdk-net-Storage.Files.DataLake/12.2.0-dev.20200413.1",
-          "(.NET Core 4.6.28325.01; Microsoft Windows 10.0.18362 )"
-        ],
-        "x-ms-client-request-id": "463fc22c-843e-6a18-e5e4-d57cc2a2091f",
-        "x-ms-date": "Tue, 14 Apr 2020 00:04:03 GMT",
->>>>>>> b9bd85cb
-        "x-ms-return-client-request-id": "true",
-        "x-ms-version": "2019-12-12"
-      },
-      "RequestBody": null,
-      "StatusCode": 201,
-      "ResponseHeaders": {
-        "Content-Length": "0",
-<<<<<<< HEAD
-        "Date": "Fri, 03 Apr 2020 21:03:01 GMT",
-        "ETag": "\u00220x8D7D8126548EF4A\u0022",
-        "Last-Modified": "Fri, 03 Apr 2020 21:03:01 GMT",
-=======
-        "Date": "Tue, 14 Apr 2020 00:04:01 GMT",
-        "ETag": "\u00220x8D7E00757144F18\u0022",
-        "Last-Modified": "Tue, 14 Apr 2020 00:04:02 GMT",
->>>>>>> b9bd85cb
-        "Server": [
-          "Windows-Azure-HDFS/1.0",
-          "Microsoft-HTTPAPI/2.0"
-        ],
-        "x-ms-client-request-id": "463fc22c-843e-6a18-e5e4-d57cc2a2091f",
-<<<<<<< HEAD
-        "x-ms-request-id": "fa4402d5-201f-0097-02fb-091bad000000",
-        "x-ms-version": "2019-12-12"
-=======
-        "x-ms-request-id": "2659e629-201f-002e-08f0-111fb7000000",
-        "x-ms-version": "2019-07-07"
->>>>>>> b9bd85cb
-      },
-      "ResponseBody": []
-    },
-    {
-      "RequestUri": "http://seannsecanary.dfs.core.windows.net/test-filesystem-c42524c0-c765-139f-f8ed-f46da56f217c/test-file-6819da89-f4f3-2adc-1245-cadee200cdb3?mode=legacy",
-      "RequestMethod": "PUT",
-      "RequestHeaders": {
-        "Authorization": "Sanitized",
-        "User-Agent": [
-<<<<<<< HEAD
-          "azsdk-net-Storage.Files.DataLake/12.1.0-dev.20200403.1",
-          "(.NET Core 4.6.28325.01; Microsoft Windows 10.0.18362 )"
-        ],
-        "x-ms-client-request-id": "1fb134ae-86c1-d974-748b-1a6310995761",
-        "x-ms-date": "Fri, 03 Apr 2020 21:03:03 GMT",
-        "x-ms-rename-source": "/test-filesystem-c42524c0-c765-139f-f8ed-f46da56f217c/test-file-b85e5e38-54ee-eec9-0b4a-9855c257cdd7",
-        "x-ms-return-client-request-id": "true",
-        "x-ms-source-if-modified-since": "Sat, 04 Apr 2020 21:03:02 GMT",
-        "x-ms-version": "2019-12-12"
-=======
-          "azsdk-net-Storage.Files.DataLake/12.2.0-dev.20200413.1",
-          "(.NET Core 4.6.28325.01; Microsoft Windows 10.0.18362 )"
-        ],
-        "x-ms-client-request-id": "1fb134ae-86c1-d974-748b-1a6310995761",
-        "x-ms-date": "Tue, 14 Apr 2020 00:04:03 GMT",
-        "x-ms-rename-source": "%2Ftest-filesystem-c42524c0-c765-139f-f8ed-f46da56f217c%2Ftest-file-b85e5e38-54ee-eec9-0b4a-9855c257cdd7=",
-        "x-ms-return-client-request-id": "true",
-        "x-ms-source-if-modified-since": "Wed, 15 Apr 2020 00:04:01 GMT",
-        "x-ms-version": "2019-07-07"
->>>>>>> b9bd85cb
+        "x-ms-client-request-id": "f29744ed-b117-1545-2fb1-e1b9abfc64b1",
+        "x-ms-date": "Fri, 01 May 2020 01:05:48 GMT",
+        "x-ms-return-client-request-id": "true",
+        "x-ms-version": "2019-12-12"
+      },
+      "RequestBody": null,
+      "StatusCode": 201,
+      "ResponseHeaders": {
+        "Content-Length": "0",
+        "Date": "Fri, 01 May 2020 01:05:48 GMT",
+        "ETag": "\u00220x8D7ED6BC947647B\u0022",
+        "Last-Modified": "Fri, 01 May 2020 01:05:49 GMT",
+        "Server": [
+          "Windows-Azure-Blob/1.0",
+          "Microsoft-HTTPAPI/2.0"
+        ],
+        "x-ms-client-request-id": "f29744ed-b117-1545-2fb1-e1b9abfc64b1",
+        "x-ms-request-id": "a82e9fef-a01e-0052-2d54-1f3148000000",
+        "x-ms-version": "2019-12-12"
+      },
+      "ResponseBody": []
+    },
+    {
+      "RequestUri": "https://seannsecanary.dfs.core.windows.net/test-filesystem-19a56713-c5bf-b364-a33b-9865c418a0db/test-file-6fbde270-37fc-d610-1154-172f7a06aa78?resource=file",
+      "RequestMethod": "PUT",
+      "RequestHeaders": {
+        "Authorization": "Sanitized",
+        "traceparent": "00-226409349b965248a03eed86658d8226-cc289b4baa4bef47-00",
+        "User-Agent": [
+          "azsdk-net-Storage.Files.DataLake/12.2.0-dev.20200430.1",
+          "(.NET Core 4.6.28325.01; Microsoft Windows 10.0.18362 )"
+        ],
+        "x-ms-client-request-id": "26ed992a-3a6d-b6f5-34c1-e1c399159b29",
+        "x-ms-date": "Fri, 01 May 2020 01:05:48 GMT",
+        "x-ms-return-client-request-id": "true",
+        "x-ms-version": "2019-12-12"
+      },
+      "RequestBody": null,
+      "StatusCode": 201,
+      "ResponseHeaders": {
+        "Content-Length": "0",
+        "Date": "Fri, 01 May 2020 01:05:48 GMT",
+        "ETag": "\u00220x8D7ED6BC97F2E6C\u0022",
+        "Last-Modified": "Fri, 01 May 2020 01:05:49 GMT",
+        "Server": [
+          "Windows-Azure-HDFS/1.0",
+          "Microsoft-HTTPAPI/2.0"
+        ],
+        "x-ms-client-request-id": "26ed992a-3a6d-b6f5-34c1-e1c399159b29",
+        "x-ms-request-id": "7341c58e-e01f-0053-3d54-1f6e94000000",
+        "x-ms-version": "2019-12-12"
+      },
+      "ResponseBody": []
+    },
+    {
+      "RequestUri": "https://seannsecanary.dfs.core.windows.net/test-filesystem-19a56713-c5bf-b364-a33b-9865c418a0db/test-file-05286806-e484-c331-1fac-b4660ee17a75?resource=file",
+      "RequestMethod": "PUT",
+      "RequestHeaders": {
+        "Authorization": "Sanitized",
+        "traceparent": "00-b103a099efed2c449ee82f88c9d20e14-63961d2864274541-00",
+        "User-Agent": [
+          "azsdk-net-Storage.Files.DataLake/12.2.0-dev.20200430.1",
+          "(.NET Core 4.6.28325.01; Microsoft Windows 10.0.18362 )"
+        ],
+        "x-ms-client-request-id": "f328fffa-9f73-4580-6829-07c0868fa852",
+        "x-ms-date": "Fri, 01 May 2020 01:05:48 GMT",
+        "x-ms-return-client-request-id": "true",
+        "x-ms-version": "2019-12-12"
+      },
+      "RequestBody": null,
+      "StatusCode": 201,
+      "ResponseHeaders": {
+        "Content-Length": "0",
+        "Date": "Fri, 01 May 2020 01:05:49 GMT",
+        "ETag": "\u00220x8D7ED6BC98EFA68\u0022",
+        "Last-Modified": "Fri, 01 May 2020 01:05:49 GMT",
+        "Server": [
+          "Windows-Azure-HDFS/1.0",
+          "Microsoft-HTTPAPI/2.0"
+        ],
+        "x-ms-client-request-id": "f328fffa-9f73-4580-6829-07c0868fa852",
+        "x-ms-request-id": "7341c5a3-e01f-0053-5254-1f6e94000000",
+        "x-ms-version": "2019-12-12"
+      },
+      "ResponseBody": []
+    },
+    {
+      "RequestUri": "https://seannsecanary.dfs.core.windows.net/test-filesystem-19a56713-c5bf-b364-a33b-9865c418a0db/test-file-05286806-e484-c331-1fac-b4660ee17a75?mode=legacy",
+      "RequestMethod": "PUT",
+      "RequestHeaders": {
+        "Authorization": "Sanitized",
+        "User-Agent": [
+          "azsdk-net-Storage.Files.DataLake/12.2.0-dev.20200430.1",
+          "(.NET Core 4.6.28325.01; Microsoft Windows 10.0.18362 )"
+        ],
+        "x-ms-client-request-id": "0f6b1035-86b8-0f02-91bf-77ee7d4ad022",
+        "x-ms-date": "Fri, 01 May 2020 01:05:49 GMT",
+        "x-ms-rename-source": "%2Ftest-filesystem-19a56713-c5bf-b364-a33b-9865c418a0db%2Ftest-file-6fbde270-37fc-d610-1154-172f7a06aa78=",
+        "x-ms-return-client-request-id": "true",
+        "x-ms-source-if-modified-since": "Sat, 02 May 2020 01:05:48 GMT",
+        "x-ms-version": "2019-12-12"
       },
       "RequestBody": null,
       "StatusCode": 412,
       "ResponseHeaders": {
         "Content-Length": "213",
         "Content-Type": "application/json; charset=utf-8",
-<<<<<<< HEAD
-        "Date": "Fri, 03 Apr 2020 21:03:01 GMT",
-=======
-        "Date": "Tue, 14 Apr 2020 00:04:01 GMT",
->>>>>>> b9bd85cb
-        "Server": [
-          "Windows-Azure-HDFS/1.0",
-          "Microsoft-HTTPAPI/2.0"
-        ],
-        "x-ms-client-request-id": "1fb134ae-86c1-d974-748b-1a6310995761",
+        "Date": "Fri, 01 May 2020 01:05:49 GMT",
+        "Server": [
+          "Windows-Azure-HDFS/1.0",
+          "Microsoft-HTTPAPI/2.0"
+        ],
+        "x-ms-client-request-id": "0f6b1035-86b8-0f02-91bf-77ee7d4ad022",
         "x-ms-error-code": "SourceConditionNotMet",
-<<<<<<< HEAD
-        "x-ms-request-id": "fa4402d6-201f-0097-03fb-091bad000000",
-        "x-ms-version": "2019-12-12"
-=======
-        "x-ms-request-id": "2659e62a-201f-002e-09f0-111fb7000000",
-        "x-ms-version": "2019-07-07"
->>>>>>> b9bd85cb
+        "x-ms-request-id": "7341c5c0-e01f-0053-6f54-1f6e94000000",
+        "x-ms-version": "2019-12-12"
       },
       "ResponseBody": {
         "error": {
           "code": "SourceConditionNotMet",
-<<<<<<< HEAD
-          "message": "The source condition specified using HTTP conditional header(s) is not met.\nRequestId:fa4402d6-201f-0097-03fb-091bad000000\nTime:2020-04-03T21:03:01.7357629Z"
-=======
-          "message": "The source condition specified using HTTP conditional header(s) is not met.\nRequestId:2659e62a-201f-002e-09f0-111fb7000000\nTime:2020-04-14T00:04:02.8819007Z"
->>>>>>> b9bd85cb
+          "message": "The source condition specified using HTTP conditional header(s) is not met.\nRequestId:7341c5c0-e01f-0053-6f54-1f6e94000000\nTime:2020-05-01T01:05:49.6168712Z"
         }
       }
     },
     {
-      "RequestUri": "http://seannsecanary.blob.core.windows.net/test-filesystem-c42524c0-c765-139f-f8ed-f46da56f217c?restype=container",
+      "RequestUri": "https://seannsecanary.blob.core.windows.net/test-filesystem-19a56713-c5bf-b364-a33b-9865c418a0db?restype=container",
       "RequestMethod": "DELETE",
       "RequestHeaders": {
         "Authorization": "Sanitized",
-<<<<<<< HEAD
-        "traceparent": "00-0bb01ed6d0e54441b8b439fb83c89718-1c60c60a55e7274a-00",
-        "User-Agent": [
-          "azsdk-net-Storage.Files.DataLake/12.1.0-dev.20200403.1",
-          "(.NET Core 4.6.28325.01; Microsoft Windows 10.0.18362 )"
-        ],
-        "x-ms-client-request-id": "8dce2bbe-e9f0-c55d-e1ad-80d5c804932b",
-        "x-ms-date": "Fri, 03 Apr 2020 21:03:03 GMT",
-=======
-        "traceparent": "00-1f17dae260458d44a3fcadbc3b9f3ce5-8a92d3ae20a6624c-00",
-        "User-Agent": [
-          "azsdk-net-Storage.Files.DataLake/12.2.0-dev.20200413.1",
-          "(.NET Core 4.6.28325.01; Microsoft Windows 10.0.18362 )"
-        ],
-        "x-ms-client-request-id": "8dce2bbe-e9f0-c55d-e1ad-80d5c804932b",
-        "x-ms-date": "Tue, 14 Apr 2020 00:04:03 GMT",
->>>>>>> b9bd85cb
+        "traceparent": "00-97ee8bc9ff8a5e4a8a559cb322bc12f6-b87ac45f651e4247-00",
+        "User-Agent": [
+          "azsdk-net-Storage.Files.DataLake/12.2.0-dev.20200430.1",
+          "(.NET Core 4.6.28325.01; Microsoft Windows 10.0.18362 )"
+        ],
+        "x-ms-client-request-id": "758be832-9823-c099-6804-f55143220512",
+        "x-ms-date": "Fri, 01 May 2020 01:05:49 GMT",
         "x-ms-return-client-request-id": "true",
         "x-ms-version": "2019-12-12"
       },
@@ -252,271 +154,164 @@
       "StatusCode": 202,
       "ResponseHeaders": {
         "Content-Length": "0",
-<<<<<<< HEAD
-        "Date": "Fri, 03 Apr 2020 21:03:01 GMT",
-=======
-        "Date": "Tue, 14 Apr 2020 00:04:02 GMT",
->>>>>>> b9bd85cb
-        "Server": [
-          "Windows-Azure-Blob/1.0",
-          "Microsoft-HTTPAPI/2.0"
-        ],
-        "x-ms-client-request-id": "8dce2bbe-e9f0-c55d-e1ad-80d5c804932b",
-<<<<<<< HEAD
-        "x-ms-request-id": "9622642d-f01e-0012-61fb-093670000000",
-        "x-ms-version": "2019-12-12"
-=======
-        "x-ms-request-id": "271b4a2d-101e-009c-61f0-11e0c6000000",
-        "x-ms-version": "2019-07-07"
->>>>>>> b9bd85cb
-      },
-      "ResponseBody": []
-    },
-    {
-      "RequestUri": "http://seannsecanary.blob.core.windows.net/test-filesystem-dd7702a8-778e-0cc9-ff69-c4260536b80d?restype=container",
-      "RequestMethod": "PUT",
-      "RequestHeaders": {
-        "Authorization": "Sanitized",
-<<<<<<< HEAD
-        "traceparent": "00-6a791936d944194cacd66486f7b1fc4c-b994b94b3fbeac42-00",
-        "User-Agent": [
-          "azsdk-net-Storage.Files.DataLake/12.1.0-dev.20200403.1",
-=======
-        "traceparent": "00-dd509ab868d6404cbdb8a75177e3841f-dfcbd40ff8c62742-00",
-        "User-Agent": [
-          "azsdk-net-Storage.Files.DataLake/12.2.0-dev.20200413.1",
->>>>>>> b9bd85cb
+        "Date": "Fri, 01 May 2020 01:05:49 GMT",
+        "Server": [
+          "Windows-Azure-Blob/1.0",
+          "Microsoft-HTTPAPI/2.0"
+        ],
+        "x-ms-client-request-id": "758be832-9823-c099-6804-f55143220512",
+        "x-ms-request-id": "a82ea03f-a01e-0052-6954-1f3148000000",
+        "x-ms-version": "2019-12-12"
+      },
+      "ResponseBody": []
+    },
+    {
+      "RequestUri": "https://seannsecanary.blob.core.windows.net/test-filesystem-a0a93101-96f8-4632-7b2c-2112ef61c3d4?restype=container",
+      "RequestMethod": "PUT",
+      "RequestHeaders": {
+        "Authorization": "Sanitized",
+        "traceparent": "00-53d3acc0eb434649abec3bd96768269c-8d459be8b8d12a49-00",
+        "User-Agent": [
+          "azsdk-net-Storage.Files.DataLake/12.2.0-dev.20200430.1",
           "(.NET Core 4.6.28325.01; Microsoft Windows 10.0.18362 )"
         ],
         "x-ms-blob-public-access": "container",
-        "x-ms-client-request-id": "1d965607-34ef-47c7-61c1-8d872536c0aa",
-<<<<<<< HEAD
-        "x-ms-date": "Fri, 03 Apr 2020 21:03:03 GMT",
-=======
-        "x-ms-date": "Tue, 14 Apr 2020 00:04:03 GMT",
->>>>>>> b9bd85cb
-        "x-ms-return-client-request-id": "true",
-        "x-ms-version": "2019-12-12"
-      },
-      "RequestBody": null,
-      "StatusCode": 201,
-      "ResponseHeaders": {
-        "Content-Length": "0",
-<<<<<<< HEAD
-        "Date": "Fri, 03 Apr 2020 21:03:01 GMT",
-        "ETag": "\u00220x8D7D812656FE635\u0022",
-        "Last-Modified": "Fri, 03 Apr 2020 21:03:01 GMT",
-=======
-        "Date": "Tue, 14 Apr 2020 00:04:04 GMT",
-        "ETag": "\u00220x8D7E007577ABDD3\u0022",
-        "Last-Modified": "Tue, 14 Apr 2020 00:04:03 GMT",
->>>>>>> b9bd85cb
-        "Server": [
-          "Windows-Azure-Blob/1.0",
-          "Microsoft-HTTPAPI/2.0"
-        ],
-        "x-ms-client-request-id": "1d965607-34ef-47c7-61c1-8d872536c0aa",
-<<<<<<< HEAD
-        "x-ms-request-id": "9622643b-f01e-0012-6cfb-093670000000",
-        "x-ms-version": "2019-12-12"
-=======
-        "x-ms-request-id": "647a936b-601e-0062-1af0-118f87000000",
-        "x-ms-version": "2019-07-07"
->>>>>>> b9bd85cb
-      },
-      "ResponseBody": []
-    },
-    {
-      "RequestUri": "http://seannsecanary.dfs.core.windows.net/test-filesystem-dd7702a8-778e-0cc9-ff69-c4260536b80d/test-file-045b73f4-af5f-de61-9128-be54a996eba0?resource=file",
-      "RequestMethod": "PUT",
-      "RequestHeaders": {
-        "Authorization": "Sanitized",
-<<<<<<< HEAD
-        "traceparent": "00-5cc06fc0ce714b46aa349fafcbd3a3a7-d6592ca9ee20bf4e-00",
-        "User-Agent": [
-          "azsdk-net-Storage.Files.DataLake/12.1.0-dev.20200403.1",
-          "(.NET Core 4.6.28325.01; Microsoft Windows 10.0.18362 )"
-        ],
-        "x-ms-client-request-id": "ad3e2279-7b04-58f6-f5b7-8cc776739dcb",
-        "x-ms-date": "Fri, 03 Apr 2020 21:03:03 GMT",
-=======
-        "traceparent": "00-ffcd249cf7a36f49858f2dbe50ce5ee7-04a3eb554dfcca42-00",
-        "User-Agent": [
-          "azsdk-net-Storage.Files.DataLake/12.2.0-dev.20200413.1",
-          "(.NET Core 4.6.28325.01; Microsoft Windows 10.0.18362 )"
-        ],
-        "x-ms-client-request-id": "ad3e2279-7b04-58f6-f5b7-8cc776739dcb",
-        "x-ms-date": "Tue, 14 Apr 2020 00:04:05 GMT",
->>>>>>> b9bd85cb
-        "x-ms-return-client-request-id": "true",
-        "x-ms-version": "2019-12-12"
-      },
-      "RequestBody": null,
-      "StatusCode": 201,
-      "ResponseHeaders": {
-        "Content-Length": "0",
-<<<<<<< HEAD
-        "Date": "Fri, 03 Apr 2020 21:03:01 GMT",
-        "ETag": "\u00220x8D7D8126583311D\u0022",
-        "Last-Modified": "Fri, 03 Apr 2020 21:03:02 GMT",
-=======
-        "Date": "Tue, 14 Apr 2020 00:04:03 GMT",
-        "ETag": "\u00220x8D7E0075841BC07\u0022",
-        "Last-Modified": "Tue, 14 Apr 2020 00:04:04 GMT",
->>>>>>> b9bd85cb
-        "Server": [
-          "Windows-Azure-HDFS/1.0",
-          "Microsoft-HTTPAPI/2.0"
-        ],
-        "x-ms-client-request-id": "ad3e2279-7b04-58f6-f5b7-8cc776739dcb",
-<<<<<<< HEAD
-        "x-ms-request-id": "fa4402d7-201f-0097-04fb-091bad000000",
-        "x-ms-version": "2019-12-12"
-=======
-        "x-ms-request-id": "463ff092-801f-0027-35f0-115a64000000",
-        "x-ms-version": "2019-07-07"
->>>>>>> b9bd85cb
-      },
-      "ResponseBody": []
-    },
-    {
-      "RequestUri": "http://seannsecanary.dfs.core.windows.net/test-filesystem-dd7702a8-778e-0cc9-ff69-c4260536b80d/test-file-b79eedd6-1217-590b-5515-07012c58a2a7?resource=file",
-      "RequestMethod": "PUT",
-      "RequestHeaders": {
-        "Authorization": "Sanitized",
-<<<<<<< HEAD
-        "traceparent": "00-d009502e49f1a04695c19ccda445c531-2915a689398a8648-00",
-        "User-Agent": [
-          "azsdk-net-Storage.Files.DataLake/12.1.0-dev.20200403.1",
-          "(.NET Core 4.6.28325.01; Microsoft Windows 10.0.18362 )"
-        ],
-        "x-ms-client-request-id": "4e32b7c0-734b-67d0-17e4-58ee74f42b9d",
-        "x-ms-date": "Fri, 03 Apr 2020 21:03:03 GMT",
-=======
-        "traceparent": "00-dedf812564ef8a42952880941288a872-23974f04735d2246-00",
-        "User-Agent": [
-          "azsdk-net-Storage.Files.DataLake/12.2.0-dev.20200413.1",
-          "(.NET Core 4.6.28325.01; Microsoft Windows 10.0.18362 )"
-        ],
-        "x-ms-client-request-id": "4e32b7c0-734b-67d0-17e4-58ee74f42b9d",
-        "x-ms-date": "Tue, 14 Apr 2020 00:04:05 GMT",
->>>>>>> b9bd85cb
-        "x-ms-return-client-request-id": "true",
-        "x-ms-version": "2019-12-12"
-      },
-      "RequestBody": null,
-      "StatusCode": 201,
-      "ResponseHeaders": {
-        "Content-Length": "0",
-<<<<<<< HEAD
-        "Date": "Fri, 03 Apr 2020 21:03:01 GMT",
-        "ETag": "\u00220x8D7D8126590DC04\u0022",
-        "Last-Modified": "Fri, 03 Apr 2020 21:03:02 GMT",
-=======
-        "Date": "Tue, 14 Apr 2020 00:04:03 GMT",
-        "ETag": "\u00220x8D7E007584F3B7E\u0022",
-        "Last-Modified": "Tue, 14 Apr 2020 00:04:04 GMT",
->>>>>>> b9bd85cb
-        "Server": [
-          "Windows-Azure-HDFS/1.0",
-          "Microsoft-HTTPAPI/2.0"
-        ],
-        "x-ms-client-request-id": "4e32b7c0-734b-67d0-17e4-58ee74f42b9d",
-<<<<<<< HEAD
-        "x-ms-request-id": "fa4402d8-201f-0097-05fb-091bad000000",
-        "x-ms-version": "2019-12-12"
-=======
-        "x-ms-request-id": "463ff093-801f-0027-36f0-115a64000000",
-        "x-ms-version": "2019-07-07"
->>>>>>> b9bd85cb
-      },
-      "ResponseBody": []
-    },
-    {
-      "RequestUri": "http://seannsecanary.dfs.core.windows.net/test-filesystem-dd7702a8-778e-0cc9-ff69-c4260536b80d/test-file-b79eedd6-1217-590b-5515-07012c58a2a7?mode=legacy",
-      "RequestMethod": "PUT",
-      "RequestHeaders": {
-        "Authorization": "Sanitized",
-        "User-Agent": [
-<<<<<<< HEAD
-          "azsdk-net-Storage.Files.DataLake/12.1.0-dev.20200403.1",
-          "(.NET Core 4.6.28325.01; Microsoft Windows 10.0.18362 )"
-        ],
-        "x-ms-client-request-id": "74407d46-5425-8a5c-0674-7073e5adf882",
-        "x-ms-date": "Fri, 03 Apr 2020 21:03:03 GMT",
-        "x-ms-rename-source": "/test-filesystem-dd7702a8-778e-0cc9-ff69-c4260536b80d/test-file-045b73f4-af5f-de61-9128-be54a996eba0",
-        "x-ms-return-client-request-id": "true",
-        "x-ms-source-if-unmodified-since": "Thu, 02 Apr 2020 21:03:02 GMT",
-        "x-ms-version": "2019-12-12"
-=======
-          "azsdk-net-Storage.Files.DataLake/12.2.0-dev.20200413.1",
-          "(.NET Core 4.6.28325.01; Microsoft Windows 10.0.18362 )"
-        ],
-        "x-ms-client-request-id": "74407d46-5425-8a5c-0674-7073e5adf882",
-        "x-ms-date": "Tue, 14 Apr 2020 00:04:05 GMT",
-        "x-ms-rename-source": "%2Ftest-filesystem-dd7702a8-778e-0cc9-ff69-c4260536b80d%2Ftest-file-045b73f4-af5f-de61-9128-be54a996eba0=",
-        "x-ms-return-client-request-id": "true",
-        "x-ms-source-if-unmodified-since": "Mon, 13 Apr 2020 00:04:01 GMT",
-        "x-ms-version": "2019-07-07"
->>>>>>> b9bd85cb
+        "x-ms-client-request-id": "1a9f83a1-0b13-9bfe-b545-faf67787d007",
+        "x-ms-date": "Fri, 01 May 2020 01:05:49 GMT",
+        "x-ms-return-client-request-id": "true",
+        "x-ms-version": "2019-12-12"
+      },
+      "RequestBody": null,
+      "StatusCode": 201,
+      "ResponseHeaders": {
+        "Content-Length": "0",
+        "Date": "Fri, 01 May 2020 01:05:49 GMT",
+        "ETag": "\u00220x8D7ED6BC9FEF36D\u0022",
+        "Last-Modified": "Fri, 01 May 2020 01:05:50 GMT",
+        "Server": [
+          "Windows-Azure-Blob/1.0",
+          "Microsoft-HTTPAPI/2.0"
+        ],
+        "x-ms-client-request-id": "1a9f83a1-0b13-9bfe-b545-faf67787d007",
+        "x-ms-request-id": "a5cd06f7-301e-0050-7854-1f8ff0000000",
+        "x-ms-version": "2019-12-12"
+      },
+      "ResponseBody": []
+    },
+    {
+      "RequestUri": "https://seannsecanary.dfs.core.windows.net/test-filesystem-a0a93101-96f8-4632-7b2c-2112ef61c3d4/test-file-c33e2140-7066-a753-3229-413f9e4a4c38?resource=file",
+      "RequestMethod": "PUT",
+      "RequestHeaders": {
+        "Authorization": "Sanitized",
+        "traceparent": "00-3c068328f2a8d0499fb8a479292eebe8-572a62e818cfbb45-00",
+        "User-Agent": [
+          "azsdk-net-Storage.Files.DataLake/12.2.0-dev.20200430.1",
+          "(.NET Core 4.6.28325.01; Microsoft Windows 10.0.18362 )"
+        ],
+        "x-ms-client-request-id": "d8a7f0e8-3705-3164-30f8-e7eac9befd6b",
+        "x-ms-date": "Fri, 01 May 2020 01:05:49 GMT",
+        "x-ms-return-client-request-id": "true",
+        "x-ms-version": "2019-12-12"
+      },
+      "RequestBody": null,
+      "StatusCode": 201,
+      "ResponseHeaders": {
+        "Content-Length": "0",
+        "Date": "Fri, 01 May 2020 01:05:50 GMT",
+        "ETag": "\u00220x8D7ED6BCA32982E\u0022",
+        "Last-Modified": "Fri, 01 May 2020 01:05:50 GMT",
+        "Server": [
+          "Windows-Azure-HDFS/1.0",
+          "Microsoft-HTTPAPI/2.0"
+        ],
+        "x-ms-client-request-id": "d8a7f0e8-3705-3164-30f8-e7eac9befd6b",
+        "x-ms-request-id": "98cc2e2c-301f-0032-2a54-1f4dd7000000",
+        "x-ms-version": "2019-12-12"
+      },
+      "ResponseBody": []
+    },
+    {
+      "RequestUri": "https://seannsecanary.dfs.core.windows.net/test-filesystem-a0a93101-96f8-4632-7b2c-2112ef61c3d4/test-file-20c5c2f8-6415-9746-5f36-424690da462a?resource=file",
+      "RequestMethod": "PUT",
+      "RequestHeaders": {
+        "Authorization": "Sanitized",
+        "traceparent": "00-28bb6aeeca6c6747bc3c23aac2b1814f-15280b2fda820240-00",
+        "User-Agent": [
+          "azsdk-net-Storage.Files.DataLake/12.2.0-dev.20200430.1",
+          "(.NET Core 4.6.28325.01; Microsoft Windows 10.0.18362 )"
+        ],
+        "x-ms-client-request-id": "9d817322-e942-83c2-aa0f-78cef51ea056",
+        "x-ms-date": "Fri, 01 May 2020 01:05:50 GMT",
+        "x-ms-return-client-request-id": "true",
+        "x-ms-version": "2019-12-12"
+      },
+      "RequestBody": null,
+      "StatusCode": 201,
+      "ResponseHeaders": {
+        "Content-Length": "0",
+        "Date": "Fri, 01 May 2020 01:05:50 GMT",
+        "ETag": "\u00220x8D7ED6BCA3FAC3F\u0022",
+        "Last-Modified": "Fri, 01 May 2020 01:05:50 GMT",
+        "Server": [
+          "Windows-Azure-HDFS/1.0",
+          "Microsoft-HTTPAPI/2.0"
+        ],
+        "x-ms-client-request-id": "9d817322-e942-83c2-aa0f-78cef51ea056",
+        "x-ms-request-id": "98cc2e59-301f-0032-5754-1f4dd7000000",
+        "x-ms-version": "2019-12-12"
+      },
+      "ResponseBody": []
+    },
+    {
+      "RequestUri": "https://seannsecanary.dfs.core.windows.net/test-filesystem-a0a93101-96f8-4632-7b2c-2112ef61c3d4/test-file-20c5c2f8-6415-9746-5f36-424690da462a?mode=legacy",
+      "RequestMethod": "PUT",
+      "RequestHeaders": {
+        "Authorization": "Sanitized",
+        "User-Agent": [
+          "azsdk-net-Storage.Files.DataLake/12.2.0-dev.20200430.1",
+          "(.NET Core 4.6.28325.01; Microsoft Windows 10.0.18362 )"
+        ],
+        "x-ms-client-request-id": "1c237ff8-a958-36e8-a7d3-0294fc6304d3",
+        "x-ms-date": "Fri, 01 May 2020 01:05:50 GMT",
+        "x-ms-rename-source": "%2Ftest-filesystem-a0a93101-96f8-4632-7b2c-2112ef61c3d4%2Ftest-file-c33e2140-7066-a753-3229-413f9e4a4c38=",
+        "x-ms-return-client-request-id": "true",
+        "x-ms-source-if-unmodified-since": "Thu, 30 Apr 2020 01:05:48 GMT",
+        "x-ms-version": "2019-12-12"
       },
       "RequestBody": null,
       "StatusCode": 412,
       "ResponseHeaders": {
         "Content-Length": "213",
         "Content-Type": "application/json; charset=utf-8",
-<<<<<<< HEAD
-        "Date": "Fri, 03 Apr 2020 21:03:02 GMT",
-=======
-        "Date": "Tue, 14 Apr 2020 00:04:04 GMT",
->>>>>>> b9bd85cb
-        "Server": [
-          "Windows-Azure-HDFS/1.0",
-          "Microsoft-HTTPAPI/2.0"
-        ],
-        "x-ms-client-request-id": "74407d46-5425-8a5c-0674-7073e5adf882",
+        "Date": "Fri, 01 May 2020 01:05:50 GMT",
+        "Server": [
+          "Windows-Azure-HDFS/1.0",
+          "Microsoft-HTTPAPI/2.0"
+        ],
+        "x-ms-client-request-id": "1c237ff8-a958-36e8-a7d3-0294fc6304d3",
         "x-ms-error-code": "SourceConditionNotMet",
-<<<<<<< HEAD
-        "x-ms-request-id": "fa4402d9-201f-0097-06fb-091bad000000",
-        "x-ms-version": "2019-12-12"
-=======
-        "x-ms-request-id": "463ff095-801f-0027-37f0-115a64000000",
-        "x-ms-version": "2019-07-07"
->>>>>>> b9bd85cb
+        "x-ms-request-id": "98cc2e81-301f-0032-7f54-1f4dd7000000",
+        "x-ms-version": "2019-12-12"
       },
       "ResponseBody": {
         "error": {
           "code": "SourceConditionNotMet",
-<<<<<<< HEAD
-          "message": "The source condition specified using HTTP conditional header(s) is not met.\nRequestId:fa4402d9-201f-0097-06fb-091bad000000\nTime:2020-04-03T21:03:02.2221050Z"
-=======
-          "message": "The source condition specified using HTTP conditional header(s) is not met.\nRequestId:463ff095-801f-0027-37f0-115a64000000\nTime:2020-04-14T00:04:04.9178005Z"
->>>>>>> b9bd85cb
+          "message": "The source condition specified using HTTP conditional header(s) is not met.\nRequestId:98cc2e81-301f-0032-7f54-1f4dd7000000\nTime:2020-05-01T01:05:50.7666051Z"
         }
       }
     },
     {
-      "RequestUri": "http://seannsecanary.blob.core.windows.net/test-filesystem-dd7702a8-778e-0cc9-ff69-c4260536b80d?restype=container",
+      "RequestUri": "https://seannsecanary.blob.core.windows.net/test-filesystem-a0a93101-96f8-4632-7b2c-2112ef61c3d4?restype=container",
       "RequestMethod": "DELETE",
       "RequestHeaders": {
         "Authorization": "Sanitized",
-<<<<<<< HEAD
-        "traceparent": "00-066044a1d309b348a2bfbe232953755e-d9fbf51f93f5d140-00",
-        "User-Agent": [
-          "azsdk-net-Storage.Files.DataLake/12.1.0-dev.20200403.1",
-          "(.NET Core 4.6.28325.01; Microsoft Windows 10.0.18362 )"
-        ],
-        "x-ms-client-request-id": "f6a85998-b7b4-c077-873f-9923a5feb3a3",
-        "x-ms-date": "Fri, 03 Apr 2020 21:03:03 GMT",
-=======
-        "traceparent": "00-624d3a99cfcb0d4ab374eee464fb0212-671df36c97680d41-00",
-        "User-Agent": [
-          "azsdk-net-Storage.Files.DataLake/12.2.0-dev.20200413.1",
-          "(.NET Core 4.6.28325.01; Microsoft Windows 10.0.18362 )"
-        ],
-        "x-ms-client-request-id": "f6a85998-b7b4-c077-873f-9923a5feb3a3",
-        "x-ms-date": "Tue, 14 Apr 2020 00:04:05 GMT",
->>>>>>> b9bd85cb
+        "traceparent": "00-ef197f37eaf45442a71db2e2726963d2-6d1ab980af484845-00",
+        "User-Agent": [
+          "azsdk-net-Storage.Files.DataLake/12.2.0-dev.20200430.1",
+          "(.NET Core 4.6.28325.01; Microsoft Windows 10.0.18362 )"
+        ],
+        "x-ms-client-request-id": "75d5ef39-83fa-08fd-d494-b7934d33862b",
+        "x-ms-date": "Fri, 01 May 2020 01:05:50 GMT",
         "x-ms-return-client-request-id": "true",
         "x-ms-version": "2019-12-12"
       },
@@ -524,207 +319,126 @@
       "StatusCode": 202,
       "ResponseHeaders": {
         "Content-Length": "0",
-<<<<<<< HEAD
-        "Date": "Fri, 03 Apr 2020 21:03:02 GMT",
-=======
-        "Date": "Tue, 14 Apr 2020 00:04:04 GMT",
->>>>>>> b9bd85cb
-        "Server": [
-          "Windows-Azure-Blob/1.0",
-          "Microsoft-HTTPAPI/2.0"
-        ],
-        "x-ms-client-request-id": "f6a85998-b7b4-c077-873f-9923a5feb3a3",
-<<<<<<< HEAD
-        "x-ms-request-id": "9622648f-f01e-0012-2cfb-093670000000",
-        "x-ms-version": "2019-12-12"
-=======
-        "x-ms-request-id": "647a9442-601e-0062-4ef0-118f87000000",
-        "x-ms-version": "2019-07-07"
->>>>>>> b9bd85cb
-      },
-      "ResponseBody": []
-    },
-    {
-      "RequestUri": "http://seannsecanary.blob.core.windows.net/test-filesystem-3cb4bd38-2151-1572-8c95-2f8b56435685?restype=container",
-      "RequestMethod": "PUT",
-      "RequestHeaders": {
-        "Authorization": "Sanitized",
-<<<<<<< HEAD
-        "traceparent": "00-ce8d73b4544cf244896da9b817c6ff5a-8c1594c59afd9143-00",
-        "User-Agent": [
-          "azsdk-net-Storage.Files.DataLake/12.1.0-dev.20200403.1",
-=======
-        "traceparent": "00-71b0c1fa762b744cb32f85451577cf79-0f3aad2940b7c340-00",
-        "User-Agent": [
-          "azsdk-net-Storage.Files.DataLake/12.2.0-dev.20200413.1",
->>>>>>> b9bd85cb
+        "Date": "Fri, 01 May 2020 01:05:50 GMT",
+        "Server": [
+          "Windows-Azure-Blob/1.0",
+          "Microsoft-HTTPAPI/2.0"
+        ],
+        "x-ms-client-request-id": "75d5ef39-83fa-08fd-d494-b7934d33862b",
+        "x-ms-request-id": "a5cd0741-301e-0050-3b54-1f8ff0000000",
+        "x-ms-version": "2019-12-12"
+      },
+      "ResponseBody": []
+    },
+    {
+      "RequestUri": "https://seannsecanary.blob.core.windows.net/test-filesystem-43355bc6-d066-1b7c-2451-705a9a707cbb?restype=container",
+      "RequestMethod": "PUT",
+      "RequestHeaders": {
+        "Authorization": "Sanitized",
+        "traceparent": "00-7d6a1607d27d6b4e8e9ce502b21220d0-05bd6ebf4fd86149-00",
+        "User-Agent": [
+          "azsdk-net-Storage.Files.DataLake/12.2.0-dev.20200430.1",
           "(.NET Core 4.6.28325.01; Microsoft Windows 10.0.18362 )"
         ],
         "x-ms-blob-public-access": "container",
-        "x-ms-client-request-id": "76e15ae7-d1cc-77a1-e692-6a1e88ec6a44",
-<<<<<<< HEAD
-        "x-ms-date": "Fri, 03 Apr 2020 21:03:03 GMT",
-=======
-        "x-ms-date": "Tue, 14 Apr 2020 00:04:05 GMT",
->>>>>>> b9bd85cb
-        "x-ms-return-client-request-id": "true",
-        "x-ms-version": "2019-12-12"
-      },
-      "RequestBody": null,
-      "StatusCode": 201,
-      "ResponseHeaders": {
-        "Content-Length": "0",
-<<<<<<< HEAD
-        "Date": "Fri, 03 Apr 2020 21:03:02 GMT",
-        "ETag": "\u00220x8D7D81265BB069E\u0022",
-        "Last-Modified": "Fri, 03 Apr 2020 21:03:02 GMT",
-=======
-        "Date": "Tue, 14 Apr 2020 00:04:04 GMT",
-        "ETag": "\u00220x8D7E00758960A1F\u0022",
-        "Last-Modified": "Tue, 14 Apr 2020 00:04:05 GMT",
->>>>>>> b9bd85cb
-        "Server": [
-          "Windows-Azure-Blob/1.0",
-          "Microsoft-HTTPAPI/2.0"
-        ],
-        "x-ms-client-request-id": "76e15ae7-d1cc-77a1-e692-6a1e88ec6a44",
-<<<<<<< HEAD
-        "x-ms-request-id": "9622649a-f01e-0012-36fb-093670000000",
-        "x-ms-version": "2019-12-12"
-=======
-        "x-ms-request-id": "f1e49a42-d01e-0015-47f0-115a13000000",
-        "x-ms-version": "2019-07-07"
->>>>>>> b9bd85cb
-      },
-      "ResponseBody": []
-    },
-    {
-      "RequestUri": "http://seannsecanary.dfs.core.windows.net/test-filesystem-3cb4bd38-2151-1572-8c95-2f8b56435685/test-file-27bd13e8-2723-359d-eed0-97407f257ebd?resource=file",
-      "RequestMethod": "PUT",
-      "RequestHeaders": {
-        "Authorization": "Sanitized",
-<<<<<<< HEAD
-        "traceparent": "00-34c94eb3fa98a041a65eb4228a7cf687-d751b4c81a5d8c44-00",
-        "User-Agent": [
-          "azsdk-net-Storage.Files.DataLake/12.1.0-dev.20200403.1",
-          "(.NET Core 4.6.28325.01; Microsoft Windows 10.0.18362 )"
-        ],
-        "x-ms-client-request-id": "83645da6-dd10-bf22-bcab-87fc3960f7c0",
-        "x-ms-date": "Fri, 03 Apr 2020 21:03:04 GMT",
-=======
-        "traceparent": "00-6f3f475fee92b942a449dd0136b80b82-eeb2034a5e07d54b-00",
-        "User-Agent": [
-          "azsdk-net-Storage.Files.DataLake/12.2.0-dev.20200413.1",
-          "(.NET Core 4.6.28325.01; Microsoft Windows 10.0.18362 )"
-        ],
-        "x-ms-client-request-id": "83645da6-dd10-bf22-bcab-87fc3960f7c0",
-        "x-ms-date": "Tue, 14 Apr 2020 00:04:05 GMT",
->>>>>>> b9bd85cb
-        "x-ms-return-client-request-id": "true",
-        "x-ms-version": "2019-12-12"
-      },
-      "RequestBody": null,
-      "StatusCode": 201,
-      "ResponseHeaders": {
-        "Content-Length": "0",
-<<<<<<< HEAD
-        "Date": "Fri, 03 Apr 2020 21:03:02 GMT",
-        "ETag": "\u00220x8D7D81265E0C1D2\u0022",
-        "Last-Modified": "Fri, 03 Apr 2020 21:03:02 GMT",
-=======
-        "Date": "Tue, 14 Apr 2020 00:04:04 GMT",
-        "ETag": "\u00220x8D7E00758B16A95\u0022",
-        "Last-Modified": "Tue, 14 Apr 2020 00:04:05 GMT",
->>>>>>> b9bd85cb
-        "Server": [
-          "Windows-Azure-HDFS/1.0",
-          "Microsoft-HTTPAPI/2.0"
-        ],
-        "x-ms-client-request-id": "83645da6-dd10-bf22-bcab-87fc3960f7c0",
-<<<<<<< HEAD
-        "x-ms-request-id": "fa4402da-201f-0097-07fb-091bad000000",
-        "x-ms-version": "2019-12-12"
-=======
-        "x-ms-request-id": "78deed96-101f-0047-07f0-1126fb000000",
-        "x-ms-version": "2019-07-07"
->>>>>>> b9bd85cb
-      },
-      "ResponseBody": []
-    },
-    {
-      "RequestUri": "http://seannsecanary.dfs.core.windows.net/test-filesystem-3cb4bd38-2151-1572-8c95-2f8b56435685/test-file-9f8eac14-6e48-08e2-5b29-4bbf822a9d3e?resource=file",
-      "RequestMethod": "PUT",
-      "RequestHeaders": {
-        "Authorization": "Sanitized",
-<<<<<<< HEAD
-        "traceparent": "00-04264a519083e84d8dffdb3f47fd72c5-ca12c6144ba1c040-00",
-        "User-Agent": [
-          "azsdk-net-Storage.Files.DataLake/12.1.0-dev.20200403.1",
-          "(.NET Core 4.6.28325.01; Microsoft Windows 10.0.18362 )"
-        ],
-        "x-ms-client-request-id": "ec5fe46c-bb21-386f-7a5c-28e792623d92",
-        "x-ms-date": "Fri, 03 Apr 2020 21:03:04 GMT",
-=======
-        "traceparent": "00-8e3cf581945de142a02e61788337f708-d5539278997ab243-00",
-        "User-Agent": [
-          "azsdk-net-Storage.Files.DataLake/12.2.0-dev.20200413.1",
-          "(.NET Core 4.6.28325.01; Microsoft Windows 10.0.18362 )"
-        ],
-        "x-ms-client-request-id": "ec5fe46c-bb21-386f-7a5c-28e792623d92",
-        "x-ms-date": "Tue, 14 Apr 2020 00:04:05 GMT",
->>>>>>> b9bd85cb
-        "x-ms-return-client-request-id": "true",
-        "x-ms-version": "2019-12-12"
-      },
-      "RequestBody": null,
-      "StatusCode": 201,
-      "ResponseHeaders": {
-        "Content-Length": "0",
-<<<<<<< HEAD
-        "Date": "Fri, 03 Apr 2020 21:03:02 GMT",
-        "ETag": "\u00220x8D7D81265EDC994\u0022",
-        "Last-Modified": "Fri, 03 Apr 2020 21:03:02 GMT",
-=======
-        "Date": "Tue, 14 Apr 2020 00:04:04 GMT",
-        "ETag": "\u00220x8D7E00758BFBF4F\u0022",
-        "Last-Modified": "Tue, 14 Apr 2020 00:04:05 GMT",
->>>>>>> b9bd85cb
-        "Server": [
-          "Windows-Azure-HDFS/1.0",
-          "Microsoft-HTTPAPI/2.0"
-        ],
-        "x-ms-client-request-id": "ec5fe46c-bb21-386f-7a5c-28e792623d92",
-<<<<<<< HEAD
-        "x-ms-request-id": "fa4402db-201f-0097-08fb-091bad000000",
-        "x-ms-version": "2019-12-12"
-=======
-        "x-ms-request-id": "78deed97-101f-0047-08f0-1126fb000000",
-        "x-ms-version": "2019-07-07"
->>>>>>> b9bd85cb
-      },
-      "ResponseBody": []
-    },
-    {
-      "RequestUri": "http://seannsecanary.dfs.core.windows.net/test-filesystem-3cb4bd38-2151-1572-8c95-2f8b56435685/test-file-9f8eac14-6e48-08e2-5b29-4bbf822a9d3e?mode=legacy",
-      "RequestMethod": "PUT",
-      "RequestHeaders": {
-        "Authorization": "Sanitized",
-        "User-Agent": [
-<<<<<<< HEAD
-          "azsdk-net-Storage.Files.DataLake/12.1.0-dev.20200403.1",
-          "(.NET Core 4.6.28325.01; Microsoft Windows 10.0.18362 )"
-        ],
-        "x-ms-client-request-id": "9d53d0ce-b1cb-ba1c-6f60-a864d2c61f64",
-        "x-ms-date": "Fri, 03 Apr 2020 21:03:04 GMT",
-        "x-ms-rename-source": "/test-filesystem-3cb4bd38-2151-1572-8c95-2f8b56435685/test-file-27bd13e8-2723-359d-eed0-97407f257ebd",
-=======
-          "azsdk-net-Storage.Files.DataLake/12.2.0-dev.20200413.1",
-          "(.NET Core 4.6.28325.01; Microsoft Windows 10.0.18362 )"
-        ],
-        "x-ms-client-request-id": "9d53d0ce-b1cb-ba1c-6f60-a864d2c61f64",
-        "x-ms-date": "Tue, 14 Apr 2020 00:04:06 GMT",
-        "x-ms-rename-source": "%2Ftest-filesystem-3cb4bd38-2151-1572-8c95-2f8b56435685%2Ftest-file-27bd13e8-2723-359d-eed0-97407f257ebd=",
->>>>>>> b9bd85cb
+        "x-ms-client-request-id": "5fb1e277-17b7-68c6-73ba-51a812a26e63",
+        "x-ms-date": "Fri, 01 May 2020 01:05:50 GMT",
+        "x-ms-return-client-request-id": "true",
+        "x-ms-version": "2019-12-12"
+      },
+      "RequestBody": null,
+      "StatusCode": 201,
+      "ResponseHeaders": {
+        "Content-Length": "0",
+        "Date": "Fri, 01 May 2020 01:05:51 GMT",
+        "ETag": "\u00220x8D7ED6BCA94A846\u0022",
+        "Last-Modified": "Fri, 01 May 2020 01:05:51 GMT",
+        "Server": [
+          "Windows-Azure-Blob/1.0",
+          "Microsoft-HTTPAPI/2.0"
+        ],
+        "x-ms-client-request-id": "5fb1e277-17b7-68c6-73ba-51a812a26e63",
+        "x-ms-request-id": "94d22f24-a01e-0089-0154-1ff775000000",
+        "x-ms-version": "2019-12-12"
+      },
+      "ResponseBody": []
+    },
+    {
+      "RequestUri": "https://seannsecanary.dfs.core.windows.net/test-filesystem-43355bc6-d066-1b7c-2451-705a9a707cbb/test-file-781afc18-7ad8-369d-8119-5b599f04f55b?resource=file",
+      "RequestMethod": "PUT",
+      "RequestHeaders": {
+        "Authorization": "Sanitized",
+        "traceparent": "00-6cab82dda086514bbcfd9c7d0b15b97a-b50562175200424b-00",
+        "User-Agent": [
+          "azsdk-net-Storage.Files.DataLake/12.2.0-dev.20200430.1",
+          "(.NET Core 4.6.28325.01; Microsoft Windows 10.0.18362 )"
+        ],
+        "x-ms-client-request-id": "295fcd9f-0bad-fc9f-447b-dd9dbc6cc96f",
+        "x-ms-date": "Fri, 01 May 2020 01:05:50 GMT",
+        "x-ms-return-client-request-id": "true",
+        "x-ms-version": "2019-12-12"
+      },
+      "RequestBody": null,
+      "StatusCode": 201,
+      "ResponseHeaders": {
+        "Content-Length": "0",
+        "Date": "Fri, 01 May 2020 01:05:51 GMT",
+        "ETag": "\u00220x8D7ED6BCAD241AB\u0022",
+        "Last-Modified": "Fri, 01 May 2020 01:05:51 GMT",
+        "Server": [
+          "Windows-Azure-HDFS/1.0",
+          "Microsoft-HTTPAPI/2.0"
+        ],
+        "x-ms-client-request-id": "295fcd9f-0bad-fc9f-447b-dd9dbc6cc96f",
+        "x-ms-request-id": "1688f48b-201f-0011-7c54-1fd714000000",
+        "x-ms-version": "2019-12-12"
+      },
+      "ResponseBody": []
+    },
+    {
+      "RequestUri": "https://seannsecanary.dfs.core.windows.net/test-filesystem-43355bc6-d066-1b7c-2451-705a9a707cbb/test-file-1adbf5c5-b5bf-fba5-f8b9-6ae6e1caf851?resource=file",
+      "RequestMethod": "PUT",
+      "RequestHeaders": {
+        "Authorization": "Sanitized",
+        "traceparent": "00-18de995167295543a96ef44e931459b1-a6536ca9b3e9e14a-00",
+        "User-Agent": [
+          "azsdk-net-Storage.Files.DataLake/12.2.0-dev.20200430.1",
+          "(.NET Core 4.6.28325.01; Microsoft Windows 10.0.18362 )"
+        ],
+        "x-ms-client-request-id": "480d2929-ee54-e985-2763-30f3a1b81b79",
+        "x-ms-date": "Fri, 01 May 2020 01:05:51 GMT",
+        "x-ms-return-client-request-id": "true",
+        "x-ms-version": "2019-12-12"
+      },
+      "RequestBody": null,
+      "StatusCode": 201,
+      "ResponseHeaders": {
+        "Content-Length": "0",
+        "Date": "Fri, 01 May 2020 01:05:51 GMT",
+        "ETag": "\u00220x8D7ED6BCAE2F3D2\u0022",
+        "Last-Modified": "Fri, 01 May 2020 01:05:51 GMT",
+        "Server": [
+          "Windows-Azure-HDFS/1.0",
+          "Microsoft-HTTPAPI/2.0"
+        ],
+        "x-ms-client-request-id": "480d2929-ee54-e985-2763-30f3a1b81b79",
+        "x-ms-request-id": "1688f4a0-201f-0011-1154-1fd714000000",
+        "x-ms-version": "2019-12-12"
+      },
+      "ResponseBody": []
+    },
+    {
+      "RequestUri": "https://seannsecanary.dfs.core.windows.net/test-filesystem-43355bc6-d066-1b7c-2451-705a9a707cbb/test-file-1adbf5c5-b5bf-fba5-f8b9-6ae6e1caf851?mode=legacy",
+      "RequestMethod": "PUT",
+      "RequestHeaders": {
+        "Authorization": "Sanitized",
+        "User-Agent": [
+          "azsdk-net-Storage.Files.DataLake/12.2.0-dev.20200430.1",
+          "(.NET Core 4.6.28325.01; Microsoft Windows 10.0.18362 )"
+        ],
+        "x-ms-client-request-id": "b7bdc815-afbd-21fc-90d0-aa419bba209f",
+        "x-ms-date": "Fri, 01 May 2020 01:05:51 GMT",
+        "x-ms-rename-source": "%2Ftest-filesystem-43355bc6-d066-1b7c-2451-705a9a707cbb%2Ftest-file-781afc18-7ad8-369d-8119-5b599f04f55b=",
         "x-ms-return-client-request-id": "true",
         "x-ms-source-if-match": "\u0022garbage\u0022",
         "x-ms-version": "2019-12-12"
@@ -734,58 +448,35 @@
       "ResponseHeaders": {
         "Content-Length": "213",
         "Content-Type": "application/json; charset=utf-8",
-<<<<<<< HEAD
-        "Date": "Fri, 03 Apr 2020 21:03:02 GMT",
-=======
-        "Date": "Tue, 14 Apr 2020 00:04:04 GMT",
->>>>>>> b9bd85cb
-        "Server": [
-          "Windows-Azure-HDFS/1.0",
-          "Microsoft-HTTPAPI/2.0"
-        ],
-        "x-ms-client-request-id": "9d53d0ce-b1cb-ba1c-6f60-a864d2c61f64",
+        "Date": "Fri, 01 May 2020 01:05:51 GMT",
+        "Server": [
+          "Windows-Azure-HDFS/1.0",
+          "Microsoft-HTTPAPI/2.0"
+        ],
+        "x-ms-client-request-id": "b7bdc815-afbd-21fc-90d0-aa419bba209f",
         "x-ms-error-code": "SourceConditionNotMet",
-<<<<<<< HEAD
-        "x-ms-request-id": "fa4402dc-201f-0097-09fb-091bad000000",
-        "x-ms-version": "2019-12-12"
-=======
-        "x-ms-request-id": "78deed98-101f-0047-09f0-1126fb000000",
-        "x-ms-version": "2019-07-07"
->>>>>>> b9bd85cb
+        "x-ms-request-id": "1688f4b2-201f-0011-2354-1fd714000000",
+        "x-ms-version": "2019-12-12"
       },
       "ResponseBody": {
         "error": {
           "code": "SourceConditionNotMet",
-<<<<<<< HEAD
-          "message": "The source condition specified using HTTP conditional header(s) is not met.\nRequestId:fa4402dc-201f-0097-09fb-091bad000000\nTime:2020-04-03T21:03:02.8115192Z"
-=======
-          "message": "The source condition specified using HTTP conditional header(s) is not met.\nRequestId:78deed98-101f-0047-09f0-1126fb000000\nTime:2020-04-14T00:04:05.5446500Z"
->>>>>>> b9bd85cb
+          "message": "The source condition specified using HTTP conditional header(s) is not met.\nRequestId:1688f4b2-201f-0011-2354-1fd714000000\nTime:2020-05-01T01:05:51.8529046Z"
         }
       }
     },
     {
-      "RequestUri": "http://seannsecanary.blob.core.windows.net/test-filesystem-3cb4bd38-2151-1572-8c95-2f8b56435685?restype=container",
+      "RequestUri": "https://seannsecanary.blob.core.windows.net/test-filesystem-43355bc6-d066-1b7c-2451-705a9a707cbb?restype=container",
       "RequestMethod": "DELETE",
       "RequestHeaders": {
         "Authorization": "Sanitized",
-<<<<<<< HEAD
-        "traceparent": "00-5ba6db1ce832114f868d4fc480c94470-0c12b24aa4250b43-00",
-        "User-Agent": [
-          "azsdk-net-Storage.Files.DataLake/12.1.0-dev.20200403.1",
-          "(.NET Core 4.6.28325.01; Microsoft Windows 10.0.18362 )"
-        ],
-        "x-ms-client-request-id": "c11889ac-9f0e-5dc7-2ccc-ea662c9b4638",
-        "x-ms-date": "Fri, 03 Apr 2020 21:03:04 GMT",
-=======
-        "traceparent": "00-484173772efde840b44af09b6ebb3e7d-73d3768938090b4a-00",
-        "User-Agent": [
-          "azsdk-net-Storage.Files.DataLake/12.2.0-dev.20200413.1",
-          "(.NET Core 4.6.28325.01; Microsoft Windows 10.0.18362 )"
-        ],
-        "x-ms-client-request-id": "c11889ac-9f0e-5dc7-2ccc-ea662c9b4638",
-        "x-ms-date": "Tue, 14 Apr 2020 00:04:06 GMT",
->>>>>>> b9bd85cb
+        "traceparent": "00-0d1485d05ac8324eb310bca0f0f56c8f-8c6196a05c7f0f42-00",
+        "User-Agent": [
+          "azsdk-net-Storage.Files.DataLake/12.2.0-dev.20200430.1",
+          "(.NET Core 4.6.28325.01; Microsoft Windows 10.0.18362 )"
+        ],
+        "x-ms-client-request-id": "d8de9da7-64fb-d3bc-8f6d-14e24b885e8d",
+        "x-ms-date": "Fri, 01 May 2020 01:05:51 GMT",
         "x-ms-return-client-request-id": "true",
         "x-ms-version": "2019-12-12"
       },
@@ -793,205 +484,125 @@
       "StatusCode": 202,
       "ResponseHeaders": {
         "Content-Length": "0",
-<<<<<<< HEAD
-        "Date": "Fri, 03 Apr 2020 21:03:02 GMT",
-=======
-        "Date": "Tue, 14 Apr 2020 00:04:05 GMT",
->>>>>>> b9bd85cb
-        "Server": [
-          "Windows-Azure-Blob/1.0",
-          "Microsoft-HTTPAPI/2.0"
-        ],
-        "x-ms-client-request-id": "c11889ac-9f0e-5dc7-2ccc-ea662c9b4638",
-<<<<<<< HEAD
-        "x-ms-request-id": "962264ca-f01e-0012-5efb-093670000000",
-        "x-ms-version": "2019-12-12"
-=======
-        "x-ms-request-id": "f1e49ae6-d01e-0015-60f0-115a13000000",
-        "x-ms-version": "2019-07-07"
->>>>>>> b9bd85cb
-      },
-      "ResponseBody": []
-    },
-    {
-      "RequestUri": "http://seannsecanary.blob.core.windows.net/test-filesystem-82be75bc-a183-ce69-1bbb-b985c3d7d864?restype=container",
-      "RequestMethod": "PUT",
-      "RequestHeaders": {
-        "Authorization": "Sanitized",
-<<<<<<< HEAD
-        "traceparent": "00-1b4de2671f05b74189226663eb6d59cb-9f5f26e4d93af445-00",
-        "User-Agent": [
-          "azsdk-net-Storage.Files.DataLake/12.1.0-dev.20200403.1",
-=======
-        "traceparent": "00-6fe177e914d0ed418b66f41a7e40251c-9a651357c0a7b744-00",
-        "User-Agent": [
-          "azsdk-net-Storage.Files.DataLake/12.2.0-dev.20200413.1",
->>>>>>> b9bd85cb
+        "Date": "Fri, 01 May 2020 01:05:51 GMT",
+        "Server": [
+          "Windows-Azure-Blob/1.0",
+          "Microsoft-HTTPAPI/2.0"
+        ],
+        "x-ms-client-request-id": "d8de9da7-64fb-d3bc-8f6d-14e24b885e8d",
+        "x-ms-request-id": "94d22f8b-a01e-0089-5a54-1ff775000000",
+        "x-ms-version": "2019-12-12"
+      },
+      "ResponseBody": []
+    },
+    {
+      "RequestUri": "https://seannsecanary.blob.core.windows.net/test-filesystem-460d21f9-09a0-17ba-d98a-57a9adc2f3e3?restype=container",
+      "RequestMethod": "PUT",
+      "RequestHeaders": {
+        "Authorization": "Sanitized",
+        "traceparent": "00-994cab1af4860747bc9e21f4b273e8d0-6d1de4388442434a-00",
+        "User-Agent": [
+          "azsdk-net-Storage.Files.DataLake/12.2.0-dev.20200430.1",
           "(.NET Core 4.6.28325.01; Microsoft Windows 10.0.18362 )"
         ],
         "x-ms-blob-public-access": "container",
-        "x-ms-client-request-id": "6c89b5fe-874c-0bc9-204a-a652e6419955",
-<<<<<<< HEAD
-        "x-ms-date": "Fri, 03 Apr 2020 21:03:04 GMT",
-=======
-        "x-ms-date": "Tue, 14 Apr 2020 00:04:06 GMT",
->>>>>>> b9bd85cb
-        "x-ms-return-client-request-id": "true",
-        "x-ms-version": "2019-12-12"
-      },
-      "RequestBody": null,
-      "StatusCode": 201,
-      "ResponseHeaders": {
-        "Content-Length": "0",
-<<<<<<< HEAD
-        "Date": "Fri, 03 Apr 2020 21:03:02 GMT",
-        "ETag": "\u00220x8D7D8126618C801\u0022",
-        "Last-Modified": "Fri, 03 Apr 2020 21:03:03 GMT",
-=======
-        "Date": "Tue, 14 Apr 2020 00:04:04 GMT",
-        "ETag": "\u00220x8D7E00758F37DFE\u0022",
-        "Last-Modified": "Tue, 14 Apr 2020 00:04:05 GMT",
->>>>>>> b9bd85cb
-        "Server": [
-          "Windows-Azure-Blob/1.0",
-          "Microsoft-HTTPAPI/2.0"
-        ],
-        "x-ms-client-request-id": "6c89b5fe-874c-0bc9-204a-a652e6419955",
-<<<<<<< HEAD
-        "x-ms-request-id": "962264d9-f01e-0012-69fb-093670000000",
-        "x-ms-version": "2019-12-12"
-=======
-        "x-ms-request-id": "cf26b365-901e-002b-6ef0-11cd6c000000",
-        "x-ms-version": "2019-07-07"
->>>>>>> b9bd85cb
-      },
-      "ResponseBody": []
-    },
-    {
-      "RequestUri": "http://seannsecanary.dfs.core.windows.net/test-filesystem-82be75bc-a183-ce69-1bbb-b985c3d7d864/test-file-d10f86f3-fee3-5e8a-1fb8-9c38bf00b8cd?resource=file",
-      "RequestMethod": "PUT",
-      "RequestHeaders": {
-        "Authorization": "Sanitized",
-<<<<<<< HEAD
-        "traceparent": "00-cdf1f4a2bd29e64da30c96e621f0582f-d083d86b7ca59d4d-00",
-        "User-Agent": [
-          "azsdk-net-Storage.Files.DataLake/12.1.0-dev.20200403.1",
-          "(.NET Core 4.6.28325.01; Microsoft Windows 10.0.18362 )"
-        ],
-        "x-ms-client-request-id": "8f758cb1-9a3f-0066-2b2a-4d93eb914c1f",
-        "x-ms-date": "Fri, 03 Apr 2020 21:03:04 GMT",
-=======
-        "traceparent": "00-be6db52e43cc2941b29ebe2384d1ad97-ca463f55ae9c5e46-00",
-        "User-Agent": [
-          "azsdk-net-Storage.Files.DataLake/12.2.0-dev.20200413.1",
-          "(.NET Core 4.6.28325.01; Microsoft Windows 10.0.18362 )"
-        ],
-        "x-ms-client-request-id": "8f758cb1-9a3f-0066-2b2a-4d93eb914c1f",
-        "x-ms-date": "Tue, 14 Apr 2020 00:04:06 GMT",
->>>>>>> b9bd85cb
-        "x-ms-return-client-request-id": "true",
-        "x-ms-version": "2019-12-12"
-      },
-      "RequestBody": null,
-      "StatusCode": 201,
-      "ResponseHeaders": {
-        "Content-Length": "0",
-<<<<<<< HEAD
-        "Date": "Fri, 03 Apr 2020 21:03:03 GMT",
-        "ETag": "\u00220x8D7D812662D4108\u0022",
-        "Last-Modified": "Fri, 03 Apr 2020 21:03:03 GMT",
-=======
-        "Date": "Tue, 14 Apr 2020 00:04:05 GMT",
-        "ETag": "\u00220x8D7E0075911C5A1\u0022",
-        "Last-Modified": "Tue, 14 Apr 2020 00:04:05 GMT",
->>>>>>> b9bd85cb
-        "Server": [
-          "Windows-Azure-HDFS/1.0",
-          "Microsoft-HTTPAPI/2.0"
-        ],
-        "x-ms-client-request-id": "8f758cb1-9a3f-0066-2b2a-4d93eb914c1f",
-<<<<<<< HEAD
-        "x-ms-request-id": "fa4402dd-201f-0097-0afb-091bad000000",
-        "x-ms-version": "2019-12-12"
-=======
-        "x-ms-request-id": "16375e01-301f-0040-08f0-114a98000000",
-        "x-ms-version": "2019-07-07"
->>>>>>> b9bd85cb
-      },
-      "ResponseBody": []
-    },
-    {
-      "RequestUri": "http://seannsecanary.dfs.core.windows.net/test-filesystem-82be75bc-a183-ce69-1bbb-b985c3d7d864/test-file-7602d992-8cba-8707-6e40-4036d526a61c?resource=file",
-      "RequestMethod": "PUT",
-      "RequestHeaders": {
-        "Authorization": "Sanitized",
-<<<<<<< HEAD
-        "traceparent": "00-7ec495cf6d6aa54bb33e3b6c6703d1be-40b6487d7e9a1148-00",
-        "User-Agent": [
-          "azsdk-net-Storage.Files.DataLake/12.1.0-dev.20200403.1",
-          "(.NET Core 4.6.28325.01; Microsoft Windows 10.0.18362 )"
-        ],
-        "x-ms-client-request-id": "ded1095f-a800-25e9-84ed-20fe5a2f2b04",
-        "x-ms-date": "Fri, 03 Apr 2020 21:03:04 GMT",
-=======
-        "traceparent": "00-e20f1d2271c2274babbf1a4556ac0b4f-7b0d79181df9b242-00",
-        "User-Agent": [
-          "azsdk-net-Storage.Files.DataLake/12.2.0-dev.20200413.1",
-          "(.NET Core 4.6.28325.01; Microsoft Windows 10.0.18362 )"
-        ],
-        "x-ms-client-request-id": "ded1095f-a800-25e9-84ed-20fe5a2f2b04",
-        "x-ms-date": "Tue, 14 Apr 2020 00:04:06 GMT",
->>>>>>> b9bd85cb
-        "x-ms-return-client-request-id": "true",
-        "x-ms-version": "2019-12-12"
-      },
-      "RequestBody": null,
-      "StatusCode": 201,
-      "ResponseHeaders": {
-        "Content-Length": "0",
-<<<<<<< HEAD
-        "Date": "Fri, 03 Apr 2020 21:03:03 GMT",
-        "ETag": "\u00220x8D7D812663D8F65\u0022",
-        "Last-Modified": "Fri, 03 Apr 2020 21:03:03 GMT",
-=======
-        "Date": "Tue, 14 Apr 2020 00:04:05 GMT",
-        "ETag": "\u00220x8D7E007591F475D\u0022",
-        "Last-Modified": "Tue, 14 Apr 2020 00:04:06 GMT",
->>>>>>> b9bd85cb
-        "Server": [
-          "Windows-Azure-HDFS/1.0",
-          "Microsoft-HTTPAPI/2.0"
-        ],
-        "x-ms-client-request-id": "ded1095f-a800-25e9-84ed-20fe5a2f2b04",
-<<<<<<< HEAD
-        "x-ms-request-id": "fa4402de-201f-0097-0bfb-091bad000000",
-        "x-ms-version": "2019-12-12"
-=======
-        "x-ms-request-id": "16375e02-301f-0040-09f0-114a98000000",
-        "x-ms-version": "2019-07-07"
->>>>>>> b9bd85cb
-      },
-      "ResponseBody": []
-    },
-    {
-      "RequestUri": "http://seannsecanary.blob.core.windows.net/test-filesystem-82be75bc-a183-ce69-1bbb-b985c3d7d864/test-file-d10f86f3-fee3-5e8a-1fb8-9c38bf00b8cd",
+        "x-ms-client-request-id": "0b4173b5-619f-9d26-e3c7-fe710d1325cc",
+        "x-ms-date": "Fri, 01 May 2020 01:05:51 GMT",
+        "x-ms-return-client-request-id": "true",
+        "x-ms-version": "2019-12-12"
+      },
+      "RequestBody": null,
+      "StatusCode": 201,
+      "ResponseHeaders": {
+        "Content-Length": "0",
+        "Date": "Fri, 01 May 2020 01:05:52 GMT",
+        "ETag": "\u00220x8D7ED6BCB61346C\u0022",
+        "Last-Modified": "Fri, 01 May 2020 01:05:52 GMT",
+        "Server": [
+          "Windows-Azure-Blob/1.0",
+          "Microsoft-HTTPAPI/2.0"
+        ],
+        "x-ms-client-request-id": "0b4173b5-619f-9d26-e3c7-fe710d1325cc",
+        "x-ms-request-id": "ac935487-b01e-005e-4454-1fa640000000",
+        "x-ms-version": "2019-12-12"
+      },
+      "ResponseBody": []
+    },
+    {
+      "RequestUri": "https://seannsecanary.dfs.core.windows.net/test-filesystem-460d21f9-09a0-17ba-d98a-57a9adc2f3e3/test-file-67ba3079-60ee-b1b1-7da7-08b3e54f2dcd?resource=file",
+      "RequestMethod": "PUT",
+      "RequestHeaders": {
+        "Authorization": "Sanitized",
+        "traceparent": "00-f8e329764c932a4cadc8f39d42390f59-3792e9c80f310b48-00",
+        "User-Agent": [
+          "azsdk-net-Storage.Files.DataLake/12.2.0-dev.20200430.1",
+          "(.NET Core 4.6.28325.01; Microsoft Windows 10.0.18362 )"
+        ],
+        "x-ms-client-request-id": "b8f157c7-7e51-55e8-c28f-8ef75873b793",
+        "x-ms-date": "Fri, 01 May 2020 01:05:53 GMT",
+        "x-ms-return-client-request-id": "true",
+        "x-ms-version": "2019-12-12"
+      },
+      "RequestBody": null,
+      "StatusCode": 201,
+      "ResponseHeaders": {
+        "Content-Length": "0",
+        "Date": "Fri, 01 May 2020 01:05:52 GMT",
+        "ETag": "\u00220x8D7ED6BCC2A275D\u0022",
+        "Last-Modified": "Fri, 01 May 2020 01:05:53 GMT",
+        "Server": [
+          "Windows-Azure-HDFS/1.0",
+          "Microsoft-HTTPAPI/2.0"
+        ],
+        "x-ms-client-request-id": "b8f157c7-7e51-55e8-c28f-8ef75873b793",
+        "x-ms-request-id": "ef8ebb03-d01f-0067-0b54-1f5d5c000000",
+        "x-ms-version": "2019-12-12"
+      },
+      "ResponseBody": []
+    },
+    {
+      "RequestUri": "https://seannsecanary.dfs.core.windows.net/test-filesystem-460d21f9-09a0-17ba-d98a-57a9adc2f3e3/test-file-8ccd3199-eb1f-914b-ecf4-aaf1469d684a?resource=file",
+      "RequestMethod": "PUT",
+      "RequestHeaders": {
+        "Authorization": "Sanitized",
+        "traceparent": "00-4ee048fa2b5e364ea6860a7be9c1c146-20f0ec8bca3ea84e-00",
+        "User-Agent": [
+          "azsdk-net-Storage.Files.DataLake/12.2.0-dev.20200430.1",
+          "(.NET Core 4.6.28325.01; Microsoft Windows 10.0.18362 )"
+        ],
+        "x-ms-client-request-id": "177a8645-cc65-db0b-0b60-cc5cd4f60f24",
+        "x-ms-date": "Fri, 01 May 2020 01:05:53 GMT",
+        "x-ms-return-client-request-id": "true",
+        "x-ms-version": "2019-12-12"
+      },
+      "RequestBody": null,
+      "StatusCode": 201,
+      "ResponseHeaders": {
+        "Content-Length": "0",
+        "Date": "Fri, 01 May 2020 01:05:52 GMT",
+        "ETag": "\u00220x8D7ED6BCC371A5A\u0022",
+        "Last-Modified": "Fri, 01 May 2020 01:05:53 GMT",
+        "Server": [
+          "Windows-Azure-HDFS/1.0",
+          "Microsoft-HTTPAPI/2.0"
+        ],
+        "x-ms-client-request-id": "177a8645-cc65-db0b-0b60-cc5cd4f60f24",
+        "x-ms-request-id": "ef8ebb29-d01f-0067-3154-1f5d5c000000",
+        "x-ms-version": "2019-12-12"
+      },
+      "ResponseBody": []
+    },
+    {
+      "RequestUri": "https://seannsecanary.blob.core.windows.net/test-filesystem-460d21f9-09a0-17ba-d98a-57a9adc2f3e3/test-file-67ba3079-60ee-b1b1-7da7-08b3e54f2dcd",
       "RequestMethod": "HEAD",
       "RequestHeaders": {
         "Authorization": "Sanitized",
         "User-Agent": [
-<<<<<<< HEAD
-          "azsdk-net-Storage.Files.DataLake/12.1.0-dev.20200403.1",
-          "(.NET Core 4.6.28325.01; Microsoft Windows 10.0.18362 )"
-        ],
-        "x-ms-client-request-id": "ccd6405d-c755-f01c-0f60-ae9d088f5bda",
-        "x-ms-date": "Fri, 03 Apr 2020 21:03:04 GMT",
-=======
-          "azsdk-net-Storage.Files.DataLake/12.2.0-dev.20200413.1",
-          "(.NET Core 4.6.28325.01; Microsoft Windows 10.0.18362 )"
-        ],
-        "x-ms-client-request-id": "ccd6405d-c755-f01c-0f60-ae9d088f5bda",
-        "x-ms-date": "Tue, 14 Apr 2020 00:04:06 GMT",
->>>>>>> b9bd85cb
+          "azsdk-net-Storage.Files.DataLake/12.2.0-dev.20200430.1",
+          "(.NET Core 4.6.28325.01; Microsoft Windows 10.0.18362 )"
+        ],
+        "x-ms-client-request-id": "bfac5f86-5122-82e5-d110-83fda81f50a1",
+        "x-ms-date": "Fri, 01 May 2020 01:05:53 GMT",
         "x-ms-return-client-request-id": "true",
         "x-ms-version": "2019-12-12"
       },
@@ -1001,15 +612,9 @@
         "Accept-Ranges": "bytes",
         "Content-Length": "0",
         "Content-Type": "application/octet-stream",
-<<<<<<< HEAD
-        "Date": "Fri, 03 Apr 2020 21:03:03 GMT",
-        "ETag": "\u00220x8D7D812662D4108\u0022",
-        "Last-Modified": "Fri, 03 Apr 2020 21:03:03 GMT",
-=======
-        "Date": "Tue, 14 Apr 2020 00:04:05 GMT",
-        "ETag": "\u00220x8D7E0075911C5A1\u0022",
-        "Last-Modified": "Tue, 14 Apr 2020 00:04:05 GMT",
->>>>>>> b9bd85cb
+        "Date": "Fri, 01 May 2020 01:05:53 GMT",
+        "ETag": "\u00220x8D7ED6BCC2A275D\u0022",
+        "Last-Modified": "Fri, 01 May 2020 01:05:53 GMT",
         "Server": [
           "Windows-Azure-Blob/1.0",
           "Microsoft-HTTPAPI/2.0"
@@ -1017,108 +622,66 @@
         "x-ms-access-tier": "Hot",
         "x-ms-access-tier-inferred": "true",
         "x-ms-blob-type": "BlockBlob",
-        "x-ms-client-request-id": "ccd6405d-c755-f01c-0f60-ae9d088f5bda",
-<<<<<<< HEAD
-        "x-ms-creation-time": "Fri, 03 Apr 2020 21:03:03 GMT",
+        "x-ms-client-request-id": "bfac5f86-5122-82e5-d110-83fda81f50a1",
+        "x-ms-creation-time": "Fri, 01 May 2020 01:05:53 GMT",
         "x-ms-lease-state": "available",
         "x-ms-lease-status": "unlocked",
-        "x-ms-request-id": "96226504-f01e-0012-0afb-093670000000",
-=======
-        "x-ms-creation-time": "Tue, 14 Apr 2020 00:04:05 GMT",
-        "x-ms-lease-state": "available",
-        "x-ms-lease-status": "unlocked",
-        "x-ms-request-id": "cf26b3ad-901e-002b-1df0-11cd6c000000",
->>>>>>> b9bd85cb
+        "x-ms-request-id": "ac93551b-b01e-005e-4054-1fa640000000",
         "x-ms-server-encrypted": "true",
         "x-ms-version": "2019-12-12"
       },
       "ResponseBody": []
     },
     {
-      "RequestUri": "http://seannsecanary.dfs.core.windows.net/test-filesystem-82be75bc-a183-ce69-1bbb-b985c3d7d864/test-file-7602d992-8cba-8707-6e40-4036d526a61c?mode=legacy",
-      "RequestMethod": "PUT",
-      "RequestHeaders": {
-        "Authorization": "Sanitized",
-        "User-Agent": [
-<<<<<<< HEAD
-          "azsdk-net-Storage.Files.DataLake/12.1.0-dev.20200403.1",
-          "(.NET Core 4.6.28325.01; Microsoft Windows 10.0.18362 )"
-        ],
-        "x-ms-client-request-id": "1aa13685-5f58-bcae-130a-e3a96bf560bb",
-        "x-ms-date": "Fri, 03 Apr 2020 21:03:04 GMT",
-        "x-ms-rename-source": "/test-filesystem-82be75bc-a183-ce69-1bbb-b985c3d7d864/test-file-d10f86f3-fee3-5e8a-1fb8-9c38bf00b8cd",
-        "x-ms-return-client-request-id": "true",
-        "x-ms-source-if-none-match": "\u00220x8D7D812662D4108\u0022",
-        "x-ms-version": "2019-12-12"
-=======
-          "azsdk-net-Storage.Files.DataLake/12.2.0-dev.20200413.1",
-          "(.NET Core 4.6.28325.01; Microsoft Windows 10.0.18362 )"
-        ],
-        "x-ms-client-request-id": "1aa13685-5f58-bcae-130a-e3a96bf560bb",
-        "x-ms-date": "Tue, 14 Apr 2020 00:04:06 GMT",
-        "x-ms-rename-source": "%2Ftest-filesystem-82be75bc-a183-ce69-1bbb-b985c3d7d864%2Ftest-file-d10f86f3-fee3-5e8a-1fb8-9c38bf00b8cd=",
-        "x-ms-return-client-request-id": "true",
-        "x-ms-source-if-none-match": "\u00220x8D7E0075911C5A1\u0022",
-        "x-ms-version": "2019-07-07"
->>>>>>> b9bd85cb
+      "RequestUri": "https://seannsecanary.dfs.core.windows.net/test-filesystem-460d21f9-09a0-17ba-d98a-57a9adc2f3e3/test-file-8ccd3199-eb1f-914b-ecf4-aaf1469d684a?mode=legacy",
+      "RequestMethod": "PUT",
+      "RequestHeaders": {
+        "Authorization": "Sanitized",
+        "User-Agent": [
+          "azsdk-net-Storage.Files.DataLake/12.2.0-dev.20200430.1",
+          "(.NET Core 4.6.28325.01; Microsoft Windows 10.0.18362 )"
+        ],
+        "x-ms-client-request-id": "75d62d29-4f4a-d501-5e26-aa77a6387c94",
+        "x-ms-date": "Fri, 01 May 2020 01:05:53 GMT",
+        "x-ms-rename-source": "%2Ftest-filesystem-460d21f9-09a0-17ba-d98a-57a9adc2f3e3%2Ftest-file-67ba3079-60ee-b1b1-7da7-08b3e54f2dcd=",
+        "x-ms-return-client-request-id": "true",
+        "x-ms-source-if-none-match": "\u00220x8D7ED6BCC2A275D\u0022",
+        "x-ms-version": "2019-12-12"
       },
       "RequestBody": null,
       "StatusCode": 412,
       "ResponseHeaders": {
         "Content-Length": "213",
         "Content-Type": "application/json; charset=utf-8",
-<<<<<<< HEAD
-        "Date": "Fri, 03 Apr 2020 21:03:03 GMT",
-=======
-        "Date": "Tue, 14 Apr 2020 00:04:05 GMT",
->>>>>>> b9bd85cb
-        "Server": [
-          "Windows-Azure-HDFS/1.0",
-          "Microsoft-HTTPAPI/2.0"
-        ],
-        "x-ms-client-request-id": "1aa13685-5f58-bcae-130a-e3a96bf560bb",
+        "Date": "Fri, 01 May 2020 01:05:53 GMT",
+        "Server": [
+          "Windows-Azure-HDFS/1.0",
+          "Microsoft-HTTPAPI/2.0"
+        ],
+        "x-ms-client-request-id": "75d62d29-4f4a-d501-5e26-aa77a6387c94",
         "x-ms-error-code": "SourceConditionNotMet",
-<<<<<<< HEAD
-        "x-ms-request-id": "fa4402df-201f-0097-0cfb-091bad000000",
-        "x-ms-version": "2019-12-12"
-=======
-        "x-ms-request-id": "16375e03-301f-0040-0af0-114a98000000",
-        "x-ms-version": "2019-07-07"
->>>>>>> b9bd85cb
+        "x-ms-request-id": "ef8ebba1-d01f-0067-2954-1f5d5c000000",
+        "x-ms-version": "2019-12-12"
       },
       "ResponseBody": {
         "error": {
           "code": "SourceConditionNotMet",
-<<<<<<< HEAD
-          "message": "The source condition specified using HTTP conditional header(s) is not met.\nRequestId:fa4402df-201f-0097-0cfb-091bad000000\nTime:2020-04-03T21:03:03.4589746Z"
-=======
-          "message": "The source condition specified using HTTP conditional header(s) is not met.\nRequestId:16375e03-301f-0040-0af0-114a98000000\nTime:2020-04-14T00:04:06.2562398Z"
->>>>>>> b9bd85cb
+          "message": "The source condition specified using HTTP conditional header(s) is not met.\nRequestId:ef8ebba1-d01f-0067-2954-1f5d5c000000\nTime:2020-05-01T01:05:54.3384774Z"
         }
       }
     },
     {
-      "RequestUri": "http://seannsecanary.blob.core.windows.net/test-filesystem-82be75bc-a183-ce69-1bbb-b985c3d7d864?restype=container",
+      "RequestUri": "https://seannsecanary.blob.core.windows.net/test-filesystem-460d21f9-09a0-17ba-d98a-57a9adc2f3e3?restype=container",
       "RequestMethod": "DELETE",
       "RequestHeaders": {
         "Authorization": "Sanitized",
-<<<<<<< HEAD
-        "traceparent": "00-9c57fb830636f14886903d43db0a70f3-f9ac887a8035ff48-00",
-        "User-Agent": [
-          "azsdk-net-Storage.Files.DataLake/12.1.0-dev.20200403.1",
-          "(.NET Core 4.6.28325.01; Microsoft Windows 10.0.18362 )"
-        ],
-        "x-ms-client-request-id": "d1180ee5-41ee-fb82-2ee1-db7f0c4ada80",
-        "x-ms-date": "Fri, 03 Apr 2020 21:03:04 GMT",
-=======
-        "traceparent": "00-5ff7444c25b20d4e92995c26af2499c5-3e9a691e61a84e4e-00",
-        "User-Agent": [
-          "azsdk-net-Storage.Files.DataLake/12.2.0-dev.20200413.1",
-          "(.NET Core 4.6.28325.01; Microsoft Windows 10.0.18362 )"
-        ],
-        "x-ms-client-request-id": "d1180ee5-41ee-fb82-2ee1-db7f0c4ada80",
-        "x-ms-date": "Tue, 14 Apr 2020 00:04:06 GMT",
->>>>>>> b9bd85cb
+        "traceparent": "00-f01a419ce60d4849a4f57c2c6aeed55d-418fb14f1a1dd746-00",
+        "User-Agent": [
+          "azsdk-net-Storage.Files.DataLake/12.2.0-dev.20200430.1",
+          "(.NET Core 4.6.28325.01; Microsoft Windows 10.0.18362 )"
+        ],
+        "x-ms-client-request-id": "7bd3d1a8-da49-3e57-51f5-b87d474c7518",
+        "x-ms-date": "Fri, 01 May 2020 01:05:53 GMT",
         "x-ms-return-client-request-id": "true",
         "x-ms-version": "2019-12-12"
       },
@@ -1126,209 +689,128 @@
       "StatusCode": 202,
       "ResponseHeaders": {
         "Content-Length": "0",
-<<<<<<< HEAD
-        "Date": "Fri, 03 Apr 2020 21:03:03 GMT",
-=======
-        "Date": "Tue, 14 Apr 2020 00:04:05 GMT",
->>>>>>> b9bd85cb
-        "Server": [
-          "Windows-Azure-Blob/1.0",
-          "Microsoft-HTTPAPI/2.0"
-        ],
-        "x-ms-client-request-id": "d1180ee5-41ee-fb82-2ee1-db7f0c4ada80",
-<<<<<<< HEAD
-        "x-ms-request-id": "9622651e-f01e-0012-20fb-093670000000",
-        "x-ms-version": "2019-12-12"
-=======
-        "x-ms-request-id": "cf26b3c2-901e-002b-2df0-11cd6c000000",
-        "x-ms-version": "2019-07-07"
->>>>>>> b9bd85cb
-      },
-      "ResponseBody": []
-    },
-    {
-      "RequestUri": "http://seannsecanary.blob.core.windows.net/test-filesystem-aac1d707-afda-0b58-d634-cec708c188a9?restype=container",
-      "RequestMethod": "PUT",
-      "RequestHeaders": {
-        "Authorization": "Sanitized",
-<<<<<<< HEAD
-        "traceparent": "00-724eb411ffc384429da15b3fca0e9ba7-0f882f42dc490b4e-00",
-        "User-Agent": [
-          "azsdk-net-Storage.Files.DataLake/12.1.0-dev.20200403.1",
-=======
-        "traceparent": "00-eb64df586b72504ea43d0b81d1f6a085-feffe945620a2e4d-00",
-        "User-Agent": [
-          "azsdk-net-Storage.Files.DataLake/12.2.0-dev.20200413.1",
->>>>>>> b9bd85cb
+        "Date": "Fri, 01 May 2020 01:05:53 GMT",
+        "Server": [
+          "Windows-Azure-Blob/1.0",
+          "Microsoft-HTTPAPI/2.0"
+        ],
+        "x-ms-client-request-id": "7bd3d1a8-da49-3e57-51f5-b87d474c7518",
+        "x-ms-request-id": "ac935547-b01e-005e-6754-1fa640000000",
+        "x-ms-version": "2019-12-12"
+      },
+      "ResponseBody": []
+    },
+    {
+      "RequestUri": "https://seannsecanary.blob.core.windows.net/test-filesystem-8464ced9-4695-0922-3241-d9b9e134e835?restype=container",
+      "RequestMethod": "PUT",
+      "RequestHeaders": {
+        "Authorization": "Sanitized",
+        "traceparent": "00-9cdf3dc56f1c2843aed8c4e954d835a3-9311a1cf24a5e848-00",
+        "User-Agent": [
+          "azsdk-net-Storage.Files.DataLake/12.2.0-dev.20200430.1",
           "(.NET Core 4.6.28325.01; Microsoft Windows 10.0.18362 )"
         ],
         "x-ms-blob-public-access": "container",
-        "x-ms-client-request-id": "5ce6d6b6-09a8-3680-b50c-fbb972baf26d",
-<<<<<<< HEAD
-        "x-ms-date": "Fri, 03 Apr 2020 21:03:05 GMT",
-=======
-        "x-ms-date": "Tue, 14 Apr 2020 00:04:06 GMT",
->>>>>>> b9bd85cb
-        "x-ms-return-client-request-id": "true",
-        "x-ms-version": "2019-12-12"
-      },
-      "RequestBody": null,
-      "StatusCode": 201,
-      "ResponseHeaders": {
-        "Content-Length": "0",
-<<<<<<< HEAD
-        "Date": "Fri, 03 Apr 2020 21:03:03 GMT",
-        "ETag": "\u00220x8D7D8126680EB8F\u0022",
-        "Last-Modified": "Fri, 03 Apr 2020 21:03:03 GMT",
-=======
-        "Date": "Tue, 14 Apr 2020 00:04:06 GMT",
-        "ETag": "\u00220x8D7E00759629176\u0022",
-        "Last-Modified": "Tue, 14 Apr 2020 00:04:06 GMT",
->>>>>>> b9bd85cb
-        "Server": [
-          "Windows-Azure-Blob/1.0",
-          "Microsoft-HTTPAPI/2.0"
-        ],
-        "x-ms-client-request-id": "5ce6d6b6-09a8-3680-b50c-fbb972baf26d",
-<<<<<<< HEAD
-        "x-ms-request-id": "96226537-f01e-0012-33fb-093670000000",
-        "x-ms-version": "2019-12-12"
-=======
-        "x-ms-request-id": "cde26956-801e-0055-55f0-115d2b000000",
-        "x-ms-version": "2019-07-07"
->>>>>>> b9bd85cb
-      },
-      "ResponseBody": []
-    },
-    {
-      "RequestUri": "http://seannsecanary.dfs.core.windows.net/test-filesystem-aac1d707-afda-0b58-d634-cec708c188a9/test-file-84293158-7d86-78a2-0910-9afb10f36df6?resource=file",
-      "RequestMethod": "PUT",
-      "RequestHeaders": {
-        "Authorization": "Sanitized",
-<<<<<<< HEAD
-        "traceparent": "00-995a366b205dcc45885a5ba8273ad55e-03ccd308b5df404a-00",
-        "User-Agent": [
-          "azsdk-net-Storage.Files.DataLake/12.1.0-dev.20200403.1",
-          "(.NET Core 4.6.28325.01; Microsoft Windows 10.0.18362 )"
-        ],
-        "x-ms-client-request-id": "6c0c31ec-dbb7-387a-336d-52986f8425c1",
-        "x-ms-date": "Fri, 03 Apr 2020 21:03:05 GMT",
-=======
-        "traceparent": "00-1637cd4dd5a5f345b28f025f54875382-99a3e3274987554f-00",
-        "User-Agent": [
-          "azsdk-net-Storage.Files.DataLake/12.2.0-dev.20200413.1",
-          "(.NET Core 4.6.28325.01; Microsoft Windows 10.0.18362 )"
-        ],
-        "x-ms-client-request-id": "6c0c31ec-dbb7-387a-336d-52986f8425c1",
-        "x-ms-date": "Tue, 14 Apr 2020 00:04:07 GMT",
->>>>>>> b9bd85cb
-        "x-ms-return-client-request-id": "true",
-        "x-ms-version": "2019-12-12"
-      },
-      "RequestBody": null,
-      "StatusCode": 201,
-      "ResponseHeaders": {
-        "Content-Length": "0",
-<<<<<<< HEAD
-        "Date": "Fri, 03 Apr 2020 21:03:03 GMT",
-        "ETag": "\u00220x8D7D8126690ADF5\u0022",
-        "Last-Modified": "Fri, 03 Apr 2020 21:03:03 GMT",
-=======
-        "Date": "Tue, 14 Apr 2020 00:04:05 GMT",
-        "ETag": "\u00220x8D7E00759801169\u0022",
-        "Last-Modified": "Tue, 14 Apr 2020 00:04:06 GMT",
->>>>>>> b9bd85cb
-        "Server": [
-          "Windows-Azure-HDFS/1.0",
-          "Microsoft-HTTPAPI/2.0"
-        ],
-        "x-ms-client-request-id": "6c0c31ec-dbb7-387a-336d-52986f8425c1",
-<<<<<<< HEAD
-        "x-ms-request-id": "fa4402e0-201f-0097-0dfb-091bad000000",
-        "x-ms-version": "2019-12-12"
-=======
-        "x-ms-request-id": "5217a86e-001f-0074-11f0-117950000000",
-        "x-ms-version": "2019-07-07"
->>>>>>> b9bd85cb
-      },
-      "ResponseBody": []
-    },
-    {
-      "RequestUri": "http://seannsecanary.dfs.core.windows.net/test-filesystem-aac1d707-afda-0b58-d634-cec708c188a9/test-file-a5e3059f-bfaa-2c91-30dc-7bf7d6d2e5f5?resource=file",
-      "RequestMethod": "PUT",
-      "RequestHeaders": {
-        "Authorization": "Sanitized",
-<<<<<<< HEAD
-        "traceparent": "00-e26fdfd6b4e6ef45aab1388341840fb0-c2390478a310184a-00",
-        "User-Agent": [
-          "azsdk-net-Storage.Files.DataLake/12.1.0-dev.20200403.1",
-          "(.NET Core 4.6.28325.01; Microsoft Windows 10.0.18362 )"
-        ],
-        "x-ms-client-request-id": "8e30e469-9830-2caa-9fdf-3cda5f826161",
-        "x-ms-date": "Fri, 03 Apr 2020 21:03:05 GMT",
-=======
-        "traceparent": "00-6938ef57bc9fa24981403b5bde207bb7-97aec306abca424f-00",
-        "User-Agent": [
-          "azsdk-net-Storage.Files.DataLake/12.2.0-dev.20200413.1",
-          "(.NET Core 4.6.28325.01; Microsoft Windows 10.0.18362 )"
-        ],
-        "x-ms-client-request-id": "8e30e469-9830-2caa-9fdf-3cda5f826161",
-        "x-ms-date": "Tue, 14 Apr 2020 00:04:07 GMT",
->>>>>>> b9bd85cb
-        "x-ms-return-client-request-id": "true",
-        "x-ms-version": "2019-12-12"
-      },
-      "RequestBody": null,
-      "StatusCode": 201,
-      "ResponseHeaders": {
-        "Content-Length": "0",
-<<<<<<< HEAD
-        "Date": "Fri, 03 Apr 2020 21:03:03 GMT",
-        "ETag": "\u00220x8D7D812669F6E99\u0022",
-        "Last-Modified": "Fri, 03 Apr 2020 21:03:03 GMT",
-=======
-        "Date": "Tue, 14 Apr 2020 00:04:05 GMT",
-        "ETag": "\u00220x8D7E007598D5251\u0022",
-        "Last-Modified": "Tue, 14 Apr 2020 00:04:06 GMT",
->>>>>>> b9bd85cb
-        "Server": [
-          "Windows-Azure-HDFS/1.0",
-          "Microsoft-HTTPAPI/2.0"
-        ],
-        "x-ms-client-request-id": "8e30e469-9830-2caa-9fdf-3cda5f826161",
-<<<<<<< HEAD
-        "x-ms-request-id": "fa4402e1-201f-0097-0efb-091bad000000",
-        "x-ms-version": "2019-12-12"
-=======
-        "x-ms-request-id": "5217a86f-001f-0074-12f0-117950000000",
-        "x-ms-version": "2019-07-07"
->>>>>>> b9bd85cb
-      },
-      "ResponseBody": []
-    },
-    {
-      "RequestUri": "http://seannsecanary.dfs.core.windows.net/test-filesystem-aac1d707-afda-0b58-d634-cec708c188a9/test-file-a5e3059f-bfaa-2c91-30dc-7bf7d6d2e5f5?mode=legacy",
-      "RequestMethod": "PUT",
-      "RequestHeaders": {
-        "Authorization": "Sanitized",
-        "User-Agent": [
-<<<<<<< HEAD
-          "azsdk-net-Storage.Files.DataLake/12.1.0-dev.20200403.1",
-          "(.NET Core 4.6.28325.01; Microsoft Windows 10.0.18362 )"
-        ],
-        "x-ms-client-request-id": "f28ef800-57a1-39c5-9ae3-4007c4649ad0",
-        "x-ms-date": "Fri, 03 Apr 2020 21:03:05 GMT",
-        "x-ms-rename-source": "/test-filesystem-aac1d707-afda-0b58-d634-cec708c188a9/test-file-84293158-7d86-78a2-0910-9afb10f36df6",
-=======
-          "azsdk-net-Storage.Files.DataLake/12.2.0-dev.20200413.1",
-          "(.NET Core 4.6.28325.01; Microsoft Windows 10.0.18362 )"
-        ],
-        "x-ms-client-request-id": "f28ef800-57a1-39c5-9ae3-4007c4649ad0",
-        "x-ms-date": "Tue, 14 Apr 2020 00:04:07 GMT",
-        "x-ms-rename-source": "%2Ftest-filesystem-aac1d707-afda-0b58-d634-cec708c188a9%2Ftest-file-84293158-7d86-78a2-0910-9afb10f36df6=",
->>>>>>> b9bd85cb
-        "x-ms-return-client-request-id": "true",
-        "x-ms-source-lease-id": "a96ba76d-e2ae-568d-b35a-da9452a5cfea",
+        "x-ms-client-request-id": "1ef3551b-25c4-61b1-aec9-4807019d5c1d",
+        "x-ms-date": "Fri, 01 May 2020 01:05:53 GMT",
+        "x-ms-return-client-request-id": "true",
+        "x-ms-version": "2019-12-12"
+      },
+      "RequestBody": null,
+      "StatusCode": 201,
+      "ResponseHeaders": {
+        "Content-Length": "0",
+        "Date": "Fri, 01 May 2020 01:05:54 GMT",
+        "ETag": "\u00220x8D7ED6BCCB46D43\u0022",
+        "Last-Modified": "Fri, 01 May 2020 01:05:54 GMT",
+        "Server": [
+          "Windows-Azure-Blob/1.0",
+          "Microsoft-HTTPAPI/2.0"
+        ],
+        "x-ms-client-request-id": "1ef3551b-25c4-61b1-aec9-4807019d5c1d",
+        "x-ms-request-id": "39cdd536-201e-005c-7d54-1f18f8000000",
+        "x-ms-version": "2019-12-12"
+      },
+      "ResponseBody": []
+    },
+    {
+      "RequestUri": "https://seannsecanary.dfs.core.windows.net/test-filesystem-8464ced9-4695-0922-3241-d9b9e134e835/test-file-e401830d-a07d-d8b3-83e6-89e07889a1b5?resource=file",
+      "RequestMethod": "PUT",
+      "RequestHeaders": {
+        "Authorization": "Sanitized",
+        "traceparent": "00-fd68cd4e2144c74682043e597f337e35-7078c0c21d762e4e-00",
+        "User-Agent": [
+          "azsdk-net-Storage.Files.DataLake/12.2.0-dev.20200430.1",
+          "(.NET Core 4.6.28325.01; Microsoft Windows 10.0.18362 )"
+        ],
+        "x-ms-client-request-id": "e48bb158-687b-7ad2-a21a-9bdd9cd1e925",
+        "x-ms-date": "Fri, 01 May 2020 01:05:54 GMT",
+        "x-ms-return-client-request-id": "true",
+        "x-ms-version": "2019-12-12"
+      },
+      "RequestBody": null,
+      "StatusCode": 201,
+      "ResponseHeaders": {
+        "Content-Length": "0",
+        "Date": "Fri, 01 May 2020 01:05:55 GMT",
+        "ETag": "\u00220x8D7ED6BCCED0E65\u0022",
+        "Last-Modified": "Fri, 01 May 2020 01:05:55 GMT",
+        "Server": [
+          "Windows-Azure-HDFS/1.0",
+          "Microsoft-HTTPAPI/2.0"
+        ],
+        "x-ms-client-request-id": "e48bb158-687b-7ad2-a21a-9bdd9cd1e925",
+        "x-ms-request-id": "320c2067-901f-0082-1754-1f0c1e000000",
+        "x-ms-version": "2019-12-12"
+      },
+      "ResponseBody": []
+    },
+    {
+      "RequestUri": "https://seannsecanary.dfs.core.windows.net/test-filesystem-8464ced9-4695-0922-3241-d9b9e134e835/test-file-78129328-d1ff-44dc-12ab-33107a18203f?resource=file",
+      "RequestMethod": "PUT",
+      "RequestHeaders": {
+        "Authorization": "Sanitized",
+        "traceparent": "00-2925e4a6442c0c45b17a85448e549233-e8783c72fa99f04f-00",
+        "User-Agent": [
+          "azsdk-net-Storage.Files.DataLake/12.2.0-dev.20200430.1",
+          "(.NET Core 4.6.28325.01; Microsoft Windows 10.0.18362 )"
+        ],
+        "x-ms-client-request-id": "25720083-0331-875e-d447-d2cf35c1ff89",
+        "x-ms-date": "Fri, 01 May 2020 01:05:54 GMT",
+        "x-ms-return-client-request-id": "true",
+        "x-ms-version": "2019-12-12"
+      },
+      "RequestBody": null,
+      "StatusCode": 201,
+      "ResponseHeaders": {
+        "Content-Length": "0",
+        "Date": "Fri, 01 May 2020 01:05:55 GMT",
+        "ETag": "\u00220x8D7ED6BCCFAF87C\u0022",
+        "Last-Modified": "Fri, 01 May 2020 01:05:55 GMT",
+        "Server": [
+          "Windows-Azure-HDFS/1.0",
+          "Microsoft-HTTPAPI/2.0"
+        ],
+        "x-ms-client-request-id": "25720083-0331-875e-d447-d2cf35c1ff89",
+        "x-ms-request-id": "320c208b-901f-0082-3b54-1f0c1e000000",
+        "x-ms-version": "2019-12-12"
+      },
+      "ResponseBody": []
+    },
+    {
+      "RequestUri": "https://seannsecanary.dfs.core.windows.net/test-filesystem-8464ced9-4695-0922-3241-d9b9e134e835/test-file-78129328-d1ff-44dc-12ab-33107a18203f?mode=legacy",
+      "RequestMethod": "PUT",
+      "RequestHeaders": {
+        "Authorization": "Sanitized",
+        "User-Agent": [
+          "azsdk-net-Storage.Files.DataLake/12.2.0-dev.20200430.1",
+          "(.NET Core 4.6.28325.01; Microsoft Windows 10.0.18362 )"
+        ],
+        "x-ms-client-request-id": "7a8c54f1-fba6-670d-cd00-f2b5eb6956f4",
+        "x-ms-date": "Fri, 01 May 2020 01:05:54 GMT",
+        "x-ms-rename-source": "%2Ftest-filesystem-8464ced9-4695-0922-3241-d9b9e134e835%2Ftest-file-e401830d-a07d-d8b3-83e6-89e07889a1b5=",
+        "x-ms-return-client-request-id": "true",
+        "x-ms-source-lease-id": "846594db-44f5-2862-c911-be7f6ea890f0",
         "x-ms-version": "2019-12-12"
       },
       "RequestBody": null,
@@ -1336,58 +818,35 @@
       "ResponseHeaders": {
         "Content-Length": "176",
         "Content-Type": "application/json; charset=utf-8",
-<<<<<<< HEAD
-        "Date": "Fri, 03 Apr 2020 21:03:03 GMT",
-=======
-        "Date": "Tue, 14 Apr 2020 00:04:05 GMT",
->>>>>>> b9bd85cb
-        "Server": [
-          "Windows-Azure-HDFS/1.0",
-          "Microsoft-HTTPAPI/2.0"
-        ],
-        "x-ms-client-request-id": "f28ef800-57a1-39c5-9ae3-4007c4649ad0",
+        "Date": "Fri, 01 May 2020 01:05:55 GMT",
+        "Server": [
+          "Windows-Azure-HDFS/1.0",
+          "Microsoft-HTTPAPI/2.0"
+        ],
+        "x-ms-client-request-id": "7a8c54f1-fba6-670d-cd00-f2b5eb6956f4",
         "x-ms-error-code": "LeaseNotPresent",
-<<<<<<< HEAD
-        "x-ms-request-id": "fa4402e2-201f-0097-0ffb-091bad000000",
-        "x-ms-version": "2019-12-12"
-=======
-        "x-ms-request-id": "5217a870-001f-0074-13f0-117950000000",
-        "x-ms-version": "2019-07-07"
->>>>>>> b9bd85cb
+        "x-ms-request-id": "320c2093-901f-0082-4354-1f0c1e000000",
+        "x-ms-version": "2019-12-12"
       },
       "ResponseBody": {
         "error": {
           "code": "LeaseNotPresent",
-<<<<<<< HEAD
-          "message": "There is currently no lease on the resource.\nRequestId:fa4402e2-201f-0097-0ffb-091bad000000\nTime:2020-04-03T21:03:04.0854157Z"
-=======
-          "message": "There is currently no lease on the resource.\nRequestId:5217a870-001f-0074-13f0-117950000000\nTime:2020-04-14T00:04:06.8931668Z"
->>>>>>> b9bd85cb
+          "message": "There is currently no lease on the resource.\nRequestId:320c2093-901f-0082-4354-1f0c1e000000\nTime:2020-05-01T01:05:55.3646760Z"
         }
       }
     },
     {
-      "RequestUri": "http://seannsecanary.blob.core.windows.net/test-filesystem-aac1d707-afda-0b58-d634-cec708c188a9?restype=container",
+      "RequestUri": "https://seannsecanary.blob.core.windows.net/test-filesystem-8464ced9-4695-0922-3241-d9b9e134e835?restype=container",
       "RequestMethod": "DELETE",
       "RequestHeaders": {
         "Authorization": "Sanitized",
-<<<<<<< HEAD
-        "traceparent": "00-d62fdd3fce6842409e66cf6f855284c8-ddaddc751d5dc848-00",
-        "User-Agent": [
-          "azsdk-net-Storage.Files.DataLake/12.1.0-dev.20200403.1",
-          "(.NET Core 4.6.28325.01; Microsoft Windows 10.0.18362 )"
-        ],
-        "x-ms-client-request-id": "67da748c-6ff4-30bf-978c-8f9205d3da61",
-        "x-ms-date": "Fri, 03 Apr 2020 21:03:05 GMT",
-=======
-        "traceparent": "00-181d230483551a43b1d4f86bb12620b3-37bf83250a2a4046-00",
-        "User-Agent": [
-          "azsdk-net-Storage.Files.DataLake/12.2.0-dev.20200413.1",
-          "(.NET Core 4.6.28325.01; Microsoft Windows 10.0.18362 )"
-        ],
-        "x-ms-client-request-id": "67da748c-6ff4-30bf-978c-8f9205d3da61",
-        "x-ms-date": "Tue, 14 Apr 2020 00:04:07 GMT",
->>>>>>> b9bd85cb
+        "traceparent": "00-2d24e88121d3974a8c591a0fcd28ba47-f8904b43dc8f8f4b-00",
+        "User-Agent": [
+          "azsdk-net-Storage.Files.DataLake/12.2.0-dev.20200430.1",
+          "(.NET Core 4.6.28325.01; Microsoft Windows 10.0.18362 )"
+        ],
+        "x-ms-client-request-id": "e0de5331-8535-ffe3-4d0a-a3482f717ff0",
+        "x-ms-date": "Fri, 01 May 2020 01:05:54 GMT",
         "x-ms-return-client-request-id": "true",
         "x-ms-version": "2019-12-12"
       },
@@ -1395,34 +854,21 @@
       "StatusCode": 202,
       "ResponseHeaders": {
         "Content-Length": "0",
-<<<<<<< HEAD
-        "Date": "Fri, 03 Apr 2020 21:03:03 GMT",
-=======
-        "Date": "Tue, 14 Apr 2020 00:04:06 GMT",
->>>>>>> b9bd85cb
-        "Server": [
-          "Windows-Azure-Blob/1.0",
-          "Microsoft-HTTPAPI/2.0"
-        ],
-        "x-ms-client-request-id": "67da748c-6ff4-30bf-978c-8f9205d3da61",
-<<<<<<< HEAD
-        "x-ms-request-id": "96226564-f01e-0012-5afb-093670000000",
-        "x-ms-version": "2019-12-12"
-=======
-        "x-ms-request-id": "cde26988-801e-0055-73f0-115d2b000000",
-        "x-ms-version": "2019-07-07"
->>>>>>> b9bd85cb
+        "Date": "Fri, 01 May 2020 01:05:54 GMT",
+        "Server": [
+          "Windows-Azure-Blob/1.0",
+          "Microsoft-HTTPAPI/2.0"
+        ],
+        "x-ms-client-request-id": "e0de5331-8535-ffe3-4d0a-a3482f717ff0",
+        "x-ms-request-id": "39cdd55c-201e-005c-1d54-1f18f8000000",
+        "x-ms-version": "2019-12-12"
       },
       "ResponseBody": []
     }
   ],
   "Variables": {
-<<<<<<< HEAD
-    "DateTimeOffsetNow": "2020-04-03T14:03:02.9000264-07:00",
-=======
-    "DateTimeOffsetNow": "2020-04-13T17:04:01.7620249-07:00",
->>>>>>> b9bd85cb
-    "RandomSeed": "686248964",
-    "Storage_TestConfigHierarchicalNamespace": "NamespaceTenant\nseannsecanary\nU2FuaXRpemVk\nhttp://seannsecanary.blob.core.windows.net\nhttp://seannsecanary.file.core.windows.net\nhttp://seannsecanary.queue.core.windows.net\nhttp://seannsecanary.table.core.windows.net\n\n\n\n\nhttp://seannsecanary-secondary.blob.core.windows.net\nhttp://seannsecanary-secondary.file.core.windows.net\nhttp://seannsecanary-secondary.queue.core.windows.net\nhttp://seannsecanary-secondary.table.core.windows.net\n68390a19-a643-458b-b726-408abf67b4fc\nSanitized\n72f988bf-86f1-41af-91ab-2d7cd011db47\nhttps://login.microsoftonline.com/\nCloud\nBlobEndpoint=http://seannsecanary.blob.core.windows.net/;QueueEndpoint=http://seannsecanary.queue.core.windows.net/;FileEndpoint=http://seannsecanary.file.core.windows.net/;BlobSecondaryEndpoint=http://seannsecanary-secondary.blob.core.windows.net/;QueueSecondaryEndpoint=http://seannsecanary-secondary.queue.core.windows.net/;FileSecondaryEndpoint=http://seannsecanary-secondary.file.core.windows.net/;AccountName=seannsecanary;AccountKey=Sanitized\n"
+    "DateTimeOffsetNow": "2020-04-30T18:05:48.2037288-07:00",
+    "RandomSeed": "1762969027",
+    "Storage_TestConfigHierarchicalNamespace": "NamespaceTenant\nseannsecanary\nU2FuaXRpemVk\nhttps://seannsecanary.blob.core.windows.net\nhttps://seannsecanary.file.core.windows.net\nhttps://seannsecanary.queue.core.windows.net\nhttps://seannsecanary.table.core.windows.net\n\n\n\n\nhttps://seannsecanary-secondary.blob.core.windows.net\nhttps://seannsecanary-secondary.file.core.windows.net\nhttps://seannsecanary-secondary.queue.core.windows.net\nhttps://seannsecanary-secondary.table.core.windows.net\n68390a19-a643-458b-b726-408abf67b4fc\nSanitized\n72f988bf-86f1-41af-91ab-2d7cd011db47\nhttps://login.microsoftonline.com/\nCloud\nBlobEndpoint=https://seannsecanary.blob.core.windows.net/;QueueEndpoint=https://seannsecanary.queue.core.windows.net/;FileEndpoint=https://seannsecanary.file.core.windows.net/;BlobSecondaryEndpoint=https://seannsecanary-secondary.blob.core.windows.net/;QueueSecondaryEndpoint=https://seannsecanary-secondary.queue.core.windows.net/;FileSecondaryEndpoint=https://seannsecanary-secondary.file.core.windows.net/;AccountName=seannsecanary;AccountKey=Sanitized\n"
   }
 }