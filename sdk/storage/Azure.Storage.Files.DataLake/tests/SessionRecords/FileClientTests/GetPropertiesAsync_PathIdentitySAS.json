--- conflicted
+++ resolved
@@ -28,11 +28,7 @@
           "Microsoft-HTTPAPI/2.0"
         ],
         "x-ms-client-request-id": "d222ec69-3b8e-d6f6-a445-bb8791618f68",
-<<<<<<< HEAD
-        "x-ms-request-id": "9d52a9ef-c01e-0044-153d-f31804000000",
-=======
         "x-ms-request-id": "4203ed74-201e-003e-1752-38dadf000000",
->>>>>>> 8d420312
         "x-ms-version": "2019-12-12"
       },
       "ResponseBody": []
@@ -64,11 +60,7 @@
           "Microsoft-HTTPAPI/2.0"
         ],
         "x-ms-client-request-id": "359385b3-bcac-3ec6-187f-a3fedf464ddc",
-<<<<<<< HEAD
-        "x-ms-request-id": "54515c2e-901f-0014-143d-f3da54000000",
-=======
         "x-ms-request-id": "794866b7-901f-003b-2652-380804000000",
->>>>>>> 8d420312
         "x-ms-version": "2019-12-12"
       },
       "ResponseBody": []
@@ -99,11 +91,7 @@
           "Microsoft-HTTPAPI/2.0"
         ],
         "x-ms-client-request-id": "0cd30759-5ace-cfbb-1552-f1a9d730f7b0",
-<<<<<<< HEAD
-        "x-ms-request-id": "54515c2f-901f-0014-153d-f3da54000000",
-=======
         "x-ms-request-id": "794866b8-901f-003b-2752-380804000000",
->>>>>>> 8d420312
         "x-ms-version": "2019-12-12"
       },
       "ResponseBody": []
@@ -176,15 +164,6 @@
         ],
         "Transfer-Encoding": "chunked",
         "x-ms-client-request-id": "d8a4b40f-4172-cb0e-7d2e-8ce87008168c",
-<<<<<<< HEAD
-        "x-ms-request-id": "27aaa043-e01e-000e-583d-f3bb8b000000",
-        "x-ms-version": "2019-12-12"
-      },
-      "ResponseBody": "\uFEFF\u003C?xml version=\u00221.0\u0022 encoding=\u0022utf-8\u0022?\u003E\u003CUserDelegationKey\u003E\u003CSignedOid\u003Ec4f48289-bb84-4086-b250-6f94a8f64cee\u003C/SignedOid\u003E\u003CSignedTid\u003E72f988bf-86f1-41af-91ab-2d7cd011db47\u003C/SignedTid\u003E\u003CSignedStart\u003E2020-03-05T22:29:50Z\u003C/SignedStart\u003E\u003CSignedExpiry\u003E2020-03-05T23:29:49Z\u003C/SignedExpiry\u003E\u003CSignedService\u003Eb\u003C/SignedService\u003E\u003CSignedVersion\u003E2019-12-12\u003C/SignedVersion\u003E\u003CValue\u003ETeTRJNuC9v5eswws0PylTZpaYZW2w8hXUH/DaFboJXs=\u003C/Value\u003E\u003C/UserDelegationKey\u003E"
-    },
-    {
-      "RequestUri": "https://seanstagehierarchical.blob.core.windows.net/test-filesystem-d8669cd0-afa6-84d4-582c-619598342fb3/test-directory-3bb0e4de-f0a6-b15e-371c-3009197ec374/test-file-f4a6c573-08bd-6a3f-7f1f-5ffc21ce8f54?skoid=c4f48289-bb84-4086-b250-6f94a8f64cee\u0026sktid=72f988bf-86f1-41af-91ab-2d7cd011db47\u0026skt=2020-03-05T22%3A29%3A50Z\u0026ske=2020-03-05T23%3A29%3A49Z\u0026sks=b\u0026skv=2019-12-12\u0026sv=2019-12-12\u0026st=2020-03-05T21%3A29%3A49Z\u0026se=2020-03-05T23%3A29%3A49Z\u0026sr=b\u0026sp=racwd\u0026sig=Sanitized",
-=======
         "x-ms-request-id": "dd750d63-a01e-0099-7352-38321d000000",
         "x-ms-version": "2019-12-12"
       },
@@ -192,7 +171,6 @@
     },
     {
       "RequestUri": "https://seannsecanary.blob.core.windows.net/test-filesystem-d8669cd0-afa6-84d4-582c-619598342fb3/test-directory-3bb0e4de-f0a6-b15e-371c-3009197ec374/test-file-f4a6c573-08bd-6a3f-7f1f-5ffc21ce8f54?skoid=c4f48289-bb84-4086-b250-6f94a8f64cee\u0026sktid=72f988bf-86f1-41af-91ab-2d7cd011db47\u0026skt=2020-06-01T20%3A25%3A52Z\u0026ske=2020-06-01T21%3A25%3A50Z\u0026sks=b\u0026skv=2019-12-12\u0026sv=2019-12-12\u0026st=2020-06-01T19%3A25%3A50Z\u0026se=2020-06-01T21%3A25%3A50Z\u0026sr=b\u0026sp=racwd\u0026sig=Sanitized",
->>>>>>> 8d420312
       "RequestMethod": "HEAD",
       "RequestHeaders": {
         "traceparent": "00-690eea802c40c343b8bd2dfdc81e91f6-a464a9f751491340-00",
@@ -255,11 +233,7 @@
           "Microsoft-HTTPAPI/2.0"
         ],
         "x-ms-client-request-id": "f6986d9f-384b-8966-a6cb-a6f6d34c2ee5",
-<<<<<<< HEAD
-        "x-ms-request-id": "9d52aa29-c01e-0044-473d-f31804000000",
-=======
         "x-ms-request-id": "4203ee0b-201e-003e-1d52-38dadf000000",
->>>>>>> 8d420312
         "x-ms-version": "2019-12-12"
       },
       "ResponseBody": []
