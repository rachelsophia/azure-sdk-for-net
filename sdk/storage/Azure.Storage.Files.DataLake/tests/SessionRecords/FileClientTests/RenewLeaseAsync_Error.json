--- conflicted
+++ resolved
@@ -28,11 +28,7 @@
           "Microsoft-HTTPAPI/2.0"
         ],
         "x-ms-client-request-id": "8731db83-c692-147d-1fd1-63b0941e0fae",
-<<<<<<< HEAD
-        "x-ms-request-id": "9166583c-501e-0024-013b-f3649b000000",
-=======
         "x-ms-request-id": "96222c82-f01e-0012-25fa-093670000000",
->>>>>>> 8d420312
         "x-ms-version": "2019-12-12"
       },
       "ResponseBody": []
@@ -66,11 +62,7 @@
         ],
         "x-ms-client-request-id": "c57c31bb-ee4a-801c-381c-1beed8905283",
         "x-ms-error-code": "BlobNotFound",
-<<<<<<< HEAD
-        "x-ms-request-id": "91665840-501e-0024-023b-f3649b000000",
-=======
         "x-ms-request-id": "96222c91-f01e-0012-2dfa-093670000000",
->>>>>>> 8d420312
         "x-ms-version": "2019-12-12"
       },
       "ResponseBody": [
@@ -104,11 +96,7 @@
           "Microsoft-HTTPAPI/2.0"
         ],
         "x-ms-client-request-id": "5e0d1648-faa5-7375-e5c8-1b79eeec06f1",
-<<<<<<< HEAD
-        "x-ms-request-id": "91665841-501e-0024-033b-f3649b000000",
-=======
         "x-ms-request-id": "96222c94-f01e-0012-30fa-093670000000",
->>>>>>> 8d420312
         "x-ms-version": "2019-12-12"
       },
       "ResponseBody": []
