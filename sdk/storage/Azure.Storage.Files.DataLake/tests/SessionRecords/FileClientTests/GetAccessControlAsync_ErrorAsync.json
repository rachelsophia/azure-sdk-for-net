--- conflicted
+++ resolved
@@ -28,11 +28,7 @@
           "Microsoft-HTTPAPI/2.0"
         ],
         "x-ms-client-request-id": "3698ea8a-93e9-c5cb-4631-8ba10504ee93",
-<<<<<<< HEAD
-        "x-ms-request-id": "5f1b218a-901e-003b-343c-f3d79f000000",
-=======
         "x-ms-request-id": "96224fe3-f01e-0012-47fb-093670000000",
->>>>>>> 8d420312
         "x-ms-version": "2019-12-12"
       },
       "ResponseBody": []
@@ -62,11 +58,7 @@
         ],
         "x-ms-client-request-id": "d7942827-3986-a64c-91b1-ddf1127abba1",
         "x-ms-error-code": "PathNotFound",
-<<<<<<< HEAD
-        "x-ms-request-id": "f1e75afb-901f-0004-293c-f31f3c000000",
-=======
         "x-ms-request-id": "fa440225-201f-0097-62fb-091bad000000",
->>>>>>> 8d420312
         "x-ms-version": "2019-12-12"
       },
       "ResponseBody": []
@@ -96,11 +88,7 @@
           "Microsoft-HTTPAPI/2.0"
         ],
         "x-ms-client-request-id": "e12887ff-c511-acc3-9ed1-4593242f60c4",
-<<<<<<< HEAD
-        "x-ms-request-id": "5f1b2196-901e-003b-3d3c-f3d79f000000",
-=======
         "x-ms-request-id": "96224ffd-f01e-0012-5efb-093670000000",
->>>>>>> 8d420312
         "x-ms-version": "2019-12-12"
       },
       "ResponseBody": []
