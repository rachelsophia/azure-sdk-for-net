{
  "Entries": [
    {
<<<<<<< HEAD
      "RequestUri": "https://seannsecanary.blob.core.windows.net/test-filesystem-79f74544-0217-ed6c-ab43-cba87de3a934?restype=container",
      "RequestMethod": "PUT",
      "RequestHeaders": {
        "Authorization": "Sanitized",
        "traceparent": "00-7b806933049bcf47a1075a98ac97fb0a-b0ee49c309246742-00",
        "User-Agent": [
          "azsdk-net-Storage.Files.DataLake/12.5.0-alpha.20200921.1",
          "(.NET Core 4.6.29220.03; Microsoft Windows 10.0.19041 )"
        ],
        "x-ms-blob-public-access": "container",
        "x-ms-client-request-id": "cb876725-6618-a7bf-3a44-89f69f06c880",
        "x-ms-date": "Mon, 21 Sep 2020 06:23:46 GMT",
=======
      "RequestUri": "https://seannsecanary.blob.core.windows.net/test-filesystem-7905655b-65d0-00f6-318c-a2d1560d2a3c?restype=container",
      "RequestMethod": "PUT",
      "RequestHeaders": {
        "Authorization": "Sanitized",
        "traceparent": "00-f8fd2b1e91ba3d42bf26f8a923051ead-dd50d00dc304f543-00",
        "User-Agent": [
          "azsdk-net-Storage.Files.DataLake/12.5.0-alpha.20200911.1",
          "(.NET Core 4.6.29017.01; Microsoft Windows 10.0.18362 )"
        ],
        "x-ms-blob-public-access": "container",
        "x-ms-client-request-id": "681c5d4c-4d0e-5507-e82c-14fe0b43360a",
        "x-ms-date": "Fri, 11 Sep 2020 15:50:26 GMT",
>>>>>>> 365f255a
        "x-ms-return-client-request-id": "true",
        "x-ms-version": "2020-02-10"
      },
      "RequestBody": null,
      "StatusCode": 201,
      "ResponseHeaders": {
        "Content-Length": "0",
<<<<<<< HEAD
        "Date": "Mon, 21 Sep 2020 06:23:46 GMT",
        "ETag": "\u00220x8D85DF6E574E7A8\u0022",
        "Last-Modified": "Mon, 21 Sep 2020 06:23:46 GMT",
=======
        "Date": "Fri, 11 Sep 2020 15:50:26 GMT",
        "ETag": "\u00220x8D8566A66F6025F\u0022",
        "Last-Modified": "Fri, 11 Sep 2020 15:50:26 GMT",
>>>>>>> 365f255a
        "Server": [
          "Windows-Azure-Blob/1.0",
          "Microsoft-HTTPAPI/2.0"
        ],
<<<<<<< HEAD
        "x-ms-client-request-id": "cb876725-6618-a7bf-3a44-89f69f06c880",
        "x-ms-request-id": "603ae72b-501e-000b-5bdf-8fb6cb000000",
=======
        "x-ms-client-request-id": "681c5d4c-4d0e-5507-e82c-14fe0b43360a",
        "x-ms-request-id": "08d0f033-701e-007e-7053-88dde7000000",
>>>>>>> 365f255a
        "x-ms-version": "2020-02-10"
      },
      "ResponseBody": []
    },
    {
<<<<<<< HEAD
      "RequestUri": "https://seannsecanary.dfs.core.windows.net/test-filesystem-79f74544-0217-ed6c-ab43-cba87de3a934/test-file-a4c68518-db99-61aa-1fcf-ad10f2baf4f2?resource=file",
=======
      "RequestUri": "https://seannsecanary.dfs.core.windows.net/test-filesystem-7905655b-65d0-00f6-318c-a2d1560d2a3c/test-file-c1f9c7d6-a330-6169-4c06-9dd0e4e1bf5c?resource=file",
>>>>>>> 365f255a
      "RequestMethod": "PUT",
      "RequestHeaders": {
        "Authorization": "Sanitized",
        "If-None-Match": "*",
<<<<<<< HEAD
        "traceparent": "00-bb1387628225d64daad17c9760175d25-092f6294ae380842-00",
        "User-Agent": [
          "azsdk-net-Storage.Files.DataLake/12.5.0-alpha.20200921.1",
          "(.NET Core 4.6.29220.03; Microsoft Windows 10.0.19041 )"
        ],
        "x-ms-client-request-id": "be2430ac-612b-4702-6448-83becfe7f17e",
        "x-ms-date": "Mon, 21 Sep 2020 06:23:46 GMT",
=======
        "traceparent": "00-b94d6f0c267ea44ab4c4688a7e809be5-1d995e12204fea41-00",
        "User-Agent": [
          "azsdk-net-Storage.Files.DataLake/12.5.0-alpha.20200911.1",
          "(.NET Core 4.6.29017.01; Microsoft Windows 10.0.18362 )"
        ],
        "x-ms-client-request-id": "d2861b3d-4a91-fe49-3921-0db72fccb7a5",
        "x-ms-date": "Fri, 11 Sep 2020 15:50:26 GMT",
>>>>>>> 365f255a
        "x-ms-return-client-request-id": "true",
        "x-ms-version": "2020-02-10"
      },
      "RequestBody": null,
      "StatusCode": 201,
      "ResponseHeaders": {
        "Content-Length": "0",
<<<<<<< HEAD
        "Date": "Mon, 21 Sep 2020 06:23:47 GMT",
        "ETag": "\u00220x8D85DF6E5CAB61E\u0022",
        "Last-Modified": "Mon, 21 Sep 2020 06:23:47 GMT",
=======
        "Date": "Fri, 11 Sep 2020 15:50:26 GMT",
        "ETag": "\u00220x8D8566A67344A07\u0022",
        "Last-Modified": "Fri, 11 Sep 2020 15:50:27 GMT",
>>>>>>> 365f255a
        "Server": [
          "Windows-Azure-HDFS/1.0",
          "Microsoft-HTTPAPI/2.0"
        ],
<<<<<<< HEAD
        "x-ms-client-request-id": "be2430ac-612b-4702-6448-83becfe7f17e",
        "x-ms-request-id": "58f5f062-201f-005c-20df-8f18f8000000",
=======
        "x-ms-client-request-id": "d2861b3d-4a91-fe49-3921-0db72fccb7a5",
        "x-ms-request-id": "79d63d37-501f-009d-2053-88bf1a000000",
>>>>>>> 365f255a
        "x-ms-version": "2020-02-10"
      },
      "ResponseBody": []
    },
    {
<<<<<<< HEAD
      "RequestUri": "https://seannsecanary.dfs.core.windows.net/test-filesystem-79f74544-0217-ed6c-ab43-cba87de3a934/test-file-a4c68518-db99-61aa-1fcf-ad10f2baf4f2?action=append\u0026position=0",
=======
      "RequestUri": "https://seannsecanary.dfs.core.windows.net/test-filesystem-7905655b-65d0-00f6-318c-a2d1560d2a3c/test-file-c1f9c7d6-a330-6169-4c06-9dd0e4e1bf5c?action=append\u0026position=0",
>>>>>>> 365f255a
      "RequestMethod": "PATCH",
      "RequestHeaders": {
        "Authorization": "Sanitized",
        "Content-Length": "1024",
<<<<<<< HEAD
        "traceparent": "00-6684c4eef2515b458bfb38b5403f9cf3-2aa3845135c8bf4c-00",
        "User-Agent": [
          "azsdk-net-Storage.Files.DataLake/12.5.0-alpha.20200921.1",
          "(.NET Core 4.6.29220.03; Microsoft Windows 10.0.19041 )"
        ],
        "x-ms-client-request-id": "c263bcad-3695-e7c6-f04c-e1d208ed06f8",
        "x-ms-date": "Mon, 21 Sep 2020 06:23:46 GMT",
        "x-ms-return-client-request-id": "true",
        "x-ms-version": "2020-02-10"
      },
      "RequestBody": "EhOhGYQ8pmighS7A6bZJ61zwghZb3hwtPVXUT1Kt0kOOmKKRHs5X6cAfK5I3/72D\u002B56aroOyJDT2dNsuZ1cW8rLqMVEUuMyNmZlVPLOJ9T6YUVS0EyPA23RtmqnyKYFpCDjfTM1sb0PRDBXqXOeBbH6dlhYCYd\u002BOKlbdph0im28Y7DN6qqlwK\u002BIR4gYO1X6M7C0rVZNqZqdZUCF3j8glr3Gl0nCzBsLVLWo08X/YgFXXULrv90bcrYWMIVmH\u002BJwZ6zOVaAMO2OVrVScoNXUngM/MoD4ONbcqyCTqJuVoTTTNGwVLQhhRyXfUhKEetHcQZKCJulheCrV7ap/fI7L/AgfzWxpw3D63e9fGOrEWDBSs2sFE3pPcbxFPz9d5cqXF1IGZK1hdoIhi0j\u002BBl88EZV6KMknwuyR0FuwJIAxmPQgxAWUwfOG8Tzo54gxTW9dBS2p57z9c1RldJRRsVH98\u002B5Q2T5Vq0\u002Bl8zeMOt9gYILsUx9Sh7E7J1CxL01bNT/q6vOZ3HQtB13eA/SFcTh5BRAVYV4yr2g5GbXtpHgCSr33oVPrxoAKw0vBcIO8tbIYNCo5RdPhuDuHXMbCQ17h37k2jc/kjT6QCqIWcT7oeGQD0XBRyQTqFekUZGW9SH/o45TKiifiM6rvqT8xy0r8nuBiwm3ujBK0THfm0CTU0r4iKY2mHfI8HZ3FZiPFtE6eF8mFXooR\u002BlOCFjmz/1\u002BCFtZ9D525WnzyIqDMKSny7pQpRLxfU3Q0EDM\u002BIAu4jCJCQ09JSKis5L1IkzvlQdElkyehirajIsdiSP9ufzZ1NZaCjeXepaXveGADFrw4Ts5iFJDgFwVrnyCL6v\u002BpPmWK012lZrfrSumBtg5SoAwHKfoxDGahkSKRFvLFVr6mRj36dENilugads2rYmD3FPsUgL0FdC4C5T47EE/FJfQq22/QVCvIpJcOGpmY\u002BjLBmf33sNX9nM4P\u002B5MBJ4KcVVDVfIbxJrzTS9gp\u002B12UZesPeXpNzXEiKT6hwFyYx30QbcVIw32v0HNBJGT516Vwd5Gn9a4IUofft1NIT2ZgNoBbFYmYT6ZtX6kHDKkMJFWVMUjK8NHTCB89aQguY4EM3O3gnr4b1CvvNpYBBUXa0475sx4ZmUGyhA1uWuKaQvgr9i\u002B/K4WbfVkg27o70gbVZpl9MLBm90eoMhqwqX1FVPed2Q8WH6gJYjXA9L2LerYGmPRJHRJLwP7oEvVu6tPf34LGnfT3v0bxc856ogKGILdgqhCE\u002BDvlUhQQLgiymntl4Rk6wNzBEtmtW6lD0SL8ZfI\u002BDjy/VuNK4Uvc55E\u002BQtlTELzlS1/ao5c626CSoYD1E8gacIg6po4589\u002BQ4C9IcxjP7Lw==",
      "StatusCode": 202,
      "ResponseHeaders": {
        "Content-Length": "0",
        "Date": "Mon, 21 Sep 2020 06:23:47 GMT",
=======
        "traceparent": "00-97724459b64e4d499098a6f23e923a46-09f3fdfcb532c44a-00",
        "User-Agent": [
          "azsdk-net-Storage.Files.DataLake/12.5.0-alpha.20200911.1",
          "(.NET Core 4.6.29017.01; Microsoft Windows 10.0.18362 )"
        ],
        "x-ms-client-request-id": "c992745d-ed5a-72ca-e248-ddf8b3d34187",
        "x-ms-date": "Fri, 11 Sep 2020 15:50:26 GMT",
        "x-ms-return-client-request-id": "true",
        "x-ms-version": "2020-02-10"
      },
      "RequestBody": "6MEoq\u002Bg04XLkX5Ezwg8SldJbhfnwwi3t1yPBFtSCm6RmmP4sdA5eF3uqg6\u002B71JPZGn8rsL08GSaTOtTEc8qeYcPszCoQ5iDE/G5\u002BRj59MQKQ6PxUV\u002BvnKX7YmDk5maSwCyHszghpyDReZrNPvtPnFgnRNIrOSQrYBaOrOE3nimPJzTodkWP6Jx/H9vA3mGqr8IIvaGUZ4cIWE8lkvY/mdtxQhfGYyoSl1w1rB1MaoG04/0jLuCL9sOt3Bn2alWmQ4H8U5xJ5Eib9iZBXrtpv/HJbLL1HG765UtUFIMMGC0Gk2ibTBblavuwizi6RpgEQCAkLPmirScXAW5U9c/Ji9n5Ps9O0m/a5AW3RJEyQJ6zT9Bi5\u002B83Y\u002BZFgE6okHEv6wNiwQvMuXGwTUTz72iR4MDPoaX7ZqPqwdrpCU4hLleQi1mR04OS5pZirpqqQ3R5t6OJ3O7LMIRfd/8s47Ankx7tY2AO/A09OL8TmLQFPH5mb1Gul1FoxVbVNl\u002BAZgLmOx97uOAQareSTKAvu5vMWjeAynReePvNhJoJOcmxvNa8LV2UiYOaUgCeGEqxPQ2/BNgkA5\u002BKi8InrjRKBzDp3I/Nb446N8yz5nRzvFytHEeITjDtjbk7NaGfcNtPUErTsD\u002B649GDgNEPcB0nFstldpHsvbj//FLWkjnonsbxZJIpoAwg9jh2CMlj3hmcEB7aNfpJXpKR17fo5FGXmuYKHguK/Xa/RIBZdrTvmB41NoIfDmTIpAYDl8hYNA3q4nHnWcAOFRakHvF57\u002BfdojuVs63PeIh9PXYFi2WqYwxycpRHCEJaJyFvdvNzUrgeIfGMwoBgG2XlZhhOCIms/bvlC31Tmpn5O4iMYAWZDe6952VwGaCMElcyXaYqDB6Xvnk7jks6zotbl4b307dgTFgpjCUkPOAbWPkqHTjz0y9t9KWMYX\u002BnhxTeFIYZlD6f0hFN/H/1c4GVHDVSELFOa8BbhdsR0\u002BrYhgkQRiRd/cC6ik8rpdavdIUj90FGVXJnk6zBvg5jif4mcXZy5S1dOyJ0l4piJsHtrA1V8dypljCaqLJ3mEO2WvxRATBcOJNXxrgi0b3oAWzu1A39CZgdfN9F2Dx65aLewjyKESGNjXN9/isgisByrqdFiMAxtU1gM4RVFlxW3OEZQBOBXfBLXUqafwtw\u002BPYe1y2VNVjerQjvKeGdOHsTKyFGC0as7Uy2\u002Bi95lzZB7zaOOj8yvauEOpcGljQSriTPh1fqKvGvbenc3jstZRXWrTqrDv474G15wcyzplsYpEwKqg/iV8RA4sxRVeNsWtV9M\u002BT5Z58ml6bmcGkk\u002B8eSxDnrJrsJ8FV2Ziwx5oqOCWr7NnZyHzyw4BZk\u002B\u002BQ==",
      "StatusCode": 202,
      "ResponseHeaders": {
        "Content-Length": "0",
        "Date": "Fri, 11 Sep 2020 15:50:27 GMT",
>>>>>>> 365f255a
        "Server": [
          "Windows-Azure-HDFS/1.0",
          "Microsoft-HTTPAPI/2.0"
        ],
<<<<<<< HEAD
        "x-ms-client-request-id": "c263bcad-3695-e7c6-f04c-e1d208ed06f8",
        "x-ms-request-id": "58f5f066-201f-005c-24df-8f18f8000000",
=======
        "x-ms-client-request-id": "c992745d-ed5a-72ca-e248-ddf8b3d34187",
        "x-ms-request-id": "79d63d38-501f-009d-2153-88bf1a000000",
>>>>>>> 365f255a
        "x-ms-request-server-encrypted": "true",
        "x-ms-version": "2020-02-10"
      },
      "ResponseBody": []
    },
    {
<<<<<<< HEAD
      "RequestUri": "https://seannsecanary.dfs.core.windows.net/test-filesystem-79f74544-0217-ed6c-ab43-cba87de3a934/test-file-a4c68518-db99-61aa-1fcf-ad10f2baf4f2?action=flush\u0026position=1024",
=======
      "RequestUri": "https://seannsecanary.dfs.core.windows.net/test-filesystem-7905655b-65d0-00f6-318c-a2d1560d2a3c/test-file-c1f9c7d6-a330-6169-4c06-9dd0e4e1bf5c?action=flush\u0026position=1024",
>>>>>>> 365f255a
      "RequestMethod": "PATCH",
      "RequestHeaders": {
        "Authorization": "Sanitized",
        "Content-Length": "0",
<<<<<<< HEAD
        "traceparent": "00-5fa433f77845e6468dc6fe219bec2f00-09f52112b91ad84c-00",
        "User-Agent": [
          "azsdk-net-Storage.Files.DataLake/12.5.0-alpha.20200921.1",
          "(.NET Core 4.6.29220.03; Microsoft Windows 10.0.19041 )"
        ],
        "x-ms-client-request-id": "1210fee2-2f84-e0e8-19eb-e153d44183ed",
        "x-ms-date": "Mon, 21 Sep 2020 06:23:47 GMT",
=======
        "traceparent": "00-23f8345c297c5a419591628d37413709-4c0116c112c8724d-00",
        "User-Agent": [
          "azsdk-net-Storage.Files.DataLake/12.5.0-alpha.20200911.1",
          "(.NET Core 4.6.29017.01; Microsoft Windows 10.0.18362 )"
        ],
        "x-ms-client-request-id": "ba59500e-ee3a-234b-0509-f7094ae76368",
        "x-ms-date": "Fri, 11 Sep 2020 15:50:26 GMT",
>>>>>>> 365f255a
        "x-ms-return-client-request-id": "true",
        "x-ms-version": "2020-02-10"
      },
      "RequestBody": null,
      "StatusCode": 200,
      "ResponseHeaders": {
        "Content-Length": "0",
<<<<<<< HEAD
        "Date": "Mon, 21 Sep 2020 06:23:47 GMT",
        "ETag": "\u00220x8D85DF6E5DE4B8D\u0022",
        "Last-Modified": "Mon, 21 Sep 2020 06:23:47 GMT",
=======
        "Date": "Fri, 11 Sep 2020 15:50:27 GMT",
        "ETag": "\u00220x8D8566A67487833\u0022",
        "Last-Modified": "Fri, 11 Sep 2020 15:50:27 GMT",
>>>>>>> 365f255a
        "Server": [
          "Windows-Azure-HDFS/1.0",
          "Microsoft-HTTPAPI/2.0"
        ],
<<<<<<< HEAD
        "x-ms-client-request-id": "1210fee2-2f84-e0e8-19eb-e153d44183ed",
        "x-ms-request-id": "58f5f067-201f-005c-25df-8f18f8000000",
=======
        "x-ms-client-request-id": "ba59500e-ee3a-234b-0509-f7094ae76368",
        "x-ms-request-id": "79d63d39-501f-009d-2253-88bf1a000000",
>>>>>>> 365f255a
        "x-ms-request-server-encrypted": "false",
        "x-ms-version": "2020-02-10"
      },
      "ResponseBody": []
    },
    {
<<<<<<< HEAD
      "RequestUri": "https://seannsecanary.blob.core.windows.net/test-filesystem-79f74544-0217-ed6c-ab43-cba87de3a934/test-file-a4c68518-db99-61aa-1fcf-ad10f2baf4f2",
      "RequestMethod": "HEAD",
      "RequestHeaders": {
        "Authorization": "Sanitized",
        "traceparent": "00-f2252b93f2f4b046a98bafe2e9487165-d952725302d4bb44-00",
        "User-Agent": [
          "azsdk-net-Storage.Files.DataLake/12.5.0-alpha.20200921.1",
          "(.NET Core 4.6.29220.03; Microsoft Windows 10.0.19041 )"
        ],
        "x-ms-client-request-id": "0af04c70-f3dc-f173-09e4-01db6efe22db",
        "x-ms-date": "Mon, 21 Sep 2020 06:23:47 GMT",
=======
      "RequestUri": "https://seannsecanary.blob.core.windows.net/test-filesystem-7905655b-65d0-00f6-318c-a2d1560d2a3c/test-file-c1f9c7d6-a330-6169-4c06-9dd0e4e1bf5c",
      "RequestMethod": "HEAD",
      "RequestHeaders": {
        "Authorization": "Sanitized",
        "traceparent": "00-1be507c8d9f3984fa66b5a4523501dbc-06fc82b164756e40-00",
        "User-Agent": [
          "azsdk-net-Storage.Files.DataLake/12.5.0-alpha.20200911.1",
          "(.NET Core 4.6.29017.01; Microsoft Windows 10.0.18362 )"
        ],
        "x-ms-client-request-id": "62e9cfc3-867a-a24c-390a-780ad7cccc53",
        "x-ms-date": "Fri, 11 Sep 2020 15:50:27 GMT",
>>>>>>> 365f255a
        "x-ms-return-client-request-id": "true",
        "x-ms-version": "2020-02-10"
      },
      "RequestBody": null,
      "StatusCode": 200,
      "ResponseHeaders": {
        "Accept-Ranges": "bytes",
        "Content-Length": "1024",
        "Content-Type": "application/octet-stream",
<<<<<<< HEAD
        "Date": "Mon, 21 Sep 2020 06:23:47 GMT",
        "ETag": "\u00220x8D85DF6E5DE4B8D\u0022",
        "Last-Modified": "Mon, 21 Sep 2020 06:23:47 GMT",
=======
        "Date": "Fri, 11 Sep 2020 15:50:26 GMT",
        "ETag": "\u00220x8D8566A67487833\u0022",
        "Last-Modified": "Fri, 11 Sep 2020 15:50:27 GMT",
>>>>>>> 365f255a
        "Server": [
          "Windows-Azure-Blob/1.0",
          "Microsoft-HTTPAPI/2.0"
        ],
        "x-ms-access-tier": "Hot",
        "x-ms-access-tier-inferred": "true",
        "x-ms-blob-type": "BlockBlob",
<<<<<<< HEAD
        "x-ms-client-request-id": "0af04c70-f3dc-f173-09e4-01db6efe22db",
        "x-ms-creation-time": "Mon, 21 Sep 2020 06:23:47 GMT",
        "x-ms-lease-state": "available",
        "x-ms-lease-status": "unlocked",
        "x-ms-request-id": "603ae7c9-501e-000b-5edf-8fb6cb000000",
=======
        "x-ms-client-request-id": "62e9cfc3-867a-a24c-390a-780ad7cccc53",
        "x-ms-creation-time": "Fri, 11 Sep 2020 15:50:27 GMT",
        "x-ms-lease-state": "available",
        "x-ms-lease-status": "unlocked",
        "x-ms-request-id": "08d0f09a-701e-007e-4253-88dde7000000",
>>>>>>> 365f255a
        "x-ms-server-encrypted": "true",
        "x-ms-version": "2020-02-10"
      },
      "ResponseBody": []
    },
    {
<<<<<<< HEAD
      "RequestUri": "https://seannsecanary.blob.core.windows.net/test-filesystem-79f74544-0217-ed6c-ab43-cba87de3a934/test-file-a4c68518-db99-61aa-1fcf-ad10f2baf4f2",
=======
      "RequestUri": "https://seannsecanary.blob.core.windows.net/test-filesystem-7905655b-65d0-00f6-318c-a2d1560d2a3c/test-file-c1f9c7d6-a330-6169-4c06-9dd0e4e1bf5c",
>>>>>>> 365f255a
      "RequestMethod": "GET",
      "RequestHeaders": {
        "Authorization": "Sanitized",
        "User-Agent": [
<<<<<<< HEAD
          "azsdk-net-Storage.Files.DataLake/12.5.0-alpha.20200921.1",
          "(.NET Core 4.6.29220.03; Microsoft Windows 10.0.19041 )"
        ],
        "x-ms-client-request-id": "88e26ca1-7851-f710-5875-712648e1ee6c",
        "x-ms-date": "Mon, 21 Sep 2020 06:23:47 GMT",
=======
          "azsdk-net-Storage.Files.DataLake/12.5.0-alpha.20200911.1",
          "(.NET Core 4.6.29017.01; Microsoft Windows 10.0.18362 )"
        ],
        "x-ms-client-request-id": "7a467675-00fe-bfee-98b4-bbf21c9cb6d2",
        "x-ms-date": "Fri, 11 Sep 2020 15:50:27 GMT",
>>>>>>> 365f255a
        "x-ms-range": "bytes=0-156",
        "x-ms-return-client-request-id": "true",
        "x-ms-version": "2020-02-10"
      },
      "RequestBody": null,
      "StatusCode": 206,
      "ResponseHeaders": {
        "Accept-Ranges": "bytes",
        "Content-Length": "157",
        "Content-Range": "bytes 0-156/1024",
        "Content-Type": "application/octet-stream",
<<<<<<< HEAD
        "Date": "Mon, 21 Sep 2020 06:23:47 GMT",
        "ETag": "\u00220x8D85DF6E5DE4B8D\u0022",
        "Last-Modified": "Mon, 21 Sep 2020 06:23:47 GMT",
=======
        "Date": "Fri, 11 Sep 2020 15:50:26 GMT",
        "ETag": "\u00220x8D8566A67487833\u0022",
        "Last-Modified": "Fri, 11 Sep 2020 15:50:27 GMT",
>>>>>>> 365f255a
        "Server": [
          "Windows-Azure-Blob/1.0",
          "Microsoft-HTTPAPI/2.0"
        ],
        "x-ms-blob-type": "BlockBlob",
<<<<<<< HEAD
        "x-ms-client-request-id": "88e26ca1-7851-f710-5875-712648e1ee6c",
        "x-ms-creation-time": "Mon, 21 Sep 2020 06:23:47 GMT",
        "x-ms-lease-state": "available",
        "x-ms-lease-status": "unlocked",
        "x-ms-request-id": "603ae7e8-501e-000b-77df-8fb6cb000000",
        "x-ms-server-encrypted": "true",
        "x-ms-version": "2020-02-10"
      },
      "ResponseBody": "EhOhGYQ8pmighS7A6bZJ61zwghZb3hwtPVXUT1Kt0kOOmKKRHs5X6cAfK5I3/72D\u002B56aroOyJDT2dNsuZ1cW8rLqMVEUuMyNmZlVPLOJ9T6YUVS0EyPA23RtmqnyKYFpCDjfTM1sb0PRDBXqXOeBbH6dlhYCYd\u002BOKlbdph0im28Y7DN6qqlwK\u002BIR4gYO1X6M7C0rVZNqZqdZUCF3jw=="
    },
    {
      "RequestUri": "https://seannsecanary.blob.core.windows.net/test-filesystem-79f74544-0217-ed6c-ab43-cba87de3a934/test-file-a4c68518-db99-61aa-1fcf-ad10f2baf4f2",
      "RequestMethod": "GET",
      "RequestHeaders": {
        "Authorization": "Sanitized",
        "If-Match": "0x8D85DF6E5DE4B8D",
        "User-Agent": [
          "azsdk-net-Storage.Files.DataLake/12.5.0-alpha.20200921.1",
          "(.NET Core 4.6.29220.03; Microsoft Windows 10.0.19041 )"
        ],
        "x-ms-client-request-id": "023a7355-9a1c-9c8a-e659-799fef634f5f",
        "x-ms-date": "Mon, 21 Sep 2020 06:23:47 GMT",
=======
        "x-ms-client-request-id": "7a467675-00fe-bfee-98b4-bbf21c9cb6d2",
        "x-ms-creation-time": "Fri, 11 Sep 2020 15:50:27 GMT",
        "x-ms-lease-state": "available",
        "x-ms-lease-status": "unlocked",
        "x-ms-request-id": "08d0f0ac-701e-007e-4c53-88dde7000000",
        "x-ms-server-encrypted": "true",
        "x-ms-version": "2020-02-10"
      },
      "ResponseBody": "6MEoq\u002Bg04XLkX5Ezwg8SldJbhfnwwi3t1yPBFtSCm6RmmP4sdA5eF3uqg6\u002B71JPZGn8rsL08GSaTOtTEc8qeYcPszCoQ5iDE/G5\u002BRj59MQKQ6PxUV\u002BvnKX7YmDk5maSwCyHszghpyDReZrNPvtPnFgnRNIrOSQrYBaOrOE3nimPJzTodkWP6Jx/H9vA3mGqr8IIvaGUZ4cIWE8lkvQ=="
    },
    {
      "RequestUri": "https://seannsecanary.blob.core.windows.net/test-filesystem-7905655b-65d0-00f6-318c-a2d1560d2a3c/test-file-c1f9c7d6-a330-6169-4c06-9dd0e4e1bf5c",
      "RequestMethod": "GET",
      "RequestHeaders": {
        "Authorization": "Sanitized",
        "If-Match": "0x8D8566A67487833",
        "User-Agent": [
          "azsdk-net-Storage.Files.DataLake/12.5.0-alpha.20200911.1",
          "(.NET Core 4.6.29017.01; Microsoft Windows 10.0.18362 )"
        ],
        "x-ms-client-request-id": "6095343f-5185-0c55-3d03-5e54d41e5d0c",
        "x-ms-date": "Fri, 11 Sep 2020 15:50:27 GMT",
>>>>>>> 365f255a
        "x-ms-range": "bytes=157-313",
        "x-ms-return-client-request-id": "true",
        "x-ms-version": "2020-02-10"
      },
      "RequestBody": null,
      "StatusCode": 206,
      "ResponseHeaders": {
        "Accept-Ranges": "bytes",
        "Content-Length": "157",
        "Content-Range": "bytes 157-313/1024",
        "Content-Type": "application/octet-stream",
<<<<<<< HEAD
        "Date": "Mon, 21 Sep 2020 06:23:47 GMT",
        "ETag": "\u00220x8D85DF6E5DE4B8D\u0022",
        "Last-Modified": "Mon, 21 Sep 2020 06:23:47 GMT",
=======
        "Date": "Fri, 11 Sep 2020 15:50:26 GMT",
        "ETag": "\u00220x8D8566A67487833\u0022",
        "Last-Modified": "Fri, 11 Sep 2020 15:50:27 GMT",
>>>>>>> 365f255a
        "Server": [
          "Windows-Azure-Blob/1.0",
          "Microsoft-HTTPAPI/2.0"
        ],
        "x-ms-blob-type": "BlockBlob",
<<<<<<< HEAD
        "x-ms-client-request-id": "023a7355-9a1c-9c8a-e659-799fef634f5f",
        "x-ms-creation-time": "Mon, 21 Sep 2020 06:23:47 GMT",
        "x-ms-lease-state": "available",
        "x-ms-lease-status": "unlocked",
        "x-ms-request-id": "603ae7f5-501e-000b-04df-8fb6cb000000",
        "x-ms-server-encrypted": "true",
        "x-ms-version": "2020-02-10"
      },
      "ResponseBody": "yCWvcaXScLMGwtUtajTxf9iAVddQuu/3RtythYwhWYf4nBnrM5VoAw7Y5WtVJyg1dSeAz8ygPg41tyrIJOom5WhNNM0bBUtCGFHJd9SEoR60dxBkoIm6WF4KtXtqn98jsv8CB/NbGnDcPrd718Y6sRYMFKzawUTek9xvEU/P13lypcXUgZkrWF2giGLSP4GXzwRlXooySfC7JHQW7A=="
    },
    {
      "RequestUri": "https://seannsecanary.blob.core.windows.net/test-filesystem-79f74544-0217-ed6c-ab43-cba87de3a934/test-file-a4c68518-db99-61aa-1fcf-ad10f2baf4f2",
      "RequestMethod": "GET",
      "RequestHeaders": {
        "Authorization": "Sanitized",
        "If-Match": "0x8D85DF6E5DE4B8D",
        "User-Agent": [
          "azsdk-net-Storage.Files.DataLake/12.5.0-alpha.20200921.1",
          "(.NET Core 4.6.29220.03; Microsoft Windows 10.0.19041 )"
        ],
        "x-ms-client-request-id": "d5d1530d-eca7-af4f-404b-73e1ffc0205e",
        "x-ms-date": "Mon, 21 Sep 2020 06:23:47 GMT",
=======
        "x-ms-client-request-id": "6095343f-5185-0c55-3d03-5e54d41e5d0c",
        "x-ms-creation-time": "Fri, 11 Sep 2020 15:50:27 GMT",
        "x-ms-lease-state": "available",
        "x-ms-lease-status": "unlocked",
        "x-ms-request-id": "08d0f0b0-701e-007e-5053-88dde7000000",
        "x-ms-server-encrypted": "true",
        "x-ms-version": "2020-02-10"
      },
      "ResponseBody": "j\u002BZ23FCF8ZjKhKXXDWsHUxqgbTj/SMu4Iv2w63cGfZqVaZDgfxTnEnkSJv2JkFeu2m/8clssvUcbvrlS1QUgwwYLQaTaJtMFuVq\u002B7CLOLpGmARAICQs\u002BaKtJxcBblT1z8mL2fk\u002Bz07Sb9rkBbdEkTJAnrNP0GLn7zdj5kWATqiQcS/rA2LBC8y5cbBNRPPvaJHgwM\u002Bhpftmo\u002BrB2ug=="
    },
    {
      "RequestUri": "https://seannsecanary.blob.core.windows.net/test-filesystem-7905655b-65d0-00f6-318c-a2d1560d2a3c/test-file-c1f9c7d6-a330-6169-4c06-9dd0e4e1bf5c",
      "RequestMethod": "GET",
      "RequestHeaders": {
        "Authorization": "Sanitized",
        "If-Match": "0x8D8566A67487833",
        "User-Agent": [
          "azsdk-net-Storage.Files.DataLake/12.5.0-alpha.20200911.1",
          "(.NET Core 4.6.29017.01; Microsoft Windows 10.0.18362 )"
        ],
        "x-ms-client-request-id": "e7b3e372-5607-5e4d-e5cf-edfb3d225e9f",
        "x-ms-date": "Fri, 11 Sep 2020 15:50:27 GMT",
>>>>>>> 365f255a
        "x-ms-range": "bytes=314-470",
        "x-ms-return-client-request-id": "true",
        "x-ms-version": "2020-02-10"
      },
      "RequestBody": null,
      "StatusCode": 206,
      "ResponseHeaders": {
        "Accept-Ranges": "bytes",
        "Content-Length": "157",
        "Content-Range": "bytes 314-470/1024",
        "Content-Type": "application/octet-stream",
<<<<<<< HEAD
        "Date": "Mon, 21 Sep 2020 06:23:47 GMT",
        "ETag": "\u00220x8D85DF6E5DE4B8D\u0022",
        "Last-Modified": "Mon, 21 Sep 2020 06:23:47 GMT",
=======
        "Date": "Fri, 11 Sep 2020 15:50:26 GMT",
        "ETag": "\u00220x8D8566A67487833\u0022",
        "Last-Modified": "Fri, 11 Sep 2020 15:50:27 GMT",
>>>>>>> 365f255a
        "Server": [
          "Windows-Azure-Blob/1.0",
          "Microsoft-HTTPAPI/2.0"
        ],
        "x-ms-blob-type": "BlockBlob",
<<<<<<< HEAD
        "x-ms-client-request-id": "d5d1530d-eca7-af4f-404b-73e1ffc0205e",
        "x-ms-creation-time": "Mon, 21 Sep 2020 06:23:47 GMT",
        "x-ms-lease-state": "available",
        "x-ms-lease-status": "unlocked",
        "x-ms-request-id": "603ae800-501e-000b-0edf-8fb6cb000000",
        "x-ms-server-encrypted": "true",
        "x-ms-version": "2020-02-10"
      },
      "ResponseBody": "CSAMZj0IMQFlMHzhvE86OeIMU1vXQUtqee8/XNUZXSUUbFR/fPuUNk\u002BVatPpfM3jDrfYGCC7FMfUoexOydQsS9NWzU/6urzmdx0LQdd3gP0hXE4eQUQFWFeMq9oORm17aR4Akq996FT68aACsNLwXCDvLWyGDQqOUXT4bg7h1zGwkNe4d\u002B5No3P5I0\u002BkAqiFnE\u002B6HhkA9FwUckE6hQ=="
    },
    {
      "RequestUri": "https://seannsecanary.blob.core.windows.net/test-filesystem-79f74544-0217-ed6c-ab43-cba87de3a934/test-file-a4c68518-db99-61aa-1fcf-ad10f2baf4f2",
      "RequestMethod": "GET",
      "RequestHeaders": {
        "Authorization": "Sanitized",
        "If-Match": "0x8D85DF6E5DE4B8D",
        "User-Agent": [
          "azsdk-net-Storage.Files.DataLake/12.5.0-alpha.20200921.1",
          "(.NET Core 4.6.29220.03; Microsoft Windows 10.0.19041 )"
        ],
        "x-ms-client-request-id": "9c927dae-7a92-d7b8-eb1e-7eb8c072284b",
        "x-ms-date": "Mon, 21 Sep 2020 06:23:47 GMT",
=======
        "x-ms-client-request-id": "e7b3e372-5607-5e4d-e5cf-edfb3d225e9f",
        "x-ms-creation-time": "Fri, 11 Sep 2020 15:50:27 GMT",
        "x-ms-lease-state": "available",
        "x-ms-lease-status": "unlocked",
        "x-ms-request-id": "08d0f0b3-701e-007e-5353-88dde7000000",
        "x-ms-server-encrypted": "true",
        "x-ms-version": "2020-02-10"
      },
      "ResponseBody": "QlOIS5XkItZkdODkuaWYq6aqkN0ebejidzuyzCEX3f/LOOwJ5Me7WNgDvwNPTi/E5i0BTx\u002BZm9RrpdRaMVW1TZfgGYC5jsfe7jgEGq3kkygL7ubzFo3gMp0Xnj7zYSaCTnJsbzWvC1dlImDmlIAnhhKsT0NvwTYJAOfiovCJ640Sgcw6dyPzW\u002BOOjfMs\u002BZ0c7xcrRxHiE4w7Y25OzQ=="
    },
    {
      "RequestUri": "https://seannsecanary.blob.core.windows.net/test-filesystem-7905655b-65d0-00f6-318c-a2d1560d2a3c/test-file-c1f9c7d6-a330-6169-4c06-9dd0e4e1bf5c",
      "RequestMethod": "GET",
      "RequestHeaders": {
        "Authorization": "Sanitized",
        "If-Match": "0x8D8566A67487833",
        "User-Agent": [
          "azsdk-net-Storage.Files.DataLake/12.5.0-alpha.20200911.1",
          "(.NET Core 4.6.29017.01; Microsoft Windows 10.0.18362 )"
        ],
        "x-ms-client-request-id": "f1e254ae-756b-be04-fbb0-3fb5b34a9adc",
        "x-ms-date": "Fri, 11 Sep 2020 15:50:27 GMT",
>>>>>>> 365f255a
        "x-ms-range": "bytes=471-627",
        "x-ms-return-client-request-id": "true",
        "x-ms-version": "2020-02-10"
      },
      "RequestBody": null,
      "StatusCode": 206,
      "ResponseHeaders": {
        "Accept-Ranges": "bytes",
        "Content-Length": "157",
        "Content-Range": "bytes 471-627/1024",
        "Content-Type": "application/octet-stream",
<<<<<<< HEAD
        "Date": "Mon, 21 Sep 2020 06:23:47 GMT",
        "ETag": "\u00220x8D85DF6E5DE4B8D\u0022",
        "Last-Modified": "Mon, 21 Sep 2020 06:23:47 GMT",
=======
        "Date": "Fri, 11 Sep 2020 15:50:27 GMT",
        "ETag": "\u00220x8D8566A67487833\u0022",
        "Last-Modified": "Fri, 11 Sep 2020 15:50:27 GMT",
>>>>>>> 365f255a
        "Server": [
          "Windows-Azure-Blob/1.0",
          "Microsoft-HTTPAPI/2.0"
        ],
        "x-ms-blob-type": "BlockBlob",
<<<<<<< HEAD
        "x-ms-client-request-id": "9c927dae-7a92-d7b8-eb1e-7eb8c072284b",
        "x-ms-creation-time": "Mon, 21 Sep 2020 06:23:47 GMT",
        "x-ms-lease-state": "available",
        "x-ms-lease-status": "unlocked",
        "x-ms-request-id": "603ae804-501e-000b-12df-8fb6cb000000",
        "x-ms-server-encrypted": "true",
        "x-ms-version": "2020-02-10"
      },
      "ResponseBody": "ekUZGW9SH/o45TKiifiM6rvqT8xy0r8nuBiwm3ujBK0THfm0CTU0r4iKY2mHfI8HZ3FZiPFtE6eF8mFXooR\u002BlOCFjmz/1\u002BCFtZ9D525WnzyIqDMKSny7pQpRLxfU3Q0EDM\u002BIAu4jCJCQ09JSKis5L1IkzvlQdElkyehirajIsdiSP9ufzZ1NZaCjeXepaXveGADFrw4Ts5iFJDgFwQ=="
    },
    {
      "RequestUri": "https://seannsecanary.blob.core.windows.net/test-filesystem-79f74544-0217-ed6c-ab43-cba87de3a934/test-file-a4c68518-db99-61aa-1fcf-ad10f2baf4f2",
      "RequestMethod": "GET",
      "RequestHeaders": {
        "Authorization": "Sanitized",
        "If-Match": "0x8D85DF6E5DE4B8D",
        "User-Agent": [
          "azsdk-net-Storage.Files.DataLake/12.5.0-alpha.20200921.1",
          "(.NET Core 4.6.29220.03; Microsoft Windows 10.0.19041 )"
        ],
        "x-ms-client-request-id": "8233745d-842d-8dcb-b18c-246f296261ad",
        "x-ms-date": "Mon, 21 Sep 2020 06:23:47 GMT",
=======
        "x-ms-client-request-id": "f1e254ae-756b-be04-fbb0-3fb5b34a9adc",
        "x-ms-creation-time": "Fri, 11 Sep 2020 15:50:27 GMT",
        "x-ms-lease-state": "available",
        "x-ms-lease-status": "unlocked",
        "x-ms-request-id": "08d0f0b9-701e-007e-5753-88dde7000000",
        "x-ms-server-encrypted": "true",
        "x-ms-version": "2020-02-10"
      },
      "ResponseBody": "aGfcNtPUErTsD\u002B649GDgNEPcB0nFstldpHsvbj//FLWkjnonsbxZJIpoAwg9jh2CMlj3hmcEB7aNfpJXpKR17fo5FGXmuYKHguK/Xa/RIBZdrTvmB41NoIfDmTIpAYDl8hYNA3q4nHnWcAOFRakHvF57\u002BfdojuVs63PeIh9PXYFi2WqYwxycpRHCEJaJyFvdvNzUrgeIfGMwoBgG2Q=="
    },
    {
      "RequestUri": "https://seannsecanary.blob.core.windows.net/test-filesystem-7905655b-65d0-00f6-318c-a2d1560d2a3c/test-file-c1f9c7d6-a330-6169-4c06-9dd0e4e1bf5c",
      "RequestMethod": "GET",
      "RequestHeaders": {
        "Authorization": "Sanitized",
        "If-Match": "0x8D8566A67487833",
        "User-Agent": [
          "azsdk-net-Storage.Files.DataLake/12.5.0-alpha.20200911.1",
          "(.NET Core 4.6.29017.01; Microsoft Windows 10.0.18362 )"
        ],
        "x-ms-client-request-id": "e94cef0a-6c40-9d34-a8db-25cedd9deba4",
        "x-ms-date": "Fri, 11 Sep 2020 15:50:27 GMT",
>>>>>>> 365f255a
        "x-ms-range": "bytes=628-784",
        "x-ms-return-client-request-id": "true",
        "x-ms-version": "2020-02-10"
      },
      "RequestBody": null,
      "StatusCode": 206,
      "ResponseHeaders": {
        "Accept-Ranges": "bytes",
        "Content-Length": "157",
        "Content-Range": "bytes 628-784/1024",
        "Content-Type": "application/octet-stream",
<<<<<<< HEAD
        "Date": "Mon, 21 Sep 2020 06:23:47 GMT",
        "ETag": "\u00220x8D85DF6E5DE4B8D\u0022",
        "Last-Modified": "Mon, 21 Sep 2020 06:23:47 GMT",
=======
        "Date": "Fri, 11 Sep 2020 15:50:27 GMT",
        "ETag": "\u00220x8D8566A67487833\u0022",
        "Last-Modified": "Fri, 11 Sep 2020 15:50:27 GMT",
>>>>>>> 365f255a
        "Server": [
          "Windows-Azure-Blob/1.0",
          "Microsoft-HTTPAPI/2.0"
        ],
        "x-ms-blob-type": "BlockBlob",
<<<<<<< HEAD
        "x-ms-client-request-id": "8233745d-842d-8dcb-b18c-246f296261ad",
        "x-ms-creation-time": "Mon, 21 Sep 2020 06:23:47 GMT",
        "x-ms-lease-state": "available",
        "x-ms-lease-status": "unlocked",
        "x-ms-request-id": "603ae809-501e-000b-17df-8fb6cb000000",
        "x-ms-server-encrypted": "true",
        "x-ms-version": "2020-02-10"
      },
      "ResponseBody": "WufIIvq/6k\u002BZYrTXaVmt\u002BtK6YG2DlKgDAcp\u002BjEMZqGRIpEW8sVWvqZGPfp0Q2KW6Bp2zatiYPcU\u002BxSAvQV0LgLlPjsQT8Ul9Crbb9BUK8iklw4amZj6MsGZ/few1f2czg/7kwEngpxVUNV8hvEmvNNL2Cn7XZRl6w95ek3NcSIpPqHAXJjHfRBtxUjDfa/Qc0EkZPnXpXB3kaf1rgg=="
    },
    {
      "RequestUri": "https://seannsecanary.blob.core.windows.net/test-filesystem-79f74544-0217-ed6c-ab43-cba87de3a934/test-file-a4c68518-db99-61aa-1fcf-ad10f2baf4f2",
      "RequestMethod": "GET",
      "RequestHeaders": {
        "Authorization": "Sanitized",
        "If-Match": "0x8D85DF6E5DE4B8D",
        "User-Agent": [
          "azsdk-net-Storage.Files.DataLake/12.5.0-alpha.20200921.1",
          "(.NET Core 4.6.29220.03; Microsoft Windows 10.0.19041 )"
        ],
        "x-ms-client-request-id": "4c5acf44-a63e-2d1d-9c64-93f576fe3bd6",
        "x-ms-date": "Mon, 21 Sep 2020 06:23:47 GMT",
=======
        "x-ms-client-request-id": "e94cef0a-6c40-9d34-a8db-25cedd9deba4",
        "x-ms-creation-time": "Fri, 11 Sep 2020 15:50:27 GMT",
        "x-ms-lease-state": "available",
        "x-ms-lease-status": "unlocked",
        "x-ms-request-id": "08d0f0bc-701e-007e-5a53-88dde7000000",
        "x-ms-server-encrypted": "true",
        "x-ms-version": "2020-02-10"
      },
      "ResponseBody": "eVmGE4Iiaz9u\u002BULfVOamfk7iIxgBZkN7r3nZXAZoIwSVzJdpioMHpe\u002BeTuOSzrOi1uXhvfTt2BMWCmMJSQ84BtY\u002BSodOPPTL230pYxhf6eHFN4UhhmUPp/SEU38f/VzgZUcNVIQsU5rwFuF2xHT6tiGCRBGJF39wLqKTyul1q90hSP3QUZVcmeTrMG\u002BDmOJ/iZxdnLlLV07InSXimA=="
    },
    {
      "RequestUri": "https://seannsecanary.blob.core.windows.net/test-filesystem-7905655b-65d0-00f6-318c-a2d1560d2a3c/test-file-c1f9c7d6-a330-6169-4c06-9dd0e4e1bf5c",
      "RequestMethod": "GET",
      "RequestHeaders": {
        "Authorization": "Sanitized",
        "If-Match": "0x8D8566A67487833",
        "User-Agent": [
          "azsdk-net-Storage.Files.DataLake/12.5.0-alpha.20200911.1",
          "(.NET Core 4.6.29017.01; Microsoft Windows 10.0.18362 )"
        ],
        "x-ms-client-request-id": "c3aa21e7-b1fd-479c-e8dd-f2ca0dbd78f2",
        "x-ms-date": "Fri, 11 Sep 2020 15:50:27 GMT",
>>>>>>> 365f255a
        "x-ms-range": "bytes=785-941",
        "x-ms-return-client-request-id": "true",
        "x-ms-version": "2020-02-10"
      },
      "RequestBody": null,
      "StatusCode": 206,
      "ResponseHeaders": {
        "Accept-Ranges": "bytes",
        "Content-Length": "157",
        "Content-Range": "bytes 785-941/1024",
        "Content-Type": "application/octet-stream",
<<<<<<< HEAD
        "Date": "Mon, 21 Sep 2020 06:23:47 GMT",
        "ETag": "\u00220x8D85DF6E5DE4B8D\u0022",
        "Last-Modified": "Mon, 21 Sep 2020 06:23:47 GMT",
=======
        "Date": "Fri, 11 Sep 2020 15:50:27 GMT",
        "ETag": "\u00220x8D8566A67487833\u0022",
        "Last-Modified": "Fri, 11 Sep 2020 15:50:27 GMT",
>>>>>>> 365f255a
        "Server": [
          "Windows-Azure-Blob/1.0",
          "Microsoft-HTTPAPI/2.0"
        ],
        "x-ms-blob-type": "BlockBlob",
<<<<<<< HEAD
        "x-ms-client-request-id": "4c5acf44-a63e-2d1d-9c64-93f576fe3bd6",
        "x-ms-creation-time": "Mon, 21 Sep 2020 06:23:47 GMT",
        "x-ms-lease-state": "available",
        "x-ms-lease-status": "unlocked",
        "x-ms-request-id": "603ae80d-501e-000b-1bdf-8fb6cb000000",
        "x-ms-server-encrypted": "true",
        "x-ms-version": "2020-02-10"
      },
      "ResponseBody": "FKH37dTSE9mYDaAWxWJmE\u002BmbV\u002BpBwypDCRVlTFIyvDR0wgfPWkILmOBDNzt4J6\u002BG9Qr7zaWAQVF2tOO\u002BbMeGZlBsoQNblrimkL4K/YvvyuFm31ZINu6O9IG1WaZfTCwZvdHqDIasKl9RVT3ndkPFh\u002BoCWI1wPS9i3q2Bpj0SR0SS8D\u002B6BL1burT39\u002BCxp30979G8XPOeqIChiC3YKg=="
    },
    {
      "RequestUri": "https://seannsecanary.blob.core.windows.net/test-filesystem-79f74544-0217-ed6c-ab43-cba87de3a934/test-file-a4c68518-db99-61aa-1fcf-ad10f2baf4f2",
      "RequestMethod": "GET",
      "RequestHeaders": {
        "Authorization": "Sanitized",
        "If-Match": "0x8D85DF6E5DE4B8D",
        "User-Agent": [
          "azsdk-net-Storage.Files.DataLake/12.5.0-alpha.20200921.1",
          "(.NET Core 4.6.29220.03; Microsoft Windows 10.0.19041 )"
        ],
        "x-ms-client-request-id": "5a2a3eaa-1408-426e-8e6a-cf3b14879b11",
        "x-ms-date": "Mon, 21 Sep 2020 06:23:47 GMT",
=======
        "x-ms-client-request-id": "c3aa21e7-b1fd-479c-e8dd-f2ca0dbd78f2",
        "x-ms-creation-time": "Fri, 11 Sep 2020 15:50:27 GMT",
        "x-ms-lease-state": "available",
        "x-ms-lease-status": "unlocked",
        "x-ms-request-id": "08d0f0c2-701e-007e-5f53-88dde7000000",
        "x-ms-server-encrypted": "true",
        "x-ms-version": "2020-02-10"
      },
      "ResponseBody": "ibB7awNVfHcqZYwmqiyd5hDtlr8UQEwXDiTV8a4ItG96AFs7tQN/QmYHXzfRdg8euWi3sI8ihEhjY1zff4rIIrAcq6nRYjAMbVNYDOEVRZcVtzhGUATgV3wS11Kmn8LcPj2HtctlTVY3q0I7ynhnTh7EyshRgtGrO1MtvoveZc2Qe82jjo/Mr2rhDqXBpY0Eq4kz4dX6irxr23p3Nw=="
    },
    {
      "RequestUri": "https://seannsecanary.blob.core.windows.net/test-filesystem-7905655b-65d0-00f6-318c-a2d1560d2a3c/test-file-c1f9c7d6-a330-6169-4c06-9dd0e4e1bf5c",
      "RequestMethod": "GET",
      "RequestHeaders": {
        "Authorization": "Sanitized",
        "If-Match": "0x8D8566A67487833",
        "User-Agent": [
          "azsdk-net-Storage.Files.DataLake/12.5.0-alpha.20200911.1",
          "(.NET Core 4.6.29017.01; Microsoft Windows 10.0.18362 )"
        ],
        "x-ms-client-request-id": "bbe60412-27f2-70a6-e876-906f368d6d0a",
        "x-ms-date": "Fri, 11 Sep 2020 15:50:27 GMT",
>>>>>>> 365f255a
        "x-ms-range": "bytes=942-1098",
        "x-ms-return-client-request-id": "true",
        "x-ms-version": "2020-02-10"
      },
      "RequestBody": null,
      "StatusCode": 206,
      "ResponseHeaders": {
        "Accept-Ranges": "bytes",
        "Content-Length": "82",
        "Content-Range": "bytes 942-1023/1024",
        "Content-Type": "application/octet-stream",
<<<<<<< HEAD
        "Date": "Mon, 21 Sep 2020 06:23:47 GMT",
        "ETag": "\u00220x8D85DF6E5DE4B8D\u0022",
        "Last-Modified": "Mon, 21 Sep 2020 06:23:47 GMT",
=======
        "Date": "Fri, 11 Sep 2020 15:50:27 GMT",
        "ETag": "\u00220x8D8566A67487833\u0022",
        "Last-Modified": "Fri, 11 Sep 2020 15:50:27 GMT",
>>>>>>> 365f255a
        "Server": [
          "Windows-Azure-Blob/1.0",
          "Microsoft-HTTPAPI/2.0"
        ],
        "x-ms-blob-type": "BlockBlob",
<<<<<<< HEAD
        "x-ms-client-request-id": "5a2a3eaa-1408-426e-8e6a-cf3b14879b11",
        "x-ms-creation-time": "Mon, 21 Sep 2020 06:23:47 GMT",
        "x-ms-lease-state": "available",
        "x-ms-lease-status": "unlocked",
        "x-ms-request-id": "603ae812-501e-000b-1fdf-8fb6cb000000",
        "x-ms-server-encrypted": "true",
        "x-ms-version": "2020-02-10"
      },
      "ResponseBody": "hCE\u002BDvlUhQQLgiymntl4Rk6wNzBEtmtW6lD0SL8ZfI\u002BDjy/VuNK4Uvc55E\u002BQtlTELzlS1/ao5c626CSoYD1E8gacIg6po4589\u002BQ4C9IcxjP7Lw=="
    },
    {
      "RequestUri": "https://seannsecanary.blob.core.windows.net/test-filesystem-79f74544-0217-ed6c-ab43-cba87de3a934?restype=container",
      "RequestMethod": "DELETE",
      "RequestHeaders": {
        "Authorization": "Sanitized",
        "traceparent": "00-fb35403b1ed1f54785f443369d9d3e30-82c6ff881057bf47-00",
        "User-Agent": [
          "azsdk-net-Storage.Files.DataLake/12.5.0-alpha.20200921.1",
          "(.NET Core 4.6.29220.03; Microsoft Windows 10.0.19041 )"
        ],
        "x-ms-client-request-id": "384a059b-e0d3-39ce-9969-bb029ed4a16f",
        "x-ms-date": "Mon, 21 Sep 2020 06:23:47 GMT",
=======
        "x-ms-client-request-id": "bbe60412-27f2-70a6-e876-906f368d6d0a",
        "x-ms-creation-time": "Fri, 11 Sep 2020 15:50:27 GMT",
        "x-ms-lease-state": "available",
        "x-ms-lease-status": "unlocked",
        "x-ms-request-id": "08d0f0c6-701e-007e-6253-88dde7000000",
        "x-ms-server-encrypted": "true",
        "x-ms-version": "2020-02-10"
      },
      "ResponseBody": "jstZRXWrTqrDv474G15wcyzplsYpEwKqg/iV8RA4sxRVeNsWtV9M\u002BT5Z58ml6bmcGkk\u002B8eSxDnrJrsJ8FV2Ziwx5oqOCWr7NnZyHzyw4BZk\u002B\u002BQ=="
    },
    {
      "RequestUri": "https://seannsecanary.blob.core.windows.net/test-filesystem-7905655b-65d0-00f6-318c-a2d1560d2a3c?restype=container",
      "RequestMethod": "DELETE",
      "RequestHeaders": {
        "Authorization": "Sanitized",
        "traceparent": "00-ac5495988e31ac4a8286046344c0e1e5-58019bfb3a4b234c-00",
        "User-Agent": [
          "azsdk-net-Storage.Files.DataLake/12.5.0-alpha.20200911.1",
          "(.NET Core 4.6.29017.01; Microsoft Windows 10.0.18362 )"
        ],
        "x-ms-client-request-id": "09b704bb-bdd6-02ff-adb8-88a6c062aa0a",
        "x-ms-date": "Fri, 11 Sep 2020 15:50:27 GMT",
>>>>>>> 365f255a
        "x-ms-return-client-request-id": "true",
        "x-ms-version": "2020-02-10"
      },
      "RequestBody": null,
      "StatusCode": 202,
      "ResponseHeaders": {
        "Content-Length": "0",
<<<<<<< HEAD
        "Date": "Mon, 21 Sep 2020 06:23:47 GMT",
=======
        "Date": "Fri, 11 Sep 2020 15:50:27 GMT",
>>>>>>> 365f255a
        "Server": [
          "Windows-Azure-Blob/1.0",
          "Microsoft-HTTPAPI/2.0"
        ],
<<<<<<< HEAD
        "x-ms-client-request-id": "384a059b-e0d3-39ce-9969-bb029ed4a16f",
        "x-ms-request-id": "603ae81a-501e-000b-24df-8fb6cb000000",
=======
        "x-ms-client-request-id": "09b704bb-bdd6-02ff-adb8-88a6c062aa0a",
        "x-ms-request-id": "08d0f0d2-701e-007e-6953-88dde7000000",
>>>>>>> 365f255a
        "x-ms-version": "2020-02-10"
      },
      "ResponseBody": []
    }
  ],
  "Variables": {
<<<<<<< HEAD
    "RandomSeed": "511403007",
=======
    "RandomSeed": "1867845850",
>>>>>>> 365f255a
    "Storage_TestConfigHierarchicalNamespace": "NamespaceTenant\nseannsecanary\nU2FuaXRpemVk\nhttps://seannsecanary.blob.core.windows.net\nhttps://seannsecanary.file.core.windows.net\nhttps://seannsecanary.queue.core.windows.net\nhttps://seannsecanary.table.core.windows.net\n\n\n\n\nhttps://seannsecanary-secondary.blob.core.windows.net\nhttps://seannsecanary-secondary.file.core.windows.net\nhttps://seannsecanary-secondary.queue.core.windows.net\nhttps://seannsecanary-secondary.table.core.windows.net\n68390a19-a643-458b-b726-408abf67b4fc\nSanitized\n72f988bf-86f1-41af-91ab-2d7cd011db47\nhttps://login.microsoftonline.com/\nCloud\nBlobEndpoint=https://seannsecanary.blob.core.windows.net/;QueueEndpoint=https://seannsecanary.queue.core.windows.net/;FileEndpoint=https://seannsecanary.file.core.windows.net/;BlobSecondaryEndpoint=https://seannsecanary-secondary.blob.core.windows.net/;QueueSecondaryEndpoint=https://seannsecanary-secondary.queue.core.windows.net/;FileSecondaryEndpoint=https://seannsecanary-secondary.file.core.windows.net/;AccountName=seannsecanary;AccountKey=Sanitized\n"
  }
}<|MERGE_RESOLUTION|>--- conflicted
+++ resolved
@@ -1,20 +1,6 @@
 {
   "Entries": [
     {
-<<<<<<< HEAD
-      "RequestUri": "https://seannsecanary.blob.core.windows.net/test-filesystem-79f74544-0217-ed6c-ab43-cba87de3a934?restype=container",
-      "RequestMethod": "PUT",
-      "RequestHeaders": {
-        "Authorization": "Sanitized",
-        "traceparent": "00-7b806933049bcf47a1075a98ac97fb0a-b0ee49c309246742-00",
-        "User-Agent": [
-          "azsdk-net-Storage.Files.DataLake/12.5.0-alpha.20200921.1",
-          "(.NET Core 4.6.29220.03; Microsoft Windows 10.0.19041 )"
-        ],
-        "x-ms-blob-public-access": "container",
-        "x-ms-client-request-id": "cb876725-6618-a7bf-3a44-89f69f06c880",
-        "x-ms-date": "Mon, 21 Sep 2020 06:23:46 GMT",
-=======
       "RequestUri": "https://seannsecanary.blob.core.windows.net/test-filesystem-7905655b-65d0-00f6-318c-a2d1560d2a3c?restype=container",
       "RequestMethod": "PUT",
       "RequestHeaders": {
@@ -27,7 +13,6 @@
         "x-ms-blob-public-access": "container",
         "x-ms-client-request-id": "681c5d4c-4d0e-5507-e82c-14fe0b43360a",
         "x-ms-date": "Fri, 11 Sep 2020 15:50:26 GMT",
->>>>>>> 365f255a
         "x-ms-return-client-request-id": "true",
         "x-ms-version": "2020-02-10"
       },
@@ -35,49 +20,25 @@
       "StatusCode": 201,
       "ResponseHeaders": {
         "Content-Length": "0",
-<<<<<<< HEAD
-        "Date": "Mon, 21 Sep 2020 06:23:46 GMT",
-        "ETag": "\u00220x8D85DF6E574E7A8\u0022",
-        "Last-Modified": "Mon, 21 Sep 2020 06:23:46 GMT",
-=======
         "Date": "Fri, 11 Sep 2020 15:50:26 GMT",
         "ETag": "\u00220x8D8566A66F6025F\u0022",
         "Last-Modified": "Fri, 11 Sep 2020 15:50:26 GMT",
->>>>>>> 365f255a
-        "Server": [
-          "Windows-Azure-Blob/1.0",
-          "Microsoft-HTTPAPI/2.0"
-        ],
-<<<<<<< HEAD
-        "x-ms-client-request-id": "cb876725-6618-a7bf-3a44-89f69f06c880",
-        "x-ms-request-id": "603ae72b-501e-000b-5bdf-8fb6cb000000",
-=======
+        "Server": [
+          "Windows-Azure-Blob/1.0",
+          "Microsoft-HTTPAPI/2.0"
+        ],
         "x-ms-client-request-id": "681c5d4c-4d0e-5507-e82c-14fe0b43360a",
         "x-ms-request-id": "08d0f033-701e-007e-7053-88dde7000000",
->>>>>>> 365f255a
-        "x-ms-version": "2020-02-10"
-      },
-      "ResponseBody": []
-    },
-    {
-<<<<<<< HEAD
-      "RequestUri": "https://seannsecanary.dfs.core.windows.net/test-filesystem-79f74544-0217-ed6c-ab43-cba87de3a934/test-file-a4c68518-db99-61aa-1fcf-ad10f2baf4f2?resource=file",
-=======
+        "x-ms-version": "2020-02-10"
+      },
+      "ResponseBody": []
+    },
+    {
       "RequestUri": "https://seannsecanary.dfs.core.windows.net/test-filesystem-7905655b-65d0-00f6-318c-a2d1560d2a3c/test-file-c1f9c7d6-a330-6169-4c06-9dd0e4e1bf5c?resource=file",
->>>>>>> 365f255a
       "RequestMethod": "PUT",
       "RequestHeaders": {
         "Authorization": "Sanitized",
         "If-None-Match": "*",
-<<<<<<< HEAD
-        "traceparent": "00-bb1387628225d64daad17c9760175d25-092f6294ae380842-00",
-        "User-Agent": [
-          "azsdk-net-Storage.Files.DataLake/12.5.0-alpha.20200921.1",
-          "(.NET Core 4.6.29220.03; Microsoft Windows 10.0.19041 )"
-        ],
-        "x-ms-client-request-id": "be2430ac-612b-4702-6448-83becfe7f17e",
-        "x-ms-date": "Mon, 21 Sep 2020 06:23:46 GMT",
-=======
         "traceparent": "00-b94d6f0c267ea44ab4c4688a7e809be5-1d995e12204fea41-00",
         "User-Agent": [
           "azsdk-net-Storage.Files.DataLake/12.5.0-alpha.20200911.1",
@@ -85,7 +46,6 @@
         ],
         "x-ms-client-request-id": "d2861b3d-4a91-fe49-3921-0db72fccb7a5",
         "x-ms-date": "Fri, 11 Sep 2020 15:50:26 GMT",
->>>>>>> 365f255a
         "x-ms-return-client-request-id": "true",
         "x-ms-version": "2020-02-10"
       },
@@ -93,57 +53,25 @@
       "StatusCode": 201,
       "ResponseHeaders": {
         "Content-Length": "0",
-<<<<<<< HEAD
-        "Date": "Mon, 21 Sep 2020 06:23:47 GMT",
-        "ETag": "\u00220x8D85DF6E5CAB61E\u0022",
-        "Last-Modified": "Mon, 21 Sep 2020 06:23:47 GMT",
-=======
         "Date": "Fri, 11 Sep 2020 15:50:26 GMT",
         "ETag": "\u00220x8D8566A67344A07\u0022",
         "Last-Modified": "Fri, 11 Sep 2020 15:50:27 GMT",
->>>>>>> 365f255a
         "Server": [
           "Windows-Azure-HDFS/1.0",
           "Microsoft-HTTPAPI/2.0"
         ],
-<<<<<<< HEAD
-        "x-ms-client-request-id": "be2430ac-612b-4702-6448-83becfe7f17e",
-        "x-ms-request-id": "58f5f062-201f-005c-20df-8f18f8000000",
-=======
         "x-ms-client-request-id": "d2861b3d-4a91-fe49-3921-0db72fccb7a5",
         "x-ms-request-id": "79d63d37-501f-009d-2053-88bf1a000000",
->>>>>>> 365f255a
-        "x-ms-version": "2020-02-10"
-      },
-      "ResponseBody": []
-    },
-    {
-<<<<<<< HEAD
-      "RequestUri": "https://seannsecanary.dfs.core.windows.net/test-filesystem-79f74544-0217-ed6c-ab43-cba87de3a934/test-file-a4c68518-db99-61aa-1fcf-ad10f2baf4f2?action=append\u0026position=0",
-=======
+        "x-ms-version": "2020-02-10"
+      },
+      "ResponseBody": []
+    },
+    {
       "RequestUri": "https://seannsecanary.dfs.core.windows.net/test-filesystem-7905655b-65d0-00f6-318c-a2d1560d2a3c/test-file-c1f9c7d6-a330-6169-4c06-9dd0e4e1bf5c?action=append\u0026position=0",
->>>>>>> 365f255a
       "RequestMethod": "PATCH",
       "RequestHeaders": {
         "Authorization": "Sanitized",
         "Content-Length": "1024",
-<<<<<<< HEAD
-        "traceparent": "00-6684c4eef2515b458bfb38b5403f9cf3-2aa3845135c8bf4c-00",
-        "User-Agent": [
-          "azsdk-net-Storage.Files.DataLake/12.5.0-alpha.20200921.1",
-          "(.NET Core 4.6.29220.03; Microsoft Windows 10.0.19041 )"
-        ],
-        "x-ms-client-request-id": "c263bcad-3695-e7c6-f04c-e1d208ed06f8",
-        "x-ms-date": "Mon, 21 Sep 2020 06:23:46 GMT",
-        "x-ms-return-client-request-id": "true",
-        "x-ms-version": "2020-02-10"
-      },
-      "RequestBody": "EhOhGYQ8pmighS7A6bZJ61zwghZb3hwtPVXUT1Kt0kOOmKKRHs5X6cAfK5I3/72D\u002B56aroOyJDT2dNsuZ1cW8rLqMVEUuMyNmZlVPLOJ9T6YUVS0EyPA23RtmqnyKYFpCDjfTM1sb0PRDBXqXOeBbH6dlhYCYd\u002BOKlbdph0im28Y7DN6qqlwK\u002BIR4gYO1X6M7C0rVZNqZqdZUCF3j8glr3Gl0nCzBsLVLWo08X/YgFXXULrv90bcrYWMIVmH\u002BJwZ6zOVaAMO2OVrVScoNXUngM/MoD4ONbcqyCTqJuVoTTTNGwVLQhhRyXfUhKEetHcQZKCJulheCrV7ap/fI7L/AgfzWxpw3D63e9fGOrEWDBSs2sFE3pPcbxFPz9d5cqXF1IGZK1hdoIhi0j\u002BBl88EZV6KMknwuyR0FuwJIAxmPQgxAWUwfOG8Tzo54gxTW9dBS2p57z9c1RldJRRsVH98\u002B5Q2T5Vq0\u002Bl8zeMOt9gYILsUx9Sh7E7J1CxL01bNT/q6vOZ3HQtB13eA/SFcTh5BRAVYV4yr2g5GbXtpHgCSr33oVPrxoAKw0vBcIO8tbIYNCo5RdPhuDuHXMbCQ17h37k2jc/kjT6QCqIWcT7oeGQD0XBRyQTqFekUZGW9SH/o45TKiifiM6rvqT8xy0r8nuBiwm3ujBK0THfm0CTU0r4iKY2mHfI8HZ3FZiPFtE6eF8mFXooR\u002BlOCFjmz/1\u002BCFtZ9D525WnzyIqDMKSny7pQpRLxfU3Q0EDM\u002BIAu4jCJCQ09JSKis5L1IkzvlQdElkyehirajIsdiSP9ufzZ1NZaCjeXepaXveGADFrw4Ts5iFJDgFwVrnyCL6v\u002BpPmWK012lZrfrSumBtg5SoAwHKfoxDGahkSKRFvLFVr6mRj36dENilugads2rYmD3FPsUgL0FdC4C5T47EE/FJfQq22/QVCvIpJcOGpmY\u002BjLBmf33sNX9nM4P\u002B5MBJ4KcVVDVfIbxJrzTS9gp\u002B12UZesPeXpNzXEiKT6hwFyYx30QbcVIw32v0HNBJGT516Vwd5Gn9a4IUofft1NIT2ZgNoBbFYmYT6ZtX6kHDKkMJFWVMUjK8NHTCB89aQguY4EM3O3gnr4b1CvvNpYBBUXa0475sx4ZmUGyhA1uWuKaQvgr9i\u002B/K4WbfVkg27o70gbVZpl9MLBm90eoMhqwqX1FVPed2Q8WH6gJYjXA9L2LerYGmPRJHRJLwP7oEvVu6tPf34LGnfT3v0bxc856ogKGILdgqhCE\u002BDvlUhQQLgiymntl4Rk6wNzBEtmtW6lD0SL8ZfI\u002BDjy/VuNK4Uvc55E\u002BQtlTELzlS1/ao5c626CSoYD1E8gacIg6po4589\u002BQ4C9IcxjP7Lw==",
-      "StatusCode": 202,
-      "ResponseHeaders": {
-        "Content-Length": "0",
-        "Date": "Mon, 21 Sep 2020 06:23:47 GMT",
-=======
         "traceparent": "00-97724459b64e4d499098a6f23e923a46-09f3fdfcb532c44a-00",
         "User-Agent": [
           "azsdk-net-Storage.Files.DataLake/12.5.0-alpha.20200911.1",
@@ -159,42 +87,23 @@
       "ResponseHeaders": {
         "Content-Length": "0",
         "Date": "Fri, 11 Sep 2020 15:50:27 GMT",
->>>>>>> 365f255a
         "Server": [
           "Windows-Azure-HDFS/1.0",
           "Microsoft-HTTPAPI/2.0"
         ],
-<<<<<<< HEAD
-        "x-ms-client-request-id": "c263bcad-3695-e7c6-f04c-e1d208ed06f8",
-        "x-ms-request-id": "58f5f066-201f-005c-24df-8f18f8000000",
-=======
         "x-ms-client-request-id": "c992745d-ed5a-72ca-e248-ddf8b3d34187",
         "x-ms-request-id": "79d63d38-501f-009d-2153-88bf1a000000",
->>>>>>> 365f255a
         "x-ms-request-server-encrypted": "true",
         "x-ms-version": "2020-02-10"
       },
       "ResponseBody": []
     },
     {
-<<<<<<< HEAD
-      "RequestUri": "https://seannsecanary.dfs.core.windows.net/test-filesystem-79f74544-0217-ed6c-ab43-cba87de3a934/test-file-a4c68518-db99-61aa-1fcf-ad10f2baf4f2?action=flush\u0026position=1024",
-=======
       "RequestUri": "https://seannsecanary.dfs.core.windows.net/test-filesystem-7905655b-65d0-00f6-318c-a2d1560d2a3c/test-file-c1f9c7d6-a330-6169-4c06-9dd0e4e1bf5c?action=flush\u0026position=1024",
->>>>>>> 365f255a
       "RequestMethod": "PATCH",
       "RequestHeaders": {
         "Authorization": "Sanitized",
         "Content-Length": "0",
-<<<<<<< HEAD
-        "traceparent": "00-5fa433f77845e6468dc6fe219bec2f00-09f52112b91ad84c-00",
-        "User-Agent": [
-          "azsdk-net-Storage.Files.DataLake/12.5.0-alpha.20200921.1",
-          "(.NET Core 4.6.29220.03; Microsoft Windows 10.0.19041 )"
-        ],
-        "x-ms-client-request-id": "1210fee2-2f84-e0e8-19eb-e153d44183ed",
-        "x-ms-date": "Mon, 21 Sep 2020 06:23:47 GMT",
-=======
         "traceparent": "00-23f8345c297c5a419591628d37413709-4c0116c112c8724d-00",
         "User-Agent": [
           "azsdk-net-Storage.Files.DataLake/12.5.0-alpha.20200911.1",
@@ -202,7 +111,6 @@
         ],
         "x-ms-client-request-id": "ba59500e-ee3a-234b-0509-f7094ae76368",
         "x-ms-date": "Fri, 11 Sep 2020 15:50:26 GMT",
->>>>>>> 365f255a
         "x-ms-return-client-request-id": "true",
         "x-ms-version": "2020-02-10"
       },
@@ -210,49 +118,25 @@
       "StatusCode": 200,
       "ResponseHeaders": {
         "Content-Length": "0",
-<<<<<<< HEAD
-        "Date": "Mon, 21 Sep 2020 06:23:47 GMT",
-        "ETag": "\u00220x8D85DF6E5DE4B8D\u0022",
-        "Last-Modified": "Mon, 21 Sep 2020 06:23:47 GMT",
-=======
-        "Date": "Fri, 11 Sep 2020 15:50:27 GMT",
-        "ETag": "\u00220x8D8566A67487833\u0022",
-        "Last-Modified": "Fri, 11 Sep 2020 15:50:27 GMT",
->>>>>>> 365f255a
+        "Date": "Fri, 11 Sep 2020 15:50:27 GMT",
+        "ETag": "\u00220x8D8566A67487833\u0022",
+        "Last-Modified": "Fri, 11 Sep 2020 15:50:27 GMT",
         "Server": [
           "Windows-Azure-HDFS/1.0",
           "Microsoft-HTTPAPI/2.0"
         ],
-<<<<<<< HEAD
-        "x-ms-client-request-id": "1210fee2-2f84-e0e8-19eb-e153d44183ed",
-        "x-ms-request-id": "58f5f067-201f-005c-25df-8f18f8000000",
-=======
         "x-ms-client-request-id": "ba59500e-ee3a-234b-0509-f7094ae76368",
         "x-ms-request-id": "79d63d39-501f-009d-2253-88bf1a000000",
->>>>>>> 365f255a
         "x-ms-request-server-encrypted": "false",
         "x-ms-version": "2020-02-10"
       },
       "ResponseBody": []
     },
     {
-<<<<<<< HEAD
-      "RequestUri": "https://seannsecanary.blob.core.windows.net/test-filesystem-79f74544-0217-ed6c-ab43-cba87de3a934/test-file-a4c68518-db99-61aa-1fcf-ad10f2baf4f2",
+      "RequestUri": "https://seannsecanary.blob.core.windows.net/test-filesystem-7905655b-65d0-00f6-318c-a2d1560d2a3c/test-file-c1f9c7d6-a330-6169-4c06-9dd0e4e1bf5c",
       "RequestMethod": "HEAD",
       "RequestHeaders": {
         "Authorization": "Sanitized",
-        "traceparent": "00-f2252b93f2f4b046a98bafe2e9487165-d952725302d4bb44-00",
-        "User-Agent": [
-          "azsdk-net-Storage.Files.DataLake/12.5.0-alpha.20200921.1",
-          "(.NET Core 4.6.29220.03; Microsoft Windows 10.0.19041 )"
-        ],
-        "x-ms-client-request-id": "0af04c70-f3dc-f173-09e4-01db6efe22db",
-        "x-ms-date": "Mon, 21 Sep 2020 06:23:47 GMT",
-=======
-      "RequestUri": "https://seannsecanary.blob.core.windows.net/test-filesystem-7905655b-65d0-00f6-318c-a2d1560d2a3c/test-file-c1f9c7d6-a330-6169-4c06-9dd0e4e1bf5c",
-      "RequestMethod": "HEAD",
-      "RequestHeaders": {
-        "Authorization": "Sanitized",
         "traceparent": "00-1be507c8d9f3984fa66b5a4523501dbc-06fc82b164756e40-00",
         "User-Agent": [
           "azsdk-net-Storage.Files.DataLake/12.5.0-alpha.20200911.1",
@@ -260,7 +144,6 @@
         ],
         "x-ms-client-request-id": "62e9cfc3-867a-a24c-390a-780ad7cccc53",
         "x-ms-date": "Fri, 11 Sep 2020 15:50:27 GMT",
->>>>>>> 365f255a
         "x-ms-return-client-request-id": "true",
         "x-ms-version": "2020-02-10"
       },
@@ -270,15 +153,9 @@
         "Accept-Ranges": "bytes",
         "Content-Length": "1024",
         "Content-Type": "application/octet-stream",
-<<<<<<< HEAD
-        "Date": "Mon, 21 Sep 2020 06:23:47 GMT",
-        "ETag": "\u00220x8D85DF6E5DE4B8D\u0022",
-        "Last-Modified": "Mon, 21 Sep 2020 06:23:47 GMT",
-=======
-        "Date": "Fri, 11 Sep 2020 15:50:26 GMT",
-        "ETag": "\u00220x8D8566A67487833\u0022",
-        "Last-Modified": "Fri, 11 Sep 2020 15:50:27 GMT",
->>>>>>> 365f255a
+        "Date": "Fri, 11 Sep 2020 15:50:26 GMT",
+        "ETag": "\u00220x8D8566A67487833\u0022",
+        "Last-Modified": "Fri, 11 Sep 2020 15:50:27 GMT",
         "Server": [
           "Windows-Azure-Blob/1.0",
           "Microsoft-HTTPAPI/2.0"
@@ -286,47 +163,27 @@
         "x-ms-access-tier": "Hot",
         "x-ms-access-tier-inferred": "true",
         "x-ms-blob-type": "BlockBlob",
-<<<<<<< HEAD
-        "x-ms-client-request-id": "0af04c70-f3dc-f173-09e4-01db6efe22db",
-        "x-ms-creation-time": "Mon, 21 Sep 2020 06:23:47 GMT",
-        "x-ms-lease-state": "available",
-        "x-ms-lease-status": "unlocked",
-        "x-ms-request-id": "603ae7c9-501e-000b-5edf-8fb6cb000000",
-=======
         "x-ms-client-request-id": "62e9cfc3-867a-a24c-390a-780ad7cccc53",
         "x-ms-creation-time": "Fri, 11 Sep 2020 15:50:27 GMT",
         "x-ms-lease-state": "available",
         "x-ms-lease-status": "unlocked",
         "x-ms-request-id": "08d0f09a-701e-007e-4253-88dde7000000",
->>>>>>> 365f255a
-        "x-ms-server-encrypted": "true",
-        "x-ms-version": "2020-02-10"
-      },
-      "ResponseBody": []
-    },
-    {
-<<<<<<< HEAD
-      "RequestUri": "https://seannsecanary.blob.core.windows.net/test-filesystem-79f74544-0217-ed6c-ab43-cba87de3a934/test-file-a4c68518-db99-61aa-1fcf-ad10f2baf4f2",
-=======
-      "RequestUri": "https://seannsecanary.blob.core.windows.net/test-filesystem-7905655b-65d0-00f6-318c-a2d1560d2a3c/test-file-c1f9c7d6-a330-6169-4c06-9dd0e4e1bf5c",
->>>>>>> 365f255a
-      "RequestMethod": "GET",
-      "RequestHeaders": {
-        "Authorization": "Sanitized",
-        "User-Agent": [
-<<<<<<< HEAD
-          "azsdk-net-Storage.Files.DataLake/12.5.0-alpha.20200921.1",
-          "(.NET Core 4.6.29220.03; Microsoft Windows 10.0.19041 )"
-        ],
-        "x-ms-client-request-id": "88e26ca1-7851-f710-5875-712648e1ee6c",
-        "x-ms-date": "Mon, 21 Sep 2020 06:23:47 GMT",
-=======
+        "x-ms-server-encrypted": "true",
+        "x-ms-version": "2020-02-10"
+      },
+      "ResponseBody": []
+    },
+    {
+      "RequestUri": "https://seannsecanary.blob.core.windows.net/test-filesystem-7905655b-65d0-00f6-318c-a2d1560d2a3c/test-file-c1f9c7d6-a330-6169-4c06-9dd0e4e1bf5c",
+      "RequestMethod": "GET",
+      "RequestHeaders": {
+        "Authorization": "Sanitized",
+        "User-Agent": [
           "azsdk-net-Storage.Files.DataLake/12.5.0-alpha.20200911.1",
           "(.NET Core 4.6.29017.01; Microsoft Windows 10.0.18362 )"
         ],
         "x-ms-client-request-id": "7a467675-00fe-bfee-98b4-bbf21c9cb6d2",
         "x-ms-date": "Fri, 11 Sep 2020 15:50:27 GMT",
->>>>>>> 365f255a
         "x-ms-range": "bytes=0-156",
         "x-ms-return-client-request-id": "true",
         "x-ms-version": "2020-02-10"
@@ -338,44 +195,14 @@
         "Content-Length": "157",
         "Content-Range": "bytes 0-156/1024",
         "Content-Type": "application/octet-stream",
-<<<<<<< HEAD
-        "Date": "Mon, 21 Sep 2020 06:23:47 GMT",
-        "ETag": "\u00220x8D85DF6E5DE4B8D\u0022",
-        "Last-Modified": "Mon, 21 Sep 2020 06:23:47 GMT",
-=======
-        "Date": "Fri, 11 Sep 2020 15:50:26 GMT",
-        "ETag": "\u00220x8D8566A67487833\u0022",
-        "Last-Modified": "Fri, 11 Sep 2020 15:50:27 GMT",
->>>>>>> 365f255a
-        "Server": [
-          "Windows-Azure-Blob/1.0",
-          "Microsoft-HTTPAPI/2.0"
-        ],
-        "x-ms-blob-type": "BlockBlob",
-<<<<<<< HEAD
-        "x-ms-client-request-id": "88e26ca1-7851-f710-5875-712648e1ee6c",
-        "x-ms-creation-time": "Mon, 21 Sep 2020 06:23:47 GMT",
-        "x-ms-lease-state": "available",
-        "x-ms-lease-status": "unlocked",
-        "x-ms-request-id": "603ae7e8-501e-000b-77df-8fb6cb000000",
-        "x-ms-server-encrypted": "true",
-        "x-ms-version": "2020-02-10"
-      },
-      "ResponseBody": "EhOhGYQ8pmighS7A6bZJ61zwghZb3hwtPVXUT1Kt0kOOmKKRHs5X6cAfK5I3/72D\u002B56aroOyJDT2dNsuZ1cW8rLqMVEUuMyNmZlVPLOJ9T6YUVS0EyPA23RtmqnyKYFpCDjfTM1sb0PRDBXqXOeBbH6dlhYCYd\u002BOKlbdph0im28Y7DN6qqlwK\u002BIR4gYO1X6M7C0rVZNqZqdZUCF3jw=="
-    },
-    {
-      "RequestUri": "https://seannsecanary.blob.core.windows.net/test-filesystem-79f74544-0217-ed6c-ab43-cba87de3a934/test-file-a4c68518-db99-61aa-1fcf-ad10f2baf4f2",
-      "RequestMethod": "GET",
-      "RequestHeaders": {
-        "Authorization": "Sanitized",
-        "If-Match": "0x8D85DF6E5DE4B8D",
-        "User-Agent": [
-          "azsdk-net-Storage.Files.DataLake/12.5.0-alpha.20200921.1",
-          "(.NET Core 4.6.29220.03; Microsoft Windows 10.0.19041 )"
-        ],
-        "x-ms-client-request-id": "023a7355-9a1c-9c8a-e659-799fef634f5f",
-        "x-ms-date": "Mon, 21 Sep 2020 06:23:47 GMT",
-=======
+        "Date": "Fri, 11 Sep 2020 15:50:26 GMT",
+        "ETag": "\u00220x8D8566A67487833\u0022",
+        "Last-Modified": "Fri, 11 Sep 2020 15:50:27 GMT",
+        "Server": [
+          "Windows-Azure-Blob/1.0",
+          "Microsoft-HTTPAPI/2.0"
+        ],
+        "x-ms-blob-type": "BlockBlob",
         "x-ms-client-request-id": "7a467675-00fe-bfee-98b4-bbf21c9cb6d2",
         "x-ms-creation-time": "Fri, 11 Sep 2020 15:50:27 GMT",
         "x-ms-lease-state": "available",
@@ -398,7 +225,6 @@
         ],
         "x-ms-client-request-id": "6095343f-5185-0c55-3d03-5e54d41e5d0c",
         "x-ms-date": "Fri, 11 Sep 2020 15:50:27 GMT",
->>>>>>> 365f255a
         "x-ms-range": "bytes=157-313",
         "x-ms-return-client-request-id": "true",
         "x-ms-version": "2020-02-10"
@@ -410,44 +236,14 @@
         "Content-Length": "157",
         "Content-Range": "bytes 157-313/1024",
         "Content-Type": "application/octet-stream",
-<<<<<<< HEAD
-        "Date": "Mon, 21 Sep 2020 06:23:47 GMT",
-        "ETag": "\u00220x8D85DF6E5DE4B8D\u0022",
-        "Last-Modified": "Mon, 21 Sep 2020 06:23:47 GMT",
-=======
-        "Date": "Fri, 11 Sep 2020 15:50:26 GMT",
-        "ETag": "\u00220x8D8566A67487833\u0022",
-        "Last-Modified": "Fri, 11 Sep 2020 15:50:27 GMT",
->>>>>>> 365f255a
-        "Server": [
-          "Windows-Azure-Blob/1.0",
-          "Microsoft-HTTPAPI/2.0"
-        ],
-        "x-ms-blob-type": "BlockBlob",
-<<<<<<< HEAD
-        "x-ms-client-request-id": "023a7355-9a1c-9c8a-e659-799fef634f5f",
-        "x-ms-creation-time": "Mon, 21 Sep 2020 06:23:47 GMT",
-        "x-ms-lease-state": "available",
-        "x-ms-lease-status": "unlocked",
-        "x-ms-request-id": "603ae7f5-501e-000b-04df-8fb6cb000000",
-        "x-ms-server-encrypted": "true",
-        "x-ms-version": "2020-02-10"
-      },
-      "ResponseBody": "yCWvcaXScLMGwtUtajTxf9iAVddQuu/3RtythYwhWYf4nBnrM5VoAw7Y5WtVJyg1dSeAz8ygPg41tyrIJOom5WhNNM0bBUtCGFHJd9SEoR60dxBkoIm6WF4KtXtqn98jsv8CB/NbGnDcPrd718Y6sRYMFKzawUTek9xvEU/P13lypcXUgZkrWF2giGLSP4GXzwRlXooySfC7JHQW7A=="
-    },
-    {
-      "RequestUri": "https://seannsecanary.blob.core.windows.net/test-filesystem-79f74544-0217-ed6c-ab43-cba87de3a934/test-file-a4c68518-db99-61aa-1fcf-ad10f2baf4f2",
-      "RequestMethod": "GET",
-      "RequestHeaders": {
-        "Authorization": "Sanitized",
-        "If-Match": "0x8D85DF6E5DE4B8D",
-        "User-Agent": [
-          "azsdk-net-Storage.Files.DataLake/12.5.0-alpha.20200921.1",
-          "(.NET Core 4.6.29220.03; Microsoft Windows 10.0.19041 )"
-        ],
-        "x-ms-client-request-id": "d5d1530d-eca7-af4f-404b-73e1ffc0205e",
-        "x-ms-date": "Mon, 21 Sep 2020 06:23:47 GMT",
-=======
+        "Date": "Fri, 11 Sep 2020 15:50:26 GMT",
+        "ETag": "\u00220x8D8566A67487833\u0022",
+        "Last-Modified": "Fri, 11 Sep 2020 15:50:27 GMT",
+        "Server": [
+          "Windows-Azure-Blob/1.0",
+          "Microsoft-HTTPAPI/2.0"
+        ],
+        "x-ms-blob-type": "BlockBlob",
         "x-ms-client-request-id": "6095343f-5185-0c55-3d03-5e54d41e5d0c",
         "x-ms-creation-time": "Fri, 11 Sep 2020 15:50:27 GMT",
         "x-ms-lease-state": "available",
@@ -470,7 +266,6 @@
         ],
         "x-ms-client-request-id": "e7b3e372-5607-5e4d-e5cf-edfb3d225e9f",
         "x-ms-date": "Fri, 11 Sep 2020 15:50:27 GMT",
->>>>>>> 365f255a
         "x-ms-range": "bytes=314-470",
         "x-ms-return-client-request-id": "true",
         "x-ms-version": "2020-02-10"
@@ -482,44 +277,14 @@
         "Content-Length": "157",
         "Content-Range": "bytes 314-470/1024",
         "Content-Type": "application/octet-stream",
-<<<<<<< HEAD
-        "Date": "Mon, 21 Sep 2020 06:23:47 GMT",
-        "ETag": "\u00220x8D85DF6E5DE4B8D\u0022",
-        "Last-Modified": "Mon, 21 Sep 2020 06:23:47 GMT",
-=======
-        "Date": "Fri, 11 Sep 2020 15:50:26 GMT",
-        "ETag": "\u00220x8D8566A67487833\u0022",
-        "Last-Modified": "Fri, 11 Sep 2020 15:50:27 GMT",
->>>>>>> 365f255a
-        "Server": [
-          "Windows-Azure-Blob/1.0",
-          "Microsoft-HTTPAPI/2.0"
-        ],
-        "x-ms-blob-type": "BlockBlob",
-<<<<<<< HEAD
-        "x-ms-client-request-id": "d5d1530d-eca7-af4f-404b-73e1ffc0205e",
-        "x-ms-creation-time": "Mon, 21 Sep 2020 06:23:47 GMT",
-        "x-ms-lease-state": "available",
-        "x-ms-lease-status": "unlocked",
-        "x-ms-request-id": "603ae800-501e-000b-0edf-8fb6cb000000",
-        "x-ms-server-encrypted": "true",
-        "x-ms-version": "2020-02-10"
-      },
-      "ResponseBody": "CSAMZj0IMQFlMHzhvE86OeIMU1vXQUtqee8/XNUZXSUUbFR/fPuUNk\u002BVatPpfM3jDrfYGCC7FMfUoexOydQsS9NWzU/6urzmdx0LQdd3gP0hXE4eQUQFWFeMq9oORm17aR4Akq996FT68aACsNLwXCDvLWyGDQqOUXT4bg7h1zGwkNe4d\u002B5No3P5I0\u002BkAqiFnE\u002B6HhkA9FwUckE6hQ=="
-    },
-    {
-      "RequestUri": "https://seannsecanary.blob.core.windows.net/test-filesystem-79f74544-0217-ed6c-ab43-cba87de3a934/test-file-a4c68518-db99-61aa-1fcf-ad10f2baf4f2",
-      "RequestMethod": "GET",
-      "RequestHeaders": {
-        "Authorization": "Sanitized",
-        "If-Match": "0x8D85DF6E5DE4B8D",
-        "User-Agent": [
-          "azsdk-net-Storage.Files.DataLake/12.5.0-alpha.20200921.1",
-          "(.NET Core 4.6.29220.03; Microsoft Windows 10.0.19041 )"
-        ],
-        "x-ms-client-request-id": "9c927dae-7a92-d7b8-eb1e-7eb8c072284b",
-        "x-ms-date": "Mon, 21 Sep 2020 06:23:47 GMT",
-=======
+        "Date": "Fri, 11 Sep 2020 15:50:26 GMT",
+        "ETag": "\u00220x8D8566A67487833\u0022",
+        "Last-Modified": "Fri, 11 Sep 2020 15:50:27 GMT",
+        "Server": [
+          "Windows-Azure-Blob/1.0",
+          "Microsoft-HTTPAPI/2.0"
+        ],
+        "x-ms-blob-type": "BlockBlob",
         "x-ms-client-request-id": "e7b3e372-5607-5e4d-e5cf-edfb3d225e9f",
         "x-ms-creation-time": "Fri, 11 Sep 2020 15:50:27 GMT",
         "x-ms-lease-state": "available",
@@ -542,7 +307,6 @@
         ],
         "x-ms-client-request-id": "f1e254ae-756b-be04-fbb0-3fb5b34a9adc",
         "x-ms-date": "Fri, 11 Sep 2020 15:50:27 GMT",
->>>>>>> 365f255a
         "x-ms-range": "bytes=471-627",
         "x-ms-return-client-request-id": "true",
         "x-ms-version": "2020-02-10"
@@ -554,44 +318,14 @@
         "Content-Length": "157",
         "Content-Range": "bytes 471-627/1024",
         "Content-Type": "application/octet-stream",
-<<<<<<< HEAD
-        "Date": "Mon, 21 Sep 2020 06:23:47 GMT",
-        "ETag": "\u00220x8D85DF6E5DE4B8D\u0022",
-        "Last-Modified": "Mon, 21 Sep 2020 06:23:47 GMT",
-=======
-        "Date": "Fri, 11 Sep 2020 15:50:27 GMT",
-        "ETag": "\u00220x8D8566A67487833\u0022",
-        "Last-Modified": "Fri, 11 Sep 2020 15:50:27 GMT",
->>>>>>> 365f255a
-        "Server": [
-          "Windows-Azure-Blob/1.0",
-          "Microsoft-HTTPAPI/2.0"
-        ],
-        "x-ms-blob-type": "BlockBlob",
-<<<<<<< HEAD
-        "x-ms-client-request-id": "9c927dae-7a92-d7b8-eb1e-7eb8c072284b",
-        "x-ms-creation-time": "Mon, 21 Sep 2020 06:23:47 GMT",
-        "x-ms-lease-state": "available",
-        "x-ms-lease-status": "unlocked",
-        "x-ms-request-id": "603ae804-501e-000b-12df-8fb6cb000000",
-        "x-ms-server-encrypted": "true",
-        "x-ms-version": "2020-02-10"
-      },
-      "ResponseBody": "ekUZGW9SH/o45TKiifiM6rvqT8xy0r8nuBiwm3ujBK0THfm0CTU0r4iKY2mHfI8HZ3FZiPFtE6eF8mFXooR\u002BlOCFjmz/1\u002BCFtZ9D525WnzyIqDMKSny7pQpRLxfU3Q0EDM\u002BIAu4jCJCQ09JSKis5L1IkzvlQdElkyehirajIsdiSP9ufzZ1NZaCjeXepaXveGADFrw4Ts5iFJDgFwQ=="
-    },
-    {
-      "RequestUri": "https://seannsecanary.blob.core.windows.net/test-filesystem-79f74544-0217-ed6c-ab43-cba87de3a934/test-file-a4c68518-db99-61aa-1fcf-ad10f2baf4f2",
-      "RequestMethod": "GET",
-      "RequestHeaders": {
-        "Authorization": "Sanitized",
-        "If-Match": "0x8D85DF6E5DE4B8D",
-        "User-Agent": [
-          "azsdk-net-Storage.Files.DataLake/12.5.0-alpha.20200921.1",
-          "(.NET Core 4.6.29220.03; Microsoft Windows 10.0.19041 )"
-        ],
-        "x-ms-client-request-id": "8233745d-842d-8dcb-b18c-246f296261ad",
-        "x-ms-date": "Mon, 21 Sep 2020 06:23:47 GMT",
-=======
+        "Date": "Fri, 11 Sep 2020 15:50:27 GMT",
+        "ETag": "\u00220x8D8566A67487833\u0022",
+        "Last-Modified": "Fri, 11 Sep 2020 15:50:27 GMT",
+        "Server": [
+          "Windows-Azure-Blob/1.0",
+          "Microsoft-HTTPAPI/2.0"
+        ],
+        "x-ms-blob-type": "BlockBlob",
         "x-ms-client-request-id": "f1e254ae-756b-be04-fbb0-3fb5b34a9adc",
         "x-ms-creation-time": "Fri, 11 Sep 2020 15:50:27 GMT",
         "x-ms-lease-state": "available",
@@ -614,7 +348,6 @@
         ],
         "x-ms-client-request-id": "e94cef0a-6c40-9d34-a8db-25cedd9deba4",
         "x-ms-date": "Fri, 11 Sep 2020 15:50:27 GMT",
->>>>>>> 365f255a
         "x-ms-range": "bytes=628-784",
         "x-ms-return-client-request-id": "true",
         "x-ms-version": "2020-02-10"
@@ -626,44 +359,14 @@
         "Content-Length": "157",
         "Content-Range": "bytes 628-784/1024",
         "Content-Type": "application/octet-stream",
-<<<<<<< HEAD
-        "Date": "Mon, 21 Sep 2020 06:23:47 GMT",
-        "ETag": "\u00220x8D85DF6E5DE4B8D\u0022",
-        "Last-Modified": "Mon, 21 Sep 2020 06:23:47 GMT",
-=======
-        "Date": "Fri, 11 Sep 2020 15:50:27 GMT",
-        "ETag": "\u00220x8D8566A67487833\u0022",
-        "Last-Modified": "Fri, 11 Sep 2020 15:50:27 GMT",
->>>>>>> 365f255a
-        "Server": [
-          "Windows-Azure-Blob/1.0",
-          "Microsoft-HTTPAPI/2.0"
-        ],
-        "x-ms-blob-type": "BlockBlob",
-<<<<<<< HEAD
-        "x-ms-client-request-id": "8233745d-842d-8dcb-b18c-246f296261ad",
-        "x-ms-creation-time": "Mon, 21 Sep 2020 06:23:47 GMT",
-        "x-ms-lease-state": "available",
-        "x-ms-lease-status": "unlocked",
-        "x-ms-request-id": "603ae809-501e-000b-17df-8fb6cb000000",
-        "x-ms-server-encrypted": "true",
-        "x-ms-version": "2020-02-10"
-      },
-      "ResponseBody": "WufIIvq/6k\u002BZYrTXaVmt\u002BtK6YG2DlKgDAcp\u002BjEMZqGRIpEW8sVWvqZGPfp0Q2KW6Bp2zatiYPcU\u002BxSAvQV0LgLlPjsQT8Ul9Crbb9BUK8iklw4amZj6MsGZ/few1f2czg/7kwEngpxVUNV8hvEmvNNL2Cn7XZRl6w95ek3NcSIpPqHAXJjHfRBtxUjDfa/Qc0EkZPnXpXB3kaf1rgg=="
-    },
-    {
-      "RequestUri": "https://seannsecanary.blob.core.windows.net/test-filesystem-79f74544-0217-ed6c-ab43-cba87de3a934/test-file-a4c68518-db99-61aa-1fcf-ad10f2baf4f2",
-      "RequestMethod": "GET",
-      "RequestHeaders": {
-        "Authorization": "Sanitized",
-        "If-Match": "0x8D85DF6E5DE4B8D",
-        "User-Agent": [
-          "azsdk-net-Storage.Files.DataLake/12.5.0-alpha.20200921.1",
-          "(.NET Core 4.6.29220.03; Microsoft Windows 10.0.19041 )"
-        ],
-        "x-ms-client-request-id": "4c5acf44-a63e-2d1d-9c64-93f576fe3bd6",
-        "x-ms-date": "Mon, 21 Sep 2020 06:23:47 GMT",
-=======
+        "Date": "Fri, 11 Sep 2020 15:50:27 GMT",
+        "ETag": "\u00220x8D8566A67487833\u0022",
+        "Last-Modified": "Fri, 11 Sep 2020 15:50:27 GMT",
+        "Server": [
+          "Windows-Azure-Blob/1.0",
+          "Microsoft-HTTPAPI/2.0"
+        ],
+        "x-ms-blob-type": "BlockBlob",
         "x-ms-client-request-id": "e94cef0a-6c40-9d34-a8db-25cedd9deba4",
         "x-ms-creation-time": "Fri, 11 Sep 2020 15:50:27 GMT",
         "x-ms-lease-state": "available",
@@ -686,7 +389,6 @@
         ],
         "x-ms-client-request-id": "c3aa21e7-b1fd-479c-e8dd-f2ca0dbd78f2",
         "x-ms-date": "Fri, 11 Sep 2020 15:50:27 GMT",
->>>>>>> 365f255a
         "x-ms-range": "bytes=785-941",
         "x-ms-return-client-request-id": "true",
         "x-ms-version": "2020-02-10"
@@ -698,44 +400,14 @@
         "Content-Length": "157",
         "Content-Range": "bytes 785-941/1024",
         "Content-Type": "application/octet-stream",
-<<<<<<< HEAD
-        "Date": "Mon, 21 Sep 2020 06:23:47 GMT",
-        "ETag": "\u00220x8D85DF6E5DE4B8D\u0022",
-        "Last-Modified": "Mon, 21 Sep 2020 06:23:47 GMT",
-=======
-        "Date": "Fri, 11 Sep 2020 15:50:27 GMT",
-        "ETag": "\u00220x8D8566A67487833\u0022",
-        "Last-Modified": "Fri, 11 Sep 2020 15:50:27 GMT",
->>>>>>> 365f255a
-        "Server": [
-          "Windows-Azure-Blob/1.0",
-          "Microsoft-HTTPAPI/2.0"
-        ],
-        "x-ms-blob-type": "BlockBlob",
-<<<<<<< HEAD
-        "x-ms-client-request-id": "4c5acf44-a63e-2d1d-9c64-93f576fe3bd6",
-        "x-ms-creation-time": "Mon, 21 Sep 2020 06:23:47 GMT",
-        "x-ms-lease-state": "available",
-        "x-ms-lease-status": "unlocked",
-        "x-ms-request-id": "603ae80d-501e-000b-1bdf-8fb6cb000000",
-        "x-ms-server-encrypted": "true",
-        "x-ms-version": "2020-02-10"
-      },
-      "ResponseBody": "FKH37dTSE9mYDaAWxWJmE\u002BmbV\u002BpBwypDCRVlTFIyvDR0wgfPWkILmOBDNzt4J6\u002BG9Qr7zaWAQVF2tOO\u002BbMeGZlBsoQNblrimkL4K/YvvyuFm31ZINu6O9IG1WaZfTCwZvdHqDIasKl9RVT3ndkPFh\u002BoCWI1wPS9i3q2Bpj0SR0SS8D\u002B6BL1burT39\u002BCxp30979G8XPOeqIChiC3YKg=="
-    },
-    {
-      "RequestUri": "https://seannsecanary.blob.core.windows.net/test-filesystem-79f74544-0217-ed6c-ab43-cba87de3a934/test-file-a4c68518-db99-61aa-1fcf-ad10f2baf4f2",
-      "RequestMethod": "GET",
-      "RequestHeaders": {
-        "Authorization": "Sanitized",
-        "If-Match": "0x8D85DF6E5DE4B8D",
-        "User-Agent": [
-          "azsdk-net-Storage.Files.DataLake/12.5.0-alpha.20200921.1",
-          "(.NET Core 4.6.29220.03; Microsoft Windows 10.0.19041 )"
-        ],
-        "x-ms-client-request-id": "5a2a3eaa-1408-426e-8e6a-cf3b14879b11",
-        "x-ms-date": "Mon, 21 Sep 2020 06:23:47 GMT",
-=======
+        "Date": "Fri, 11 Sep 2020 15:50:27 GMT",
+        "ETag": "\u00220x8D8566A67487833\u0022",
+        "Last-Modified": "Fri, 11 Sep 2020 15:50:27 GMT",
+        "Server": [
+          "Windows-Azure-Blob/1.0",
+          "Microsoft-HTTPAPI/2.0"
+        ],
+        "x-ms-blob-type": "BlockBlob",
         "x-ms-client-request-id": "c3aa21e7-b1fd-479c-e8dd-f2ca0dbd78f2",
         "x-ms-creation-time": "Fri, 11 Sep 2020 15:50:27 GMT",
         "x-ms-lease-state": "available",
@@ -758,7 +430,6 @@
         ],
         "x-ms-client-request-id": "bbe60412-27f2-70a6-e876-906f368d6d0a",
         "x-ms-date": "Fri, 11 Sep 2020 15:50:27 GMT",
->>>>>>> 365f255a
         "x-ms-range": "bytes=942-1098",
         "x-ms-return-client-request-id": "true",
         "x-ms-version": "2020-02-10"
@@ -770,44 +441,14 @@
         "Content-Length": "82",
         "Content-Range": "bytes 942-1023/1024",
         "Content-Type": "application/octet-stream",
-<<<<<<< HEAD
-        "Date": "Mon, 21 Sep 2020 06:23:47 GMT",
-        "ETag": "\u00220x8D85DF6E5DE4B8D\u0022",
-        "Last-Modified": "Mon, 21 Sep 2020 06:23:47 GMT",
-=======
-        "Date": "Fri, 11 Sep 2020 15:50:27 GMT",
-        "ETag": "\u00220x8D8566A67487833\u0022",
-        "Last-Modified": "Fri, 11 Sep 2020 15:50:27 GMT",
->>>>>>> 365f255a
-        "Server": [
-          "Windows-Azure-Blob/1.0",
-          "Microsoft-HTTPAPI/2.0"
-        ],
-        "x-ms-blob-type": "BlockBlob",
-<<<<<<< HEAD
-        "x-ms-client-request-id": "5a2a3eaa-1408-426e-8e6a-cf3b14879b11",
-        "x-ms-creation-time": "Mon, 21 Sep 2020 06:23:47 GMT",
-        "x-ms-lease-state": "available",
-        "x-ms-lease-status": "unlocked",
-        "x-ms-request-id": "603ae812-501e-000b-1fdf-8fb6cb000000",
-        "x-ms-server-encrypted": "true",
-        "x-ms-version": "2020-02-10"
-      },
-      "ResponseBody": "hCE\u002BDvlUhQQLgiymntl4Rk6wNzBEtmtW6lD0SL8ZfI\u002BDjy/VuNK4Uvc55E\u002BQtlTELzlS1/ao5c626CSoYD1E8gacIg6po4589\u002BQ4C9IcxjP7Lw=="
-    },
-    {
-      "RequestUri": "https://seannsecanary.blob.core.windows.net/test-filesystem-79f74544-0217-ed6c-ab43-cba87de3a934?restype=container",
-      "RequestMethod": "DELETE",
-      "RequestHeaders": {
-        "Authorization": "Sanitized",
-        "traceparent": "00-fb35403b1ed1f54785f443369d9d3e30-82c6ff881057bf47-00",
-        "User-Agent": [
-          "azsdk-net-Storage.Files.DataLake/12.5.0-alpha.20200921.1",
-          "(.NET Core 4.6.29220.03; Microsoft Windows 10.0.19041 )"
-        ],
-        "x-ms-client-request-id": "384a059b-e0d3-39ce-9969-bb029ed4a16f",
-        "x-ms-date": "Mon, 21 Sep 2020 06:23:47 GMT",
-=======
+        "Date": "Fri, 11 Sep 2020 15:50:27 GMT",
+        "ETag": "\u00220x8D8566A67487833\u0022",
+        "Last-Modified": "Fri, 11 Sep 2020 15:50:27 GMT",
+        "Server": [
+          "Windows-Azure-Blob/1.0",
+          "Microsoft-HTTPAPI/2.0"
+        ],
+        "x-ms-blob-type": "BlockBlob",
         "x-ms-client-request-id": "bbe60412-27f2-70a6-e876-906f368d6d0a",
         "x-ms-creation-time": "Fri, 11 Sep 2020 15:50:27 GMT",
         "x-ms-lease-state": "available",
@@ -830,7 +471,6 @@
         ],
         "x-ms-client-request-id": "09b704bb-bdd6-02ff-adb8-88a6c062aa0a",
         "x-ms-date": "Fri, 11 Sep 2020 15:50:27 GMT",
->>>>>>> 365f255a
         "x-ms-return-client-request-id": "true",
         "x-ms-version": "2020-02-10"
       },
@@ -838,33 +478,20 @@
       "StatusCode": 202,
       "ResponseHeaders": {
         "Content-Length": "0",
-<<<<<<< HEAD
-        "Date": "Mon, 21 Sep 2020 06:23:47 GMT",
-=======
-        "Date": "Fri, 11 Sep 2020 15:50:27 GMT",
->>>>>>> 365f255a
-        "Server": [
-          "Windows-Azure-Blob/1.0",
-          "Microsoft-HTTPAPI/2.0"
-        ],
-<<<<<<< HEAD
-        "x-ms-client-request-id": "384a059b-e0d3-39ce-9969-bb029ed4a16f",
-        "x-ms-request-id": "603ae81a-501e-000b-24df-8fb6cb000000",
-=======
+        "Date": "Fri, 11 Sep 2020 15:50:27 GMT",
+        "Server": [
+          "Windows-Azure-Blob/1.0",
+          "Microsoft-HTTPAPI/2.0"
+        ],
         "x-ms-client-request-id": "09b704bb-bdd6-02ff-adb8-88a6c062aa0a",
         "x-ms-request-id": "08d0f0d2-701e-007e-6953-88dde7000000",
->>>>>>> 365f255a
         "x-ms-version": "2020-02-10"
       },
       "ResponseBody": []
     }
   ],
   "Variables": {
-<<<<<<< HEAD
-    "RandomSeed": "511403007",
-=======
     "RandomSeed": "1867845850",
->>>>>>> 365f255a
     "Storage_TestConfigHierarchicalNamespace": "NamespaceTenant\nseannsecanary\nU2FuaXRpemVk\nhttps://seannsecanary.blob.core.windows.net\nhttps://seannsecanary.file.core.windows.net\nhttps://seannsecanary.queue.core.windows.net\nhttps://seannsecanary.table.core.windows.net\n\n\n\n\nhttps://seannsecanary-secondary.blob.core.windows.net\nhttps://seannsecanary-secondary.file.core.windows.net\nhttps://seannsecanary-secondary.queue.core.windows.net\nhttps://seannsecanary-secondary.table.core.windows.net\n68390a19-a643-458b-b726-408abf67b4fc\nSanitized\n72f988bf-86f1-41af-91ab-2d7cd011db47\nhttps://login.microsoftonline.com/\nCloud\nBlobEndpoint=https://seannsecanary.blob.core.windows.net/;QueueEndpoint=https://seannsecanary.queue.core.windows.net/;FileEndpoint=https://seannsecanary.file.core.windows.net/;BlobSecondaryEndpoint=https://seannsecanary-secondary.blob.core.windows.net/;QueueSecondaryEndpoint=https://seannsecanary-secondary.queue.core.windows.net/;FileSecondaryEndpoint=https://seannsecanary-secondary.file.core.windows.net/;AccountName=seannsecanary;AccountKey=Sanitized\n"
   }
 }