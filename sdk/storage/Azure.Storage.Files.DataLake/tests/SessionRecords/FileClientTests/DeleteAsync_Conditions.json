{
  "Entries": [
    {
      "RequestUri": "http://seannsecanary.blob.core.windows.net/test-filesystem-413cc98d-4891-d371-7825-d0cba06c14ba?restype=container",
      "RequestMethod": "PUT",
      "RequestHeaders": {
        "Authorization": "Sanitized",
        "traceparent": "00-277dd0ecffb02b478ce9670f3c28930e-d1e9c3e215331b4e-00",
        "User-Agent": [
          "azsdk-net-Storage.Files.DataLake/12.1.0-dev.20200403.1",
          "(.NET Core 4.6.28325.01; Microsoft Windows 10.0.18362 )"
        ],
        "x-ms-blob-public-access": "container",
        "x-ms-client-request-id": "56fa3c0a-bdff-eff3-f6d4-02e6afec6e86",
        "x-ms-date": "Fri, 03 Apr 2020 20:59:15 GMT",
        "x-ms-return-client-request-id": "true",
        "x-ms-version": "2019-12-12"
      },
      "RequestBody": null,
      "StatusCode": 201,
      "ResponseHeaders": {
        "Content-Length": "0",
        "Date": "Fri, 03 Apr 2020 20:59:13 GMT",
        "ETag": "\u00220x8D7D811DDE6AEAE\u0022",
        "Last-Modified": "Fri, 03 Apr 2020 20:59:14 GMT",
        "Server": [
          "Windows-Azure-Blob/1.0",
          "Microsoft-HTTPAPI/2.0"
        ],
        "x-ms-client-request-id": "56fa3c0a-bdff-eff3-f6d4-02e6afec6e86",
<<<<<<< HEAD
        "x-ms-request-id": "4281daaa-601e-003f-3e3b-f35a98000000",
=======
        "x-ms-request-id": "962201c7-f01e-0012-38fa-093670000000",
>>>>>>> 8d420312
        "x-ms-version": "2019-12-12"
      },
      "ResponseBody": []
    },
    {
      "RequestUri": "http://seannsecanary.dfs.core.windows.net/test-filesystem-413cc98d-4891-d371-7825-d0cba06c14ba/test-file-a40b6c0a-5775-28f8-da3d-65b8928316f0?resource=file",
      "RequestMethod": "PUT",
      "RequestHeaders": {
        "Authorization": "Sanitized",
        "traceparent": "00-6684ebb3e90f554cbde9d7558c292e0d-afe5c0c8d3fc374c-00",
        "User-Agent": [
          "azsdk-net-Storage.Files.DataLake/12.1.0-dev.20200403.1",
          "(.NET Core 4.6.28325.01; Microsoft Windows 10.0.18362 )"
        ],
        "x-ms-client-request-id": "50e32f6a-a07c-b23f-43d1-7cc2573a5c73",
        "x-ms-date": "Fri, 03 Apr 2020 20:59:16 GMT",
        "x-ms-return-client-request-id": "true",
        "x-ms-version": "2019-12-12"
      },
      "RequestBody": null,
      "StatusCode": 201,
      "ResponseHeaders": {
        "Content-Length": "0",
        "Date": "Fri, 03 Apr 2020 20:59:13 GMT",
        "ETag": "\u00220x8D7D811DDF710B2\u0022",
        "Last-Modified": "Fri, 03 Apr 2020 20:59:14 GMT",
        "Server": [
          "Windows-Azure-HDFS/1.0",
          "Microsoft-HTTPAPI/2.0"
        ],
        "x-ms-client-request-id": "50e32f6a-a07c-b23f-43d1-7cc2573a5c73",
<<<<<<< HEAD
        "x-ms-request-id": "eca3c154-b01f-003c-5f3b-f3bbfc000000",
=======
        "x-ms-request-id": "fa43ff36-201f-0097-78fa-091bad000000",
>>>>>>> 8d420312
        "x-ms-version": "2019-12-12"
      },
      "ResponseBody": []
    },
    {
      "RequestUri": "http://seannsecanary.dfs.core.windows.net/test-filesystem-413cc98d-4891-d371-7825-d0cba06c14ba/test-file-a40b6c0a-5775-28f8-da3d-65b8928316f0",
      "RequestMethod": "DELETE",
      "RequestHeaders": {
        "Authorization": "Sanitized",
        "User-Agent": [
          "azsdk-net-Storage.Files.DataLake/12.1.0-dev.20200403.1",
          "(.NET Core 4.6.28325.01; Microsoft Windows 10.0.18362 )"
        ],
        "x-ms-client-request-id": "634e76ec-c59f-4173-dc0e-21a040f80b58",
        "x-ms-date": "Fri, 03 Apr 2020 20:59:16 GMT",
        "x-ms-return-client-request-id": "true",
        "x-ms-version": "2019-12-12"
      },
      "RequestBody": null,
      "StatusCode": 200,
      "ResponseHeaders": {
        "Content-Length": "0",
        "Date": "Fri, 03 Apr 2020 20:59:13 GMT",
        "Server": [
          "Windows-Azure-HDFS/1.0",
          "Microsoft-HTTPAPI/2.0"
        ],
        "x-ms-client-request-id": "634e76ec-c59f-4173-dc0e-21a040f80b58",
<<<<<<< HEAD
        "x-ms-request-id": "eca3c155-b01f-003c-603b-f3bbfc000000",
=======
        "x-ms-request-id": "fa43ff37-201f-0097-79fa-091bad000000",
>>>>>>> 8d420312
        "x-ms-version": "2019-12-12"
      },
      "ResponseBody": []
    },
    {
      "RequestUri": "http://seannsecanary.blob.core.windows.net/test-filesystem-413cc98d-4891-d371-7825-d0cba06c14ba?restype=container",
      "RequestMethod": "DELETE",
      "RequestHeaders": {
        "Authorization": "Sanitized",
        "traceparent": "00-a384f6063c4c034191e1da1932372200-32ba098bdd2b3f44-00",
        "User-Agent": [
          "azsdk-net-Storage.Files.DataLake/12.1.0-dev.20200403.1",
          "(.NET Core 4.6.28325.01; Microsoft Windows 10.0.18362 )"
        ],
        "x-ms-client-request-id": "e1d5aa0b-f9ec-f8d3-9ec4-b61ce7730bb8",
        "x-ms-date": "Fri, 03 Apr 2020 20:59:16 GMT",
        "x-ms-return-client-request-id": "true",
        "x-ms-version": "2019-12-12"
      },
      "RequestBody": null,
      "StatusCode": 202,
      "ResponseHeaders": {
        "Content-Length": "0",
        "Date": "Fri, 03 Apr 2020 20:59:14 GMT",
        "Server": [
          "Windows-Azure-Blob/1.0",
          "Microsoft-HTTPAPI/2.0"
        ],
        "x-ms-client-request-id": "e1d5aa0b-f9ec-f8d3-9ec4-b61ce7730bb8",
<<<<<<< HEAD
        "x-ms-request-id": "4281dab0-601e-003f-413b-f35a98000000",
=======
        "x-ms-request-id": "962201e7-f01e-0012-52fa-093670000000",
>>>>>>> 8d420312
        "x-ms-version": "2019-12-12"
      },
      "ResponseBody": []
    },
    {
      "RequestUri": "http://seannsecanary.blob.core.windows.net/test-filesystem-19d6b89c-764a-2fcf-b2ed-4709269eb294?restype=container",
      "RequestMethod": "PUT",
      "RequestHeaders": {
        "Authorization": "Sanitized",
        "traceparent": "00-cc37c7768d48cc46a50f080be3b12393-370c05616ef03f4d-00",
        "User-Agent": [
          "azsdk-net-Storage.Files.DataLake/12.1.0-dev.20200403.1",
          "(.NET Core 4.6.28325.01; Microsoft Windows 10.0.18362 )"
        ],
        "x-ms-blob-public-access": "container",
        "x-ms-client-request-id": "d637e68a-9a71-94b5-dba5-2effb2cad200",
        "x-ms-date": "Fri, 03 Apr 2020 20:59:16 GMT",
        "x-ms-return-client-request-id": "true",
        "x-ms-version": "2019-12-12"
      },
      "RequestBody": null,
      "StatusCode": 201,
      "ResponseHeaders": {
        "Content-Length": "0",
        "Date": "Fri, 03 Apr 2020 20:59:14 GMT",
        "ETag": "\u00220x8D7D811DE2018B3\u0022",
        "Last-Modified": "Fri, 03 Apr 2020 20:59:14 GMT",
        "Server": [
          "Windows-Azure-Blob/1.0",
          "Microsoft-HTTPAPI/2.0"
        ],
        "x-ms-client-request-id": "d637e68a-9a71-94b5-dba5-2effb2cad200",
<<<<<<< HEAD
        "x-ms-request-id": "9d527373-c01e-0044-3e3b-f31804000000",
=======
        "x-ms-request-id": "962201f2-f01e-0012-5cfa-093670000000",
>>>>>>> 8d420312
        "x-ms-version": "2019-12-12"
      },
      "ResponseBody": []
    },
    {
      "RequestUri": "http://seannsecanary.dfs.core.windows.net/test-filesystem-19d6b89c-764a-2fcf-b2ed-4709269eb294/test-file-c6c12112-75dd-7295-4daf-074ac490290b?resource=file",
      "RequestMethod": "PUT",
      "RequestHeaders": {
        "Authorization": "Sanitized",
        "traceparent": "00-24bad2ae5ca7474e958ec79e0806e00c-aaa047db96ac5549-00",
        "User-Agent": [
          "azsdk-net-Storage.Files.DataLake/12.1.0-dev.20200403.1",
          "(.NET Core 4.6.28325.01; Microsoft Windows 10.0.18362 )"
        ],
        "x-ms-client-request-id": "e42cb12d-b2e5-15ca-50c4-88c1936ad04a",
        "x-ms-date": "Fri, 03 Apr 2020 20:59:16 GMT",
        "x-ms-return-client-request-id": "true",
        "x-ms-version": "2019-12-12"
      },
      "RequestBody": null,
      "StatusCode": 201,
      "ResponseHeaders": {
        "Content-Length": "0",
        "Date": "Fri, 03 Apr 2020 20:59:14 GMT",
        "ETag": "\u00220x8D7D811DE2F6130\u0022",
        "Last-Modified": "Fri, 03 Apr 2020 20:59:14 GMT",
        "Server": [
          "Windows-Azure-HDFS/1.0",
          "Microsoft-HTTPAPI/2.0"
        ],
        "x-ms-client-request-id": "e42cb12d-b2e5-15ca-50c4-88c1936ad04a",
<<<<<<< HEAD
        "x-ms-request-id": "5a9dcab9-201f-0001-373b-f3cde7000000",
=======
        "x-ms-request-id": "fa43ff38-201f-0097-7afa-091bad000000",
>>>>>>> 8d420312
        "x-ms-version": "2019-12-12"
      },
      "ResponseBody": []
    },
    {
      "RequestUri": "http://seannsecanary.dfs.core.windows.net/test-filesystem-19d6b89c-764a-2fcf-b2ed-4709269eb294/test-file-c6c12112-75dd-7295-4daf-074ac490290b",
      "RequestMethod": "DELETE",
      "RequestHeaders": {
        "Authorization": "Sanitized",
        "If-Modified-Since": "Thu, 02 Apr 2020 20:59:15 GMT",
        "User-Agent": [
          "azsdk-net-Storage.Files.DataLake/12.1.0-dev.20200403.1",
          "(.NET Core 4.6.28325.01; Microsoft Windows 10.0.18362 )"
        ],
        "x-ms-client-request-id": "131dbf3b-4464-c126-d569-eea152622d00",
        "x-ms-date": "Fri, 03 Apr 2020 20:59:16 GMT",
        "x-ms-return-client-request-id": "true",
        "x-ms-version": "2019-12-12"
      },
      "RequestBody": null,
      "StatusCode": 200,
      "ResponseHeaders": {
        "Content-Length": "0",
        "Date": "Fri, 03 Apr 2020 20:59:14 GMT",
        "Server": [
          "Windows-Azure-HDFS/1.0",
          "Microsoft-HTTPAPI/2.0"
        ],
        "x-ms-client-request-id": "131dbf3b-4464-c126-d569-eea152622d00",
<<<<<<< HEAD
        "x-ms-request-id": "5a9dcaba-201f-0001-383b-f3cde7000000",
=======
        "x-ms-request-id": "fa43ff39-201f-0097-7bfa-091bad000000",
>>>>>>> 8d420312
        "x-ms-version": "2019-12-12"
      },
      "ResponseBody": []
    },
    {
      "RequestUri": "http://seannsecanary.blob.core.windows.net/test-filesystem-19d6b89c-764a-2fcf-b2ed-4709269eb294?restype=container",
      "RequestMethod": "DELETE",
      "RequestHeaders": {
        "Authorization": "Sanitized",
        "traceparent": "00-cfe9bf882ecb91478cb4a1e1a4620c30-a856c13965be8742-00",
        "User-Agent": [
          "azsdk-net-Storage.Files.DataLake/12.1.0-dev.20200403.1",
          "(.NET Core 4.6.28325.01; Microsoft Windows 10.0.18362 )"
        ],
        "x-ms-client-request-id": "d486a74c-bd4d-37e6-fcca-3de2a3f7e39c",
        "x-ms-date": "Fri, 03 Apr 2020 20:59:16 GMT",
        "x-ms-return-client-request-id": "true",
        "x-ms-version": "2019-12-12"
      },
      "RequestBody": null,
      "StatusCode": 202,
      "ResponseHeaders": {
        "Content-Length": "0",
        "Date": "Fri, 03 Apr 2020 20:59:14 GMT",
        "Server": [
          "Windows-Azure-Blob/1.0",
          "Microsoft-HTTPAPI/2.0"
        ],
        "x-ms-client-request-id": "d486a74c-bd4d-37e6-fcca-3de2a3f7e39c",
<<<<<<< HEAD
        "x-ms-request-id": "9d52737e-c01e-0044-443b-f31804000000",
=======
        "x-ms-request-id": "96220216-f01e-0012-78fa-093670000000",
>>>>>>> 8d420312
        "x-ms-version": "2019-12-12"
      },
      "ResponseBody": []
    },
    {
      "RequestUri": "http://seannsecanary.blob.core.windows.net/test-filesystem-4aad5ad3-9f16-d902-c281-fb6e5e4269e8?restype=container",
      "RequestMethod": "PUT",
      "RequestHeaders": {
        "Authorization": "Sanitized",
        "traceparent": "00-ffc7a90c0c58a742b87478f191f23329-5a31eb230fc41c48-00",
        "User-Agent": [
          "azsdk-net-Storage.Files.DataLake/12.1.0-dev.20200403.1",
          "(.NET Core 4.6.28325.01; Microsoft Windows 10.0.18362 )"
        ],
        "x-ms-blob-public-access": "container",
        "x-ms-client-request-id": "fd114912-103f-ad23-a4ad-11ccc178d8b9",
        "x-ms-date": "Fri, 03 Apr 2020 20:59:16 GMT",
        "x-ms-return-client-request-id": "true",
        "x-ms-version": "2019-12-12"
      },
      "RequestBody": null,
      "StatusCode": 201,
      "ResponseHeaders": {
        "Content-Length": "0",
        "Date": "Fri, 03 Apr 2020 20:59:14 GMT",
        "ETag": "\u00220x8D7D811DE5849FB\u0022",
        "Last-Modified": "Fri, 03 Apr 2020 20:59:15 GMT",
        "Server": [
          "Windows-Azure-Blob/1.0",
          "Microsoft-HTTPAPI/2.0"
        ],
        "x-ms-client-request-id": "fd114912-103f-ad23-a4ad-11ccc178d8b9",
<<<<<<< HEAD
        "x-ms-request-id": "c8d80f27-701e-000c-213b-f30533000000",
=======
        "x-ms-request-id": "96220228-f01e-0012-05fa-093670000000",
>>>>>>> 8d420312
        "x-ms-version": "2019-12-12"
      },
      "ResponseBody": []
    },
    {
      "RequestUri": "http://seannsecanary.dfs.core.windows.net/test-filesystem-4aad5ad3-9f16-d902-c281-fb6e5e4269e8/test-file-eed35461-37a2-79c0-a739-c04cc3edb4a8?resource=file",
      "RequestMethod": "PUT",
      "RequestHeaders": {
        "Authorization": "Sanitized",
        "traceparent": "00-bf303e532b3095448d422b0b5e21ea40-9d56824c57fab348-00",
        "User-Agent": [
          "azsdk-net-Storage.Files.DataLake/12.1.0-dev.20200403.1",
          "(.NET Core 4.6.28325.01; Microsoft Windows 10.0.18362 )"
        ],
        "x-ms-client-request-id": "cfb322f1-0947-db7d-8997-56064fd6e9b7",
        "x-ms-date": "Fri, 03 Apr 2020 20:59:16 GMT",
        "x-ms-return-client-request-id": "true",
        "x-ms-version": "2019-12-12"
      },
      "RequestBody": null,
      "StatusCode": 201,
      "ResponseHeaders": {
        "Content-Length": "0",
        "Date": "Fri, 03 Apr 2020 20:59:14 GMT",
        "ETag": "\u00220x8D7D811DE66F6C4\u0022",
        "Last-Modified": "Fri, 03 Apr 2020 20:59:15 GMT",
        "Server": [
          "Windows-Azure-HDFS/1.0",
          "Microsoft-HTTPAPI/2.0"
        ],
        "x-ms-client-request-id": "cfb322f1-0947-db7d-8997-56064fd6e9b7",
<<<<<<< HEAD
        "x-ms-request-id": "66a93e83-b01f-0003-063b-f3735f000000",
=======
        "x-ms-request-id": "fa43ff3a-201f-0097-7cfa-091bad000000",
>>>>>>> 8d420312
        "x-ms-version": "2019-12-12"
      },
      "ResponseBody": []
    },
    {
      "RequestUri": "http://seannsecanary.dfs.core.windows.net/test-filesystem-4aad5ad3-9f16-d902-c281-fb6e5e4269e8/test-file-eed35461-37a2-79c0-a739-c04cc3edb4a8",
      "RequestMethod": "DELETE",
      "RequestHeaders": {
        "Authorization": "Sanitized",
        "If-Unmodified-Since": "Sat, 04 Apr 2020 20:59:15 GMT",
        "User-Agent": [
          "azsdk-net-Storage.Files.DataLake/12.1.0-dev.20200403.1",
          "(.NET Core 4.6.28325.01; Microsoft Windows 10.0.18362 )"
        ],
        "x-ms-client-request-id": "a05aaf88-e439-8161-5e7f-8b9914a2afbb",
        "x-ms-date": "Fri, 03 Apr 2020 20:59:16 GMT",
        "x-ms-return-client-request-id": "true",
        "x-ms-version": "2019-12-12"
      },
      "RequestBody": null,
      "StatusCode": 200,
      "ResponseHeaders": {
        "Content-Length": "0",
        "Date": "Fri, 03 Apr 2020 20:59:14 GMT",
        "Server": [
          "Windows-Azure-HDFS/1.0",
          "Microsoft-HTTPAPI/2.0"
        ],
        "x-ms-client-request-id": "a05aaf88-e439-8161-5e7f-8b9914a2afbb",
<<<<<<< HEAD
        "x-ms-request-id": "66a93e84-b01f-0003-073b-f3735f000000",
=======
        "x-ms-request-id": "fa43ff3b-201f-0097-7dfa-091bad000000",
>>>>>>> 8d420312
        "x-ms-version": "2019-12-12"
      },
      "ResponseBody": []
    },
    {
      "RequestUri": "http://seannsecanary.blob.core.windows.net/test-filesystem-4aad5ad3-9f16-d902-c281-fb6e5e4269e8?restype=container",
      "RequestMethod": "DELETE",
      "RequestHeaders": {
        "Authorization": "Sanitized",
        "traceparent": "00-b737ffead1994549acbe59ea6fd11159-bd3bbf4e5a787741-00",
        "User-Agent": [
          "azsdk-net-Storage.Files.DataLake/12.1.0-dev.20200403.1",
          "(.NET Core 4.6.28325.01; Microsoft Windows 10.0.18362 )"
        ],
        "x-ms-client-request-id": "9f7d9566-497c-147e-06c0-879d37eee10a",
        "x-ms-date": "Fri, 03 Apr 2020 20:59:16 GMT",
        "x-ms-return-client-request-id": "true",
        "x-ms-version": "2019-12-12"
      },
      "RequestBody": null,
      "StatusCode": 202,
      "ResponseHeaders": {
        "Content-Length": "0",
        "Date": "Fri, 03 Apr 2020 20:59:14 GMT",
        "Server": [
          "Windows-Azure-Blob/1.0",
          "Microsoft-HTTPAPI/2.0"
        ],
        "x-ms-client-request-id": "9f7d9566-497c-147e-06c0-879d37eee10a",
<<<<<<< HEAD
        "x-ms-request-id": "c8d80f3c-701e-000c-303b-f30533000000",
=======
        "x-ms-request-id": "96220242-f01e-0012-1cfa-093670000000",
>>>>>>> 8d420312
        "x-ms-version": "2019-12-12"
      },
      "ResponseBody": []
    },
    {
      "RequestUri": "http://seannsecanary.blob.core.windows.net/test-filesystem-e13da025-505b-bb1b-bb2c-057bc1efd4db?restype=container",
      "RequestMethod": "PUT",
      "RequestHeaders": {
        "Authorization": "Sanitized",
        "traceparent": "00-b0ecafddbe75384599664332b50e5ce0-e71bdb8d3a5b7d42-00",
        "User-Agent": [
          "azsdk-net-Storage.Files.DataLake/12.1.0-dev.20200403.1",
          "(.NET Core 4.6.28325.01; Microsoft Windows 10.0.18362 )"
        ],
        "x-ms-blob-public-access": "container",
        "x-ms-client-request-id": "0c4d19dd-c944-169c-7ac2-e45043035317",
        "x-ms-date": "Fri, 03 Apr 2020 20:59:17 GMT",
        "x-ms-return-client-request-id": "true",
        "x-ms-version": "2019-12-12"
      },
      "RequestBody": null,
      "StatusCode": 201,
      "ResponseHeaders": {
        "Content-Length": "0",
        "Date": "Fri, 03 Apr 2020 20:59:14 GMT",
        "ETag": "\u00220x8D7D811DE8E09D5\u0022",
        "Last-Modified": "Fri, 03 Apr 2020 20:59:15 GMT",
        "Server": [
          "Windows-Azure-Blob/1.0",
          "Microsoft-HTTPAPI/2.0"
        ],
        "x-ms-client-request-id": "0c4d19dd-c944-169c-7ac2-e45043035317",
<<<<<<< HEAD
        "x-ms-request-id": "a5294581-401e-0007-113b-f3fe58000000",
=======
        "x-ms-request-id": "9622024b-f01e-0012-25fa-093670000000",
>>>>>>> 8d420312
        "x-ms-version": "2019-12-12"
      },
      "ResponseBody": []
    },
    {
      "RequestUri": "http://seannsecanary.dfs.core.windows.net/test-filesystem-e13da025-505b-bb1b-bb2c-057bc1efd4db/test-file-a4c8abec-62bb-16e5-61c8-113a77367664?resource=file",
      "RequestMethod": "PUT",
      "RequestHeaders": {
        "Authorization": "Sanitized",
        "traceparent": "00-8e773aa66ce4e54bbee4c09c057071c1-a95bc93fd1113e47-00",
        "User-Agent": [
          "azsdk-net-Storage.Files.DataLake/12.1.0-dev.20200403.1",
          "(.NET Core 4.6.28325.01; Microsoft Windows 10.0.18362 )"
        ],
        "x-ms-client-request-id": "99f8c1cd-518e-7af1-3336-ab7cb7619f43",
        "x-ms-date": "Fri, 03 Apr 2020 20:59:17 GMT",
        "x-ms-return-client-request-id": "true",
        "x-ms-version": "2019-12-12"
      },
      "RequestBody": null,
      "StatusCode": 201,
      "ResponseHeaders": {
        "Content-Length": "0",
        "Date": "Fri, 03 Apr 2020 20:59:15 GMT",
        "ETag": "\u00220x8D7D811DE9E6D33\u0022",
        "Last-Modified": "Fri, 03 Apr 2020 20:59:15 GMT",
        "Server": [
          "Windows-Azure-HDFS/1.0",
          "Microsoft-HTTPAPI/2.0"
        ],
        "x-ms-client-request-id": "99f8c1cd-518e-7af1-3336-ab7cb7619f43",
<<<<<<< HEAD
        "x-ms-request-id": "77c94057-501f-001b-553b-f3ac38000000",
=======
        "x-ms-request-id": "fa43ff3c-201f-0097-7efa-091bad000000",
>>>>>>> 8d420312
        "x-ms-version": "2019-12-12"
      },
      "ResponseBody": []
    },
    {
      "RequestUri": "http://seannsecanary.blob.core.windows.net/test-filesystem-e13da025-505b-bb1b-bb2c-057bc1efd4db/test-file-a4c8abec-62bb-16e5-61c8-113a77367664",
      "RequestMethod": "HEAD",
      "RequestHeaders": {
        "Authorization": "Sanitized",
        "User-Agent": [
          "azsdk-net-Storage.Files.DataLake/12.1.0-dev.20200403.1",
          "(.NET Core 4.6.28325.01; Microsoft Windows 10.0.18362 )"
        ],
        "x-ms-client-request-id": "b56d4497-dd3e-e3d5-6723-746b1b1a5495",
        "x-ms-date": "Fri, 03 Apr 2020 20:59:17 GMT",
        "x-ms-return-client-request-id": "true",
        "x-ms-version": "2019-12-12"
      },
      "RequestBody": null,
      "StatusCode": 200,
      "ResponseHeaders": {
        "Accept-Ranges": "bytes",
        "Content-Length": "0",
        "Content-Type": "application/octet-stream",
        "Date": "Fri, 03 Apr 2020 20:59:15 GMT",
        "ETag": "\u00220x8D7D811DE9E6D33\u0022",
        "Last-Modified": "Fri, 03 Apr 2020 20:59:15 GMT",
        "Server": [
          "Windows-Azure-Blob/1.0",
          "Microsoft-HTTPAPI/2.0"
        ],
        "x-ms-access-tier": "Hot",
        "x-ms-access-tier-inferred": "true",
        "x-ms-blob-type": "BlockBlob",
        "x-ms-client-request-id": "b56d4497-dd3e-e3d5-6723-746b1b1a5495",
        "x-ms-creation-time": "Fri, 03 Apr 2020 20:59:15 GMT",
        "x-ms-lease-state": "available",
        "x-ms-lease-status": "unlocked",
        "x-ms-request-id": "96220267-f01e-0012-3dfa-093670000000",
        "x-ms-server-encrypted": "true",
        "x-ms-version": "2019-12-12"
      },
      "ResponseBody": []
    },
    {
      "RequestUri": "http://seannsecanary.dfs.core.windows.net/test-filesystem-e13da025-505b-bb1b-bb2c-057bc1efd4db/test-file-a4c8abec-62bb-16e5-61c8-113a77367664",
      "RequestMethod": "DELETE",
      "RequestHeaders": {
        "Authorization": "Sanitized",
        "If-Match": "\u00220x8D7D811DE9E6D33\u0022",
        "User-Agent": [
          "azsdk-net-Storage.Files.DataLake/12.1.0-dev.20200403.1",
          "(.NET Core 4.6.28325.01; Microsoft Windows 10.0.18362 )"
        ],
        "x-ms-client-request-id": "72e5384b-eaf4-6e05-a936-8242360a09f9",
        "x-ms-date": "Fri, 03 Apr 2020 20:59:17 GMT",
        "x-ms-return-client-request-id": "true",
        "x-ms-version": "2019-12-12"
      },
      "RequestBody": null,
      "StatusCode": 200,
      "ResponseHeaders": {
        "Content-Length": "0",
        "Date": "Fri, 03 Apr 2020 20:59:15 GMT",
        "Server": [
          "Windows-Azure-HDFS/1.0",
          "Microsoft-HTTPAPI/2.0"
        ],
        "x-ms-client-request-id": "72e5384b-eaf4-6e05-a936-8242360a09f9",
<<<<<<< HEAD
        "x-ms-request-id": "77c94058-501f-001b-563b-f3ac38000000",
=======
        "x-ms-request-id": "fa43ff3d-201f-0097-7ffa-091bad000000",
>>>>>>> 8d420312
        "x-ms-version": "2019-12-12"
      },
      "ResponseBody": []
    },
    {
      "RequestUri": "http://seannsecanary.blob.core.windows.net/test-filesystem-e13da025-505b-bb1b-bb2c-057bc1efd4db?restype=container",
      "RequestMethod": "DELETE",
      "RequestHeaders": {
        "Authorization": "Sanitized",
        "traceparent": "00-d23fe0c38c7ab84c85f73ada7c2bc920-a0b1494b32438440-00",
        "User-Agent": [
          "azsdk-net-Storage.Files.DataLake/12.1.0-dev.20200403.1",
          "(.NET Core 4.6.28325.01; Microsoft Windows 10.0.18362 )"
        ],
        "x-ms-client-request-id": "e31fc406-e135-93a0-bba8-019dc525eb41",
        "x-ms-date": "Fri, 03 Apr 2020 20:59:17 GMT",
        "x-ms-return-client-request-id": "true",
        "x-ms-version": "2019-12-12"
      },
      "RequestBody": null,
      "StatusCode": 202,
      "ResponseHeaders": {
        "Content-Length": "0",
        "Date": "Fri, 03 Apr 2020 20:59:15 GMT",
        "Server": [
          "Windows-Azure-Blob/1.0",
          "Microsoft-HTTPAPI/2.0"
        ],
        "x-ms-client-request-id": "e31fc406-e135-93a0-bba8-019dc525eb41",
<<<<<<< HEAD
        "x-ms-request-id": "a5294594-401e-0007-1e3b-f3fe58000000",
=======
        "x-ms-request-id": "96220276-f01e-0012-4afa-093670000000",
>>>>>>> 8d420312
        "x-ms-version": "2019-12-12"
      },
      "ResponseBody": []
    },
    {
      "RequestUri": "http://seannsecanary.blob.core.windows.net/test-filesystem-8c6a8bc9-7f33-0b43-9995-95a9819a15a6?restype=container",
      "RequestMethod": "PUT",
      "RequestHeaders": {
        "Authorization": "Sanitized",
        "traceparent": "00-4f9a36d5a666b748a4723f4e621ce7c3-ba48df07d4ce694b-00",
        "User-Agent": [
          "azsdk-net-Storage.Files.DataLake/12.1.0-dev.20200403.1",
          "(.NET Core 4.6.28325.01; Microsoft Windows 10.0.18362 )"
        ],
        "x-ms-blob-public-access": "container",
        "x-ms-client-request-id": "cca0275f-b298-86e1-8114-49a04cf71220",
        "x-ms-date": "Fri, 03 Apr 2020 20:59:17 GMT",
        "x-ms-return-client-request-id": "true",
        "x-ms-version": "2019-12-12"
      },
      "RequestBody": null,
      "StatusCode": 201,
      "ResponseHeaders": {
        "Content-Length": "0",
        "Date": "Fri, 03 Apr 2020 20:59:15 GMT",
        "ETag": "\u00220x8D7D811DED7CA8D\u0022",
        "Last-Modified": "Fri, 03 Apr 2020 20:59:16 GMT",
        "Server": [
          "Windows-Azure-Blob/1.0",
          "Microsoft-HTTPAPI/2.0"
        ],
        "x-ms-client-request-id": "cca0275f-b298-86e1-8114-49a04cf71220",
<<<<<<< HEAD
        "x-ms-request-id": "728c4e60-801e-0018-303b-f34d5c000000",
=======
        "x-ms-request-id": "96220289-f01e-0012-56fa-093670000000",
>>>>>>> 8d420312
        "x-ms-version": "2019-12-12"
      },
      "ResponseBody": []
    },
    {
      "RequestUri": "http://seannsecanary.dfs.core.windows.net/test-filesystem-8c6a8bc9-7f33-0b43-9995-95a9819a15a6/test-file-57a55a92-79e9-a356-c7e4-16a69d7ecc97?resource=file",
      "RequestMethod": "PUT",
      "RequestHeaders": {
        "Authorization": "Sanitized",
        "traceparent": "00-4fb825b241653f4abf61536eef2cbda5-58b5572308530a4b-00",
        "User-Agent": [
          "azsdk-net-Storage.Files.DataLake/12.1.0-dev.20200403.1",
          "(.NET Core 4.6.28325.01; Microsoft Windows 10.0.18362 )"
        ],
        "x-ms-client-request-id": "e331c17a-325c-e6ce-d0fd-05b49c3ae802",
        "x-ms-date": "Fri, 03 Apr 2020 20:59:17 GMT",
        "x-ms-return-client-request-id": "true",
        "x-ms-version": "2019-12-12"
      },
      "RequestBody": null,
      "StatusCode": 201,
      "ResponseHeaders": {
        "Content-Length": "0",
        "Date": "Fri, 03 Apr 2020 20:59:15 GMT",
        "ETag": "\u00220x8D7D811DEEB69BC\u0022",
        "Last-Modified": "Fri, 03 Apr 2020 20:59:16 GMT",
        "Server": [
          "Windows-Azure-HDFS/1.0",
          "Microsoft-HTTPAPI/2.0"
        ],
        "x-ms-client-request-id": "e331c17a-325c-e6ce-d0fd-05b49c3ae802",
<<<<<<< HEAD
        "x-ms-request-id": "1ea16e87-701f-000c-4e3b-f30533000000",
=======
        "x-ms-request-id": "fa43ff3e-201f-0097-80fa-091bad000000",
>>>>>>> 8d420312
        "x-ms-version": "2019-12-12"
      },
      "ResponseBody": []
    },
    {
      "RequestUri": "http://seannsecanary.dfs.core.windows.net/test-filesystem-8c6a8bc9-7f33-0b43-9995-95a9819a15a6/test-file-57a55a92-79e9-a356-c7e4-16a69d7ecc97",
      "RequestMethod": "DELETE",
      "RequestHeaders": {
        "Authorization": "Sanitized",
        "If-None-Match": "\u0022garbage\u0022",
        "User-Agent": [
          "azsdk-net-Storage.Files.DataLake/12.1.0-dev.20200403.1",
          "(.NET Core 4.6.28325.01; Microsoft Windows 10.0.18362 )"
        ],
        "x-ms-client-request-id": "db2c96aa-e84d-d93a-0e63-89fc4359a851",
        "x-ms-date": "Fri, 03 Apr 2020 20:59:17 GMT",
        "x-ms-return-client-request-id": "true",
        "x-ms-version": "2019-12-12"
      },
      "RequestBody": null,
      "StatusCode": 200,
      "ResponseHeaders": {
        "Content-Length": "0",
        "Date": "Fri, 03 Apr 2020 20:59:15 GMT",
        "Server": [
          "Windows-Azure-HDFS/1.0",
          "Microsoft-HTTPAPI/2.0"
        ],
        "x-ms-client-request-id": "db2c96aa-e84d-d93a-0e63-89fc4359a851",
<<<<<<< HEAD
        "x-ms-request-id": "1ea16e88-701f-000c-4f3b-f30533000000",
=======
        "x-ms-request-id": "fa43ff3f-201f-0097-01fa-091bad000000",
>>>>>>> 8d420312
        "x-ms-version": "2019-12-12"
      },
      "ResponseBody": []
    },
    {
      "RequestUri": "http://seannsecanary.blob.core.windows.net/test-filesystem-8c6a8bc9-7f33-0b43-9995-95a9819a15a6?restype=container",
      "RequestMethod": "DELETE",
      "RequestHeaders": {
        "Authorization": "Sanitized",
        "traceparent": "00-5eae0c1cd4288c4db06e8d6f8ac26531-d326700b4a4e7141-00",
        "User-Agent": [
          "azsdk-net-Storage.Files.DataLake/12.1.0-dev.20200403.1",
          "(.NET Core 4.6.28325.01; Microsoft Windows 10.0.18362 )"
        ],
        "x-ms-client-request-id": "050a6236-0c0e-5fb5-77bb-60492f2906f3",
        "x-ms-date": "Fri, 03 Apr 2020 20:59:17 GMT",
        "x-ms-return-client-request-id": "true",
        "x-ms-version": "2019-12-12"
      },
      "RequestBody": null,
      "StatusCode": 202,
      "ResponseHeaders": {
        "Content-Length": "0",
        "Date": "Fri, 03 Apr 2020 20:59:15 GMT",
        "Server": [
          "Windows-Azure-Blob/1.0",
          "Microsoft-HTTPAPI/2.0"
        ],
        "x-ms-client-request-id": "050a6236-0c0e-5fb5-77bb-60492f2906f3",
<<<<<<< HEAD
        "x-ms-request-id": "728c4e65-801e-0018-313b-f34d5c000000",
=======
        "x-ms-request-id": "962202a5-f01e-0012-69fa-093670000000",
>>>>>>> 8d420312
        "x-ms-version": "2019-12-12"
      },
      "ResponseBody": []
    },
    {
      "RequestUri": "http://seannsecanary.blob.core.windows.net/test-filesystem-9b6779b7-9cf1-de13-c46a-4066513f7173?restype=container",
      "RequestMethod": "PUT",
      "RequestHeaders": {
        "Authorization": "Sanitized",
        "traceparent": "00-2f8622a00fd32347a27f394554c9eab7-65c9328ad3338544-00",
        "User-Agent": [
          "azsdk-net-Storage.Files.DataLake/12.1.0-dev.20200403.1",
          "(.NET Core 4.6.28325.01; Microsoft Windows 10.0.18362 )"
        ],
        "x-ms-blob-public-access": "container",
        "x-ms-client-request-id": "ed43a3e0-c233-995e-4e2b-41a4cc4e0d38",
        "x-ms-date": "Fri, 03 Apr 2020 20:59:17 GMT",
        "x-ms-return-client-request-id": "true",
        "x-ms-version": "2019-12-12"
      },
      "RequestBody": null,
      "StatusCode": 201,
      "ResponseHeaders": {
        "Content-Length": "0",
        "Date": "Fri, 03 Apr 2020 20:59:15 GMT",
        "ETag": "\u00220x8D7D811DF11A9D8\u0022",
        "Last-Modified": "Fri, 03 Apr 2020 20:59:16 GMT",
        "Server": [
          "Windows-Azure-Blob/1.0",
          "Microsoft-HTTPAPI/2.0"
        ],
        "x-ms-client-request-id": "ed43a3e0-c233-995e-4e2b-41a4cc4e0d38",
<<<<<<< HEAD
        "x-ms-request-id": "589c17c0-e01e-0021-4b3b-f3b640000000",
=======
        "x-ms-request-id": "962202a8-f01e-0012-6cfa-093670000000",
>>>>>>> 8d420312
        "x-ms-version": "2019-12-12"
      },
      "ResponseBody": []
    },
    {
      "RequestUri": "http://seannsecanary.dfs.core.windows.net/test-filesystem-9b6779b7-9cf1-de13-c46a-4066513f7173/test-file-f642ed49-2563-15a3-36a7-62c2ea3f743a?resource=file",
      "RequestMethod": "PUT",
      "RequestHeaders": {
        "Authorization": "Sanitized",
        "traceparent": "00-029c68ce7bc8834085df06ef260c4491-83460917594b1f40-00",
        "User-Agent": [
          "azsdk-net-Storage.Files.DataLake/12.1.0-dev.20200403.1",
          "(.NET Core 4.6.28325.01; Microsoft Windows 10.0.18362 )"
        ],
        "x-ms-client-request-id": "7d8a7a21-9b46-bb0e-002e-b78c5f9caf0e",
        "x-ms-date": "Fri, 03 Apr 2020 20:59:18 GMT",
        "x-ms-return-client-request-id": "true",
        "x-ms-version": "2019-12-12"
      },
      "RequestBody": null,
      "StatusCode": 201,
      "ResponseHeaders": {
        "Content-Length": "0",
        "Date": "Fri, 03 Apr 2020 20:59:15 GMT",
        "ETag": "\u00220x8D7D811DF2163D3\u0022",
        "Last-Modified": "Fri, 03 Apr 2020 20:59:16 GMT",
        "Server": [
          "Windows-Azure-HDFS/1.0",
          "Microsoft-HTTPAPI/2.0"
        ],
        "x-ms-client-request-id": "7d8a7a21-9b46-bb0e-002e-b78c5f9caf0e",
<<<<<<< HEAD
        "x-ms-request-id": "f4f1ccb1-601f-0010-2a3b-f35753000000",
=======
        "x-ms-request-id": "fa43ff40-201f-0097-02fa-091bad000000",
>>>>>>> 8d420312
        "x-ms-version": "2019-12-12"
      },
      "ResponseBody": []
    },
    {
      "RequestUri": "http://seannsecanary.blob.core.windows.net/test-filesystem-9b6779b7-9cf1-de13-c46a-4066513f7173/test-file-f642ed49-2563-15a3-36a7-62c2ea3f743a?comp=lease",
      "RequestMethod": "PUT",
      "RequestHeaders": {
        "Authorization": "Sanitized",
        "traceparent": "00-f300d01b8f6fdc41b18420a4bca2c9c2-94f48795d2fb6c44-00",
        "User-Agent": [
          "azsdk-net-Storage.Files.DataLake/12.1.0-dev.20200403.1",
          "(.NET Core 4.6.28325.01; Microsoft Windows 10.0.18362 )"
        ],
        "x-ms-client-request-id": "5a6d837c-f5d2-c220-3cc5-cf487ed72881",
        "x-ms-date": "Fri, 03 Apr 2020 20:59:18 GMT",
        "x-ms-lease-action": "acquire",
        "x-ms-lease-duration": "-1",
        "x-ms-proposed-lease-id": "fecc06b6-5fc9-c53d-adfe-1c37927eb398",
        "x-ms-return-client-request-id": "true",
        "x-ms-version": "2019-12-12"
      },
      "RequestBody": null,
      "StatusCode": 201,
      "ResponseHeaders": {
        "Content-Length": "0",
        "Date": "Fri, 03 Apr 2020 20:59:15 GMT",
        "ETag": "\u00220x8D7D811DF2163D3\u0022",
        "Last-Modified": "Fri, 03 Apr 2020 20:59:16 GMT",
        "Server": [
          "Windows-Azure-Blob/1.0",
          "Microsoft-HTTPAPI/2.0"
        ],
        "x-ms-client-request-id": "5a6d837c-f5d2-c220-3cc5-cf487ed72881",
        "x-ms-lease-id": "fecc06b6-5fc9-c53d-adfe-1c37927eb398",
<<<<<<< HEAD
        "x-ms-request-id": "589c17cc-e01e-0021-553b-f3b640000000",
=======
        "x-ms-request-id": "962202b8-f01e-0012-75fa-093670000000",
>>>>>>> 8d420312
        "x-ms-version": "2019-12-12"
      },
      "ResponseBody": []
    },
    {
      "RequestUri": "http://seannsecanary.dfs.core.windows.net/test-filesystem-9b6779b7-9cf1-de13-c46a-4066513f7173/test-file-f642ed49-2563-15a3-36a7-62c2ea3f743a",
      "RequestMethod": "DELETE",
      "RequestHeaders": {
        "Authorization": "Sanitized",
        "User-Agent": [
          "azsdk-net-Storage.Files.DataLake/12.1.0-dev.20200403.1",
          "(.NET Core 4.6.28325.01; Microsoft Windows 10.0.18362 )"
        ],
        "x-ms-client-request-id": "0ebadf18-5911-bec6-59de-33ef27abbee9",
        "x-ms-date": "Fri, 03 Apr 2020 20:59:18 GMT",
        "x-ms-lease-id": "fecc06b6-5fc9-c53d-adfe-1c37927eb398",
        "x-ms-return-client-request-id": "true",
        "x-ms-version": "2019-12-12"
      },
      "RequestBody": null,
      "StatusCode": 200,
      "ResponseHeaders": {
        "Content-Length": "0",
        "Date": "Fri, 03 Apr 2020 20:59:16 GMT",
        "Server": [
          "Windows-Azure-HDFS/1.0",
          "Microsoft-HTTPAPI/2.0"
        ],
        "x-ms-client-request-id": "0ebadf18-5911-bec6-59de-33ef27abbee9",
<<<<<<< HEAD
        "x-ms-request-id": "f4f1ccb2-601f-0010-2b3b-f35753000000",
=======
        "x-ms-request-id": "fa43ff41-201f-0097-03fa-091bad000000",
>>>>>>> 8d420312
        "x-ms-version": "2019-12-12"
      },
      "ResponseBody": []
    },
    {
      "RequestUri": "http://seannsecanary.blob.core.windows.net/test-filesystem-9b6779b7-9cf1-de13-c46a-4066513f7173?restype=container",
      "RequestMethod": "DELETE",
      "RequestHeaders": {
        "Authorization": "Sanitized",
        "traceparent": "00-101b5ae76e7b0c47b3916aed18fe58f7-deb5f2a692e98046-00",
        "User-Agent": [
          "azsdk-net-Storage.Files.DataLake/12.1.0-dev.20200403.1",
          "(.NET Core 4.6.28325.01; Microsoft Windows 10.0.18362 )"
        ],
        "x-ms-client-request-id": "9e2fd5cc-191c-2170-581a-8c1c0c6a9766",
        "x-ms-date": "Fri, 03 Apr 2020 20:59:18 GMT",
        "x-ms-return-client-request-id": "true",
        "x-ms-version": "2019-12-12"
      },
      "RequestBody": null,
      "StatusCode": 202,
      "ResponseHeaders": {
        "Content-Length": "0",
        "Date": "Fri, 03 Apr 2020 20:59:16 GMT",
        "Server": [
          "Windows-Azure-Blob/1.0",
          "Microsoft-HTTPAPI/2.0"
        ],
        "x-ms-client-request-id": "9e2fd5cc-191c-2170-581a-8c1c0c6a9766",
<<<<<<< HEAD
        "x-ms-request-id": "589c17d2-e01e-0021-5b3b-f3b640000000",
=======
        "x-ms-request-id": "962202ca-f01e-0012-02fa-093670000000",
>>>>>>> 8d420312
        "x-ms-version": "2019-12-12"
      },
      "ResponseBody": []
    }
  ],
  "Variables": {
    "DateTimeOffsetNow": "2020-04-03T13:59:15.9558776-07:00",
    "RandomSeed": "678063466",
    "Storage_TestConfigHierarchicalNamespace": "NamespaceTenant\nseannsecanary\nU2FuaXRpemVk\nhttp://seannsecanary.blob.core.windows.net\nhttp://seannsecanary.file.core.windows.net\nhttp://seannsecanary.queue.core.windows.net\nhttp://seannsecanary.table.core.windows.net\n\n\n\n\nhttp://seannsecanary-secondary.blob.core.windows.net\nhttp://seannsecanary-secondary.file.core.windows.net\nhttp://seannsecanary-secondary.queue.core.windows.net\nhttp://seannsecanary-secondary.table.core.windows.net\n68390a19-a643-458b-b726-408abf67b4fc\nSanitized\n72f988bf-86f1-41af-91ab-2d7cd011db47\nhttps://login.microsoftonline.com/\nCloud\nBlobEndpoint=http://seannsecanary.blob.core.windows.net/;QueueEndpoint=http://seannsecanary.queue.core.windows.net/;FileEndpoint=http://seannsecanary.file.core.windows.net/;BlobSecondaryEndpoint=http://seannsecanary-secondary.blob.core.windows.net/;QueueSecondaryEndpoint=http://seannsecanary-secondary.queue.core.windows.net/;FileSecondaryEndpoint=http://seannsecanary-secondary.file.core.windows.net/;AccountName=seannsecanary;AccountKey=Sanitized\n"
  }
}<|MERGE_RESOLUTION|>--- conflicted
+++ resolved
@@ -28,11 +28,7 @@
           "Microsoft-HTTPAPI/2.0"
         ],
         "x-ms-client-request-id": "56fa3c0a-bdff-eff3-f6d4-02e6afec6e86",
-<<<<<<< HEAD
-        "x-ms-request-id": "4281daaa-601e-003f-3e3b-f35a98000000",
-=======
         "x-ms-request-id": "962201c7-f01e-0012-38fa-093670000000",
->>>>>>> 8d420312
         "x-ms-version": "2019-12-12"
       },
       "ResponseBody": []
@@ -64,11 +60,7 @@
           "Microsoft-HTTPAPI/2.0"
         ],
         "x-ms-client-request-id": "50e32f6a-a07c-b23f-43d1-7cc2573a5c73",
-<<<<<<< HEAD
-        "x-ms-request-id": "eca3c154-b01f-003c-5f3b-f3bbfc000000",
-=======
         "x-ms-request-id": "fa43ff36-201f-0097-78fa-091bad000000",
->>>>>>> 8d420312
         "x-ms-version": "2019-12-12"
       },
       "ResponseBody": []
@@ -97,11 +89,7 @@
           "Microsoft-HTTPAPI/2.0"
         ],
         "x-ms-client-request-id": "634e76ec-c59f-4173-dc0e-21a040f80b58",
-<<<<<<< HEAD
-        "x-ms-request-id": "eca3c155-b01f-003c-603b-f3bbfc000000",
-=======
         "x-ms-request-id": "fa43ff37-201f-0097-79fa-091bad000000",
->>>>>>> 8d420312
         "x-ms-version": "2019-12-12"
       },
       "ResponseBody": []
@@ -131,11 +119,7 @@
           "Microsoft-HTTPAPI/2.0"
         ],
         "x-ms-client-request-id": "e1d5aa0b-f9ec-f8d3-9ec4-b61ce7730bb8",
-<<<<<<< HEAD
-        "x-ms-request-id": "4281dab0-601e-003f-413b-f35a98000000",
-=======
         "x-ms-request-id": "962201e7-f01e-0012-52fa-093670000000",
->>>>>>> 8d420312
         "x-ms-version": "2019-12-12"
       },
       "ResponseBody": []
@@ -168,11 +152,7 @@
           "Microsoft-HTTPAPI/2.0"
         ],
         "x-ms-client-request-id": "d637e68a-9a71-94b5-dba5-2effb2cad200",
-<<<<<<< HEAD
-        "x-ms-request-id": "9d527373-c01e-0044-3e3b-f31804000000",
-=======
         "x-ms-request-id": "962201f2-f01e-0012-5cfa-093670000000",
->>>>>>> 8d420312
         "x-ms-version": "2019-12-12"
       },
       "ResponseBody": []
@@ -204,11 +184,7 @@
           "Microsoft-HTTPAPI/2.0"
         ],
         "x-ms-client-request-id": "e42cb12d-b2e5-15ca-50c4-88c1936ad04a",
-<<<<<<< HEAD
-        "x-ms-request-id": "5a9dcab9-201f-0001-373b-f3cde7000000",
-=======
         "x-ms-request-id": "fa43ff38-201f-0097-7afa-091bad000000",
->>>>>>> 8d420312
         "x-ms-version": "2019-12-12"
       },
       "ResponseBody": []
@@ -238,11 +214,7 @@
           "Microsoft-HTTPAPI/2.0"
         ],
         "x-ms-client-request-id": "131dbf3b-4464-c126-d569-eea152622d00",
-<<<<<<< HEAD
-        "x-ms-request-id": "5a9dcaba-201f-0001-383b-f3cde7000000",
-=======
         "x-ms-request-id": "fa43ff39-201f-0097-7bfa-091bad000000",
->>>>>>> 8d420312
         "x-ms-version": "2019-12-12"
       },
       "ResponseBody": []
@@ -272,11 +244,7 @@
           "Microsoft-HTTPAPI/2.0"
         ],
         "x-ms-client-request-id": "d486a74c-bd4d-37e6-fcca-3de2a3f7e39c",
-<<<<<<< HEAD
-        "x-ms-request-id": "9d52737e-c01e-0044-443b-f31804000000",
-=======
         "x-ms-request-id": "96220216-f01e-0012-78fa-093670000000",
->>>>>>> 8d420312
         "x-ms-version": "2019-12-12"
       },
       "ResponseBody": []
@@ -309,11 +277,7 @@
           "Microsoft-HTTPAPI/2.0"
         ],
         "x-ms-client-request-id": "fd114912-103f-ad23-a4ad-11ccc178d8b9",
-<<<<<<< HEAD
-        "x-ms-request-id": "c8d80f27-701e-000c-213b-f30533000000",
-=======
         "x-ms-request-id": "96220228-f01e-0012-05fa-093670000000",
->>>>>>> 8d420312
         "x-ms-version": "2019-12-12"
       },
       "ResponseBody": []
@@ -345,11 +309,7 @@
           "Microsoft-HTTPAPI/2.0"
         ],
         "x-ms-client-request-id": "cfb322f1-0947-db7d-8997-56064fd6e9b7",
-<<<<<<< HEAD
-        "x-ms-request-id": "66a93e83-b01f-0003-063b-f3735f000000",
-=======
         "x-ms-request-id": "fa43ff3a-201f-0097-7cfa-091bad000000",
->>>>>>> 8d420312
         "x-ms-version": "2019-12-12"
       },
       "ResponseBody": []
@@ -379,11 +339,7 @@
           "Microsoft-HTTPAPI/2.0"
         ],
         "x-ms-client-request-id": "a05aaf88-e439-8161-5e7f-8b9914a2afbb",
-<<<<<<< HEAD
-        "x-ms-request-id": "66a93e84-b01f-0003-073b-f3735f000000",
-=======
         "x-ms-request-id": "fa43ff3b-201f-0097-7dfa-091bad000000",
->>>>>>> 8d420312
         "x-ms-version": "2019-12-12"
       },
       "ResponseBody": []
@@ -413,11 +369,7 @@
           "Microsoft-HTTPAPI/2.0"
         ],
         "x-ms-client-request-id": "9f7d9566-497c-147e-06c0-879d37eee10a",
-<<<<<<< HEAD
-        "x-ms-request-id": "c8d80f3c-701e-000c-303b-f30533000000",
-=======
         "x-ms-request-id": "96220242-f01e-0012-1cfa-093670000000",
->>>>>>> 8d420312
         "x-ms-version": "2019-12-12"
       },
       "ResponseBody": []
@@ -450,11 +402,7 @@
           "Microsoft-HTTPAPI/2.0"
         ],
         "x-ms-client-request-id": "0c4d19dd-c944-169c-7ac2-e45043035317",
-<<<<<<< HEAD
-        "x-ms-request-id": "a5294581-401e-0007-113b-f3fe58000000",
-=======
         "x-ms-request-id": "9622024b-f01e-0012-25fa-093670000000",
->>>>>>> 8d420312
         "x-ms-version": "2019-12-12"
       },
       "ResponseBody": []
@@ -486,11 +434,7 @@
           "Microsoft-HTTPAPI/2.0"
         ],
         "x-ms-client-request-id": "99f8c1cd-518e-7af1-3336-ab7cb7619f43",
-<<<<<<< HEAD
-        "x-ms-request-id": "77c94057-501f-001b-553b-f3ac38000000",
-=======
         "x-ms-request-id": "fa43ff3c-201f-0097-7efa-091bad000000",
->>>>>>> 8d420312
         "x-ms-version": "2019-12-12"
       },
       "ResponseBody": []
@@ -560,11 +504,7 @@
           "Microsoft-HTTPAPI/2.0"
         ],
         "x-ms-client-request-id": "72e5384b-eaf4-6e05-a936-8242360a09f9",
-<<<<<<< HEAD
-        "x-ms-request-id": "77c94058-501f-001b-563b-f3ac38000000",
-=======
         "x-ms-request-id": "fa43ff3d-201f-0097-7ffa-091bad000000",
->>>>>>> 8d420312
         "x-ms-version": "2019-12-12"
       },
       "ResponseBody": []
@@ -594,11 +534,7 @@
           "Microsoft-HTTPAPI/2.0"
         ],
         "x-ms-client-request-id": "e31fc406-e135-93a0-bba8-019dc525eb41",
-<<<<<<< HEAD
-        "x-ms-request-id": "a5294594-401e-0007-1e3b-f3fe58000000",
-=======
         "x-ms-request-id": "96220276-f01e-0012-4afa-093670000000",
->>>>>>> 8d420312
         "x-ms-version": "2019-12-12"
       },
       "ResponseBody": []
@@ -631,11 +567,7 @@
           "Microsoft-HTTPAPI/2.0"
         ],
         "x-ms-client-request-id": "cca0275f-b298-86e1-8114-49a04cf71220",
-<<<<<<< HEAD
-        "x-ms-request-id": "728c4e60-801e-0018-303b-f34d5c000000",
-=======
         "x-ms-request-id": "96220289-f01e-0012-56fa-093670000000",
->>>>>>> 8d420312
         "x-ms-version": "2019-12-12"
       },
       "ResponseBody": []
@@ -667,11 +599,7 @@
           "Microsoft-HTTPAPI/2.0"
         ],
         "x-ms-client-request-id": "e331c17a-325c-e6ce-d0fd-05b49c3ae802",
-<<<<<<< HEAD
-        "x-ms-request-id": "1ea16e87-701f-000c-4e3b-f30533000000",
-=======
         "x-ms-request-id": "fa43ff3e-201f-0097-80fa-091bad000000",
->>>>>>> 8d420312
         "x-ms-version": "2019-12-12"
       },
       "ResponseBody": []
@@ -701,11 +629,7 @@
           "Microsoft-HTTPAPI/2.0"
         ],
         "x-ms-client-request-id": "db2c96aa-e84d-d93a-0e63-89fc4359a851",
-<<<<<<< HEAD
-        "x-ms-request-id": "1ea16e88-701f-000c-4f3b-f30533000000",
-=======
         "x-ms-request-id": "fa43ff3f-201f-0097-01fa-091bad000000",
->>>>>>> 8d420312
         "x-ms-version": "2019-12-12"
       },
       "ResponseBody": []
@@ -735,11 +659,7 @@
           "Microsoft-HTTPAPI/2.0"
         ],
         "x-ms-client-request-id": "050a6236-0c0e-5fb5-77bb-60492f2906f3",
-<<<<<<< HEAD
-        "x-ms-request-id": "728c4e65-801e-0018-313b-f34d5c000000",
-=======
         "x-ms-request-id": "962202a5-f01e-0012-69fa-093670000000",
->>>>>>> 8d420312
         "x-ms-version": "2019-12-12"
       },
       "ResponseBody": []
@@ -772,11 +692,7 @@
           "Microsoft-HTTPAPI/2.0"
         ],
         "x-ms-client-request-id": "ed43a3e0-c233-995e-4e2b-41a4cc4e0d38",
-<<<<<<< HEAD
-        "x-ms-request-id": "589c17c0-e01e-0021-4b3b-f3b640000000",
-=======
         "x-ms-request-id": "962202a8-f01e-0012-6cfa-093670000000",
->>>>>>> 8d420312
         "x-ms-version": "2019-12-12"
       },
       "ResponseBody": []
@@ -808,11 +724,7 @@
           "Microsoft-HTTPAPI/2.0"
         ],
         "x-ms-client-request-id": "7d8a7a21-9b46-bb0e-002e-b78c5f9caf0e",
-<<<<<<< HEAD
-        "x-ms-request-id": "f4f1ccb1-601f-0010-2a3b-f35753000000",
-=======
         "x-ms-request-id": "fa43ff40-201f-0097-02fa-091bad000000",
->>>>>>> 8d420312
         "x-ms-version": "2019-12-12"
       },
       "ResponseBody": []
@@ -848,11 +760,7 @@
         ],
         "x-ms-client-request-id": "5a6d837c-f5d2-c220-3cc5-cf487ed72881",
         "x-ms-lease-id": "fecc06b6-5fc9-c53d-adfe-1c37927eb398",
-<<<<<<< HEAD
-        "x-ms-request-id": "589c17cc-e01e-0021-553b-f3b640000000",
-=======
         "x-ms-request-id": "962202b8-f01e-0012-75fa-093670000000",
->>>>>>> 8d420312
         "x-ms-version": "2019-12-12"
       },
       "ResponseBody": []
@@ -882,11 +790,7 @@
           "Microsoft-HTTPAPI/2.0"
         ],
         "x-ms-client-request-id": "0ebadf18-5911-bec6-59de-33ef27abbee9",
-<<<<<<< HEAD
-        "x-ms-request-id": "f4f1ccb2-601f-0010-2b3b-f35753000000",
-=======
         "x-ms-request-id": "fa43ff41-201f-0097-03fa-091bad000000",
->>>>>>> 8d420312
         "x-ms-version": "2019-12-12"
       },
       "ResponseBody": []
@@ -916,11 +820,7 @@
           "Microsoft-HTTPAPI/2.0"
         ],
         "x-ms-client-request-id": "9e2fd5cc-191c-2170-581a-8c1c0c6a9766",
-<<<<<<< HEAD
-        "x-ms-request-id": "589c17d2-e01e-0021-5b3b-f3b640000000",
-=======
         "x-ms-request-id": "962202ca-f01e-0012-02fa-093670000000",
->>>>>>> 8d420312
         "x-ms-version": "2019-12-12"
       },
       "ResponseBody": []
