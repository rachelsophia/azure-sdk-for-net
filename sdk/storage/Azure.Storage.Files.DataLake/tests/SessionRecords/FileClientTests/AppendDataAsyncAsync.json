{
  "Entries": [
    {
      "RequestUri": "http://seannsecanary.blob.core.windows.net/test-filesystem-03e1ab46-c1df-e196-42a5-29a5b406a2be?restype=container",
      "RequestMethod": "PUT",
      "RequestHeaders": {
        "Authorization": "Sanitized",
        "traceparent": "00-26184e6d3bc4ff4f9c7a7fdfed68f95a-c3ba5f0cd437b24d-00",
        "User-Agent": [
          "azsdk-net-Storage.Files.DataLake/12.1.0-dev.20200403.1",
          "(.NET Core 4.6.28325.01; Microsoft Windows 10.0.18362 )"
        ],
        "x-ms-blob-public-access": "container",
        "x-ms-client-request-id": "01576a2d-998a-104b-7117-85aff39e296c",
        "x-ms-date": "Fri, 03 Apr 2020 21:01:30 GMT",
        "x-ms-return-client-request-id": "true",
        "x-ms-version": "2019-12-12"
      },
      "RequestBody": null,
      "StatusCode": 201,
      "ResponseHeaders": {
        "Content-Length": "0",
        "Date": "Fri, 03 Apr 2020 21:01:29 GMT",
        "ETag": "\u00220x8D7D8122E62442A\u0022",
        "Last-Modified": "Fri, 03 Apr 2020 21:01:29 GMT",
        "Server": [
          "Windows-Azure-Blob/1.0",
          "Microsoft-HTTPAPI/2.0"
        ],
        "x-ms-client-request-id": "01576a2d-998a-104b-7117-85aff39e296c",
<<<<<<< HEAD
        "x-ms-request-id": "959fb741-b01e-003c-0b3c-f3bbfc000000",
=======
        "x-ms-request-id": "96223954-f01e-0012-1efb-093670000000",
>>>>>>> 8d420312
        "x-ms-version": "2019-12-12"
      },
      "ResponseBody": []
    },
    {
      "RequestUri": "http://seannsecanary.dfs.core.windows.net/test-filesystem-03e1ab46-c1df-e196-42a5-29a5b406a2be/test-file-a3394c4c-d236-f7d9-db38-460a427fd5a8?resource=file",
      "RequestMethod": "PUT",
      "RequestHeaders": {
        "Authorization": "Sanitized",
        "traceparent": "00-d73eddf1a4a99d449ea61909a938b412-9c2a9b44e96e3a47-00",
        "User-Agent": [
          "azsdk-net-Storage.Files.DataLake/12.1.0-dev.20200403.1",
          "(.NET Core 4.6.28325.01; Microsoft Windows 10.0.18362 )"
        ],
        "x-ms-client-request-id": "bfca12ab-7d5f-5b0f-9160-25515341cef1",
        "x-ms-date": "Fri, 03 Apr 2020 21:01:31 GMT",
        "x-ms-return-client-request-id": "true",
        "x-ms-version": "2019-12-12"
      },
      "RequestBody": null,
      "StatusCode": 201,
      "ResponseHeaders": {
        "Content-Length": "0",
        "Date": "Fri, 03 Apr 2020 21:01:28 GMT",
        "ETag": "\u00220x8D7D8122E73BE5F\u0022",
        "Last-Modified": "Fri, 03 Apr 2020 21:01:29 GMT",
        "Server": [
          "Windows-Azure-HDFS/1.0",
          "Microsoft-HTTPAPI/2.0"
        ],
        "x-ms-client-request-id": "bfca12ab-7d5f-5b0f-9160-25515341cef1",
<<<<<<< HEAD
        "x-ms-request-id": "7a82a4d0-e01f-001e-323c-f37ee3000000",
=======
        "x-ms-request-id": "fa440134-201f-0097-13fb-091bad000000",
>>>>>>> 8d420312
        "x-ms-version": "2019-12-12"
      },
      "ResponseBody": []
    },
    {
      "RequestUri": "http://seannsecanary.dfs.core.windows.net/test-filesystem-03e1ab46-c1df-e196-42a5-29a5b406a2be/test-file-a3394c4c-d236-f7d9-db38-460a427fd5a8?action=append\u0026position=0",
      "RequestMethod": "PATCH",
      "RequestHeaders": {
        "Authorization": "Sanitized",
        "Content-Length": "4096",
        "traceparent": "00-d641d7468f1dba449d38e667aa50f540-3942c01783bb294b-00",
        "User-Agent": [
          "azsdk-net-Storage.Files.DataLake/12.1.0-dev.20200403.1",
          "(.NET Core 4.6.28325.01; Microsoft Windows 10.0.18362 )"
        ],
        "x-ms-client-request-id": "b42cba61-4de7-61d1-be02-20be2513c5a3",
        "x-ms-date": "Fri, 03 Apr 2020 21:01:31 GMT",
        "x-ms-return-client-request-id": "true",
        "x-ms-version": "2019-12-12"
      },
      "RequestBody": "Qt0rESbevqoX/ORsTGEtuoMnXi\u002B0FUgG0h25TXvj6X38kzXs9aP4zFQfqGOZow4vMmrNK\u002BKePC2UJD4JJXAvNBJmb7gsQcXgL5HalGzlbS4PiRsRFb2bXVYIV9Fk76fj8HRQMjRVA/Cl7fxQw6fAr7cP\u002BptVHR5VyxJhI\u002Brze0Dq9qT4lDv6uYYqayjBS5muR6gaVfQLjtJV\u002B2ch898GsXK8ZcwDyBp7FUAVKrL2k394stxB2SZL3mjRopjU2MWmJLq1BeXMq3\u002BNnj\u002B09mMgX2fnqUADxNhMcIdkMiWBpzx6bgb4QI6aqwddtDvml\u002BgEsEMx7C\u002BFo1/haZReaHhZDPYDOYddKB7YTf45phCcZdmfX4HhULoN9cunFtb6O0KOA6hE4l1gp4clWJ8wS/1PRQS6vwj2d7s89kO8thJI3hG7qqJoWIN8Prj5vPgb3KnNV9HSP3w6mIvsCOsZo/F13HqNdaFa5uyAPoBP/LvDIBqa7l5BdZ6VgBEWe1CXYpvHhN9\u002BjWYHcnHkUQH76pvQKefRf7SSM2fb9/SPRGub6dvliHjbRZKzknvtXCOdmpZ2RlJpxePmNFB4opZxeC4GSGglFmEi9ONUHe04pdZDPl1eGf0YMiP4/lQnYqL8QRlN5xS7d4M0VFFuFKj1ro56NWM4E18w7RZFLRgN\u002B5JBV9vT677Ch8fZKcSsqR57Ak/FrS0/xC66HPn\u002BdUprJlm/LbzMIsLQt62cXumahEP3yirISE1kAZOtGM7ExBF9bgNr7Hxhrt\u002BM9PV/omVEIJi2Bqsfot0LWispHgr0DPKbH/DmLpfHlhtKO1RX5V8uafc2Dr5mXcslYJJQN4/VmOgD44N0XvIA7m\u002BP1GeJs3XM\u002B7USvf00NcElwM4Fd16LdKJrVAHbuQoFNh9P1oljnKwcgzzaw9vrzq7CT54k\u002B3cQBF/EHV9z8UKrDIbd5V83wSMh6PMisbHGgIVTGWls4TuoPtIpn35NqJL6LrdUDelPio56AhKE7lKu/Z3ZINjYPitLNaaMDSKl0z9gJ4L6cnKbA47b8d4oJFB/e6HgdIe6IvCLCdhDwnxs1S/SI8bPtIsqPR1J/ExMIhBWDZKAxF63pQWSbmmaWEERbxyuVgCJsMcVtjdqcCWjP\u002BbH7bXq6xDQGn3BPEYikOTbOI0wncwQzFzKaw4nTTTf7y6C0muMJoQM3juCyHOB8iVSjjiYc6EZtyBYIH8Cqc1I4U0XoL55TxEIJL\u002BRjgTpSXno1b78R3uNaBtKMwYECTVtOeYlalJn2D8nj0/hiCkcb9YGGdMPTJrRiTejLhwLAxqKI1Qew98mgfx\u002B1bcsrODyLsMv/u9hXuxLU\u002BAaxKojG4s0VmXU/az335jXkHfjpd1XsABY3AUqKcVn02/\u002BC71SW7kr91V6HTAXNx9Xic11Z64DwxOpyj\u002BGCS2fbSo8\u002BdPahTW\u002Bt62H3JPPQKTl05/48mvB\u002BkiqqJB5pO0n27AG2j1MfASXtrAAe\u002Bd/2YmaoTaNp3q\u002Be/\u002BLMNykRBLAYADiyWZnmFebYDu7wX5gKs4G3gO3mTM1R18\u002BwUsn83KdPxvmnBAjMwjf8kc/A7qAKgYOnWUPCMbNrYEHKNcLdGzIHYFieY2\u002B46v62Kfs9kOkvZZEGVYMjTZVGe\u002BOHAox033aduU5HrF5T7m6FDAe4Lc\u002BYmtBxlsWvJBKDF\u002BdL8agyQQqEn9da57ly8mcUnkGNzk4ULqf8Awhw7pV7xFR2x/zGkos88434PfMW/uRemkWRNUmZd4MANn3CE7FCHyNk\u002B\u002BpqTgu2UNrAXDC0pQRj0lRPqs8KnZA5hlxNOt/cth6P8cL6NEx6GqRu2NuSS5F5ngFdMnRUWl5aMIfvaRY646YR5PMBqd4H1ZAqm4S0pzrK05yef4Oqe1ekn8OESvFONDU1gGaeN/RjVRykKb7ZpYmNJFW5nKQiZ6mbnQnaQ4re3KePfyaULJuoeyqnBlGYivp6N2Zb1JdRExj9AprqSNFRxU0XSiZi\u002BPe50WF5u2FXwtIPYEwkQsgQPmvNlyoA/fIZFQDEgUDT1z6uogM2F1f3pT\u002BI2yiFbYKFBwu6lSGNuRNvYKYgUwGRO0kNtaDE2icT1fHqd\u002BLJk\u002Bd\u002Bf3o1GUHc4Skvhraxl1I\u002BN5\u002Bfd7ghgG0kpr9vo0Ewpcz\u002B4hPHXCIHMJS31RNwYn6f7AADahwvXL8M0LKCrX2n/yDp8vU\u002BNtu9WAcjaesZ9ARAj7dA7Xvwz0VUuktvhINWz9XyRq9JYbVkhdHVC/LT8xyuAh2GZxHlOSOv6bxQTdODjJnVZ22VNy3CHGdp28NSQMduwUJl0KjEDU2L2bg41Hf\u002BEX9Y/ouu2QsvhEqqex1gHWj1IUyRHfwxERofyR21yQgvq8pEOYI7v\u002Bh3dkweGZIwa/wPQ7LrbPODZ\u002B1xjtAtufsCus9S3CPmuWGkGeev0veH751hZkWVRD7WwNGUijDYCfyRG56C3U\u002BYKIpRBxMME1T16Z9yjBN1rXbQfBtSEi8wzA/rHvdYxRJNiT27BDzryq18nqCRpX2pG64n8qE0RdabIHsDITSdnSSM5QLVumk55HFt1bNOn2aSAcNJcNJxGUMnICPB6Om43wG8BIB602EE7c4vxnBjDEEUsN8xVGwSG8u/rpoFeDtHtTZx0lqmF26iBEMEAVMSw9Oi7TgKh4rVaij0\u002BySG/7WS6BE6MXombllwjw/pDdq4rOrGoorDfS2rXGhx8VxJ2wTNcVkB2JJZvH6emjh67FxOPA45gFzqj2rjjpTRtL085rQLG5xBdpQYrOYMZKM1MHAMI7UOEFqn4qIuHgn9R8fBobNEL9C/zMW54RO23mqH7l5kxZDILtZZozk6U1iKWyUeCsMv8QCfTFbvlG8HMQQ3Zm\u002BrmIJ3OXLdKoyXhbms74XuWJOnmD1dxXl6GJpnEnI0wuzo3oKipxFQEsZzx8adQqSpGJiwj85yTdMI/ODYtdhaosKMhBDDS7FCV0V3Kf2ynNY1vfnZRHLetlDvWaowt5zuGWUEEL5T5cznbjhJO2PVlmAKovfegR6Prg2/1DIHEZ/oSNBYrowXodgs8hY6lbss2YNJ5dTlD5hGdGKw09Ga4BxYoLJTfSeUMwDfsY7IVRhSUvpuvSvLAzl4Ejppps3GUdI5ojTI2VybtfLTxZ3Jfd8KHkDXbCLwjV15G2rtakwzGR\u002B8zvMjibldkwc4932bbtQbX4iM7yWvCNSXT74x7gumoKx\u002BDK8r5pSHudkb99Yf3axW0grDZio5zcYejDo7a\u002BT7khaRHSJlL3j0BXUMU1E\u002Bd7HRmtwAozpCRH6pDVpaTA40YCW/joCKMeLRz2D07Xq04BSIKZDIuu7cDtjjvCHeWbknGDMrvujxR6k5bpPZjVbENC0F0mK9K\u002BU2o3\u002BnprXA87WnjZVHSWFrlqHnj0xbAkGCH0f02IdWaewN9NtpSeDzeHseMj\u002BBfKqL2nuAlZxY26D95YctzBruUSPpeZSFwkzBNBbRPNBCAKLdKP4LldRPtNl6a2QZxaxgL6Db2AMWBhgu/6FFh96Qu\u002BUkUKNc4vtPWYT7C1bo5y6qsM1vZihfxyKl3JYyyiz6qe9\u002B9bUJA0yljH6\u002BGvrBBhiy2xcRYVW8hEmAtsZlHE9XwGFnqfF5oW2Aidnp4awnpNa9gC8V6UiZgnEriExGQG/vJlqZWZxnOXmpkJd70uLdWNIvp5xgQhbYzeeADhjhOglp\u002BrsRjks6Vka1rFjxHe9OTi\u002B6VpiTjuRDgIv05utgiJZOEhhni8qG9VFVqpW\u002BJ7A4Mf/pZqOw1muWzc2/Ra9bVSPCYsvXJoIlM2FHPeROhVjb/LUrdyHy3XuskP38x6/h\u002BlWx\u002B4TkIMt9hHMCKZiHSAi0o4j6b93Bz4WQKlXEaCvxpUNOnMmUN5vp7bLusLPjJUi1SGQm54q37\u002Bw/FDZ1eVxHUIRVOKt\u002B4KwtEIIq017R7MUNTt/Hir241uzdVSNldHRWpyAvjizdNme4OdbITNyNbWcxaCp8v8XGnCH\u002BoUuIh5xN1Gx\u002Bol7YcBh4D5Dm8InQUCf8dAwJ2idaKPHLHpUcL7I6uriwTorIWTgRxHA1H\u002BuX7lFjzFOQA/pE5LlszVGDW\u002BAerDXRYAFc89sUN9W3JQkGMzBDuGMeqra\u002BK2oRm0vmjqhQFnO1hk4QBth4u8vkjf\u002BwJtohP6O8wAG/EzSXCxiPbaltJw6VkKyiM7FK5i6q2V2qoXSxhU7E01Zx9nNZuPv/6U4it6aw2pZtfwwycdoS1HmXLGmj3ahaqBP4Y5o5SLq1izygSGH2\u002BcbeRAYCkqF8HuI5gkySG8ulx89S\u002BLb8NDaRvKbdcowX4DKixZliF9WyvAS4P4YuI28xOoBSZAEQIhAPsRX6XuxV4eIZ71YyQ/A5oHxyBDRwY5l3rHgLhXwxUqOJEqa/\u002BB1YYh3kFDQZPvaQGMOE3h3b3028grJ0Slyl6FyyqTFJeegfGaIWTE9lHq2Be6y4rLRFrXNZA3Vq49fBfiuXZlWFRp7bZYR7xVL\u002BF2QE8w6v7XvoLTu98Hay9DXKVQ4jjfgX\u002B/TNnQbwCafgWyvRJjDJEVCv7zlaB1ZoKLFOsXBE2klr7PdZ4hB0\u002BCNTnZUKoY4EwUO9s96\u002B/fReZbRVYVh3m0CipTk5ry8AezbVxmnBHYbjSbAsh2aqrS7C\u002B3yb31aLHAIUqDxUyxIUfXinqTeKnQftshfoCxQZ9/gKNrPypFugSupnrLVKTn6eGAouAsQ3eF40rm0\u002B4xDuOrBESpSeIdjcx14NYzCSYyOZSfLKK/T0Ev5VvfYuYWfZebHFBgOp//YxETul6hVtogsJpZkd4877UHfWCKQi7mX2dCm\u002BjVzgL0o82Rr5TijpJ9uq5PvOu1XjCfXL0/dRzmKVr3Xr7xTuaXZO4QqzwgIPLSCIt8mqJ7iT20OnFFtS6sr4Y56y/XjGvLtFv9oLL0ez/KbWiVZZK4e9WBPRR1Ua/DZ/\u002B56jXG\u002BnwjtOJKfeSKw78xe0vCF0X3fXNWVlNTUmaoOjyzOpEGB3Lodaywcf3s9nlVQ9pn/Uy1xmjGbKQszGZ/nker24UuK3fY2aGZQwtxaV/V\u002BhKIQDjv\u002BXQkQ5bKu6lKNNO6QR70KxRmjyevHINdUQNIWtJT81oKu94NCevdDh34Uw47uyRA3dL\u002BJbUVQNz0xu6XgmDW9kF1s4k85x0shX0FsslxJZnfB3j/Vcmk8Xb9GEL5SY\u002B9IVjMwgufA/axzaA0E44Xh51UuHrn26B70L4SQ87eMz/xRJFwpGeOQAeCTYQpbN3k6ZSloI0Q2Um4UO1JiMAr155gRsr8ot85xnh3YY4cTmfcLVo6OI6u3G9LuFN2RLdHWnXpySYW6Ea1a9oUnXe7nAKJbVtp8Z8PsWpfsOqPx4HBMAcUMoU9yUETgMy0lkL3jBxM6Ndf2WjW2he/tzdYKaBUV21sp2l9S6AWVmzOWx8naCDOPtg==",
      "StatusCode": 202,
      "ResponseHeaders": {
        "Content-Length": "0",
        "Date": "Fri, 03 Apr 2020 21:01:28 GMT",
        "Server": [
          "Windows-Azure-HDFS/1.0",
          "Microsoft-HTTPAPI/2.0"
        ],
        "x-ms-client-request-id": "b42cba61-4de7-61d1-be02-20be2513c5a3",
        "x-ms-request-id": "fa440135-201f-0097-14fb-091bad000000",
        "x-ms-request-server-encrypted": "true",
        "x-ms-version": "2019-12-12"
      },
      "ResponseBody": []
    },
    {
      "RequestUri": "http://seannsecanary.blob.core.windows.net/test-filesystem-03e1ab46-c1df-e196-42a5-29a5b406a2be?restype=container",
      "RequestMethod": "DELETE",
      "RequestHeaders": {
        "Authorization": "Sanitized",
        "traceparent": "00-4fe8870a21904849b362d315ed402d0a-a1e0ebb0e89b6f4b-00",
        "User-Agent": [
          "azsdk-net-Storage.Files.DataLake/12.1.0-dev.20200403.1",
          "(.NET Core 4.6.28325.01; Microsoft Windows 10.0.18362 )"
        ],
        "x-ms-client-request-id": "4e7814b7-db06-5dce-c7f3-e88d355d3a71",
        "x-ms-date": "Fri, 03 Apr 2020 21:01:31 GMT",
        "x-ms-return-client-request-id": "true",
        "x-ms-version": "2019-12-12"
      },
      "RequestBody": null,
      "StatusCode": 202,
      "ResponseHeaders": {
        "Content-Length": "0",
        "Date": "Fri, 03 Apr 2020 21:01:29 GMT",
        "Server": [
          "Windows-Azure-Blob/1.0",
          "Microsoft-HTTPAPI/2.0"
        ],
        "x-ms-client-request-id": "4e7814b7-db06-5dce-c7f3-e88d355d3a71",
<<<<<<< HEAD
        "x-ms-request-id": "959fb747-b01e-003c-0f3c-f3bbfc000000",
=======
        "x-ms-request-id": "96223972-f01e-0012-35fb-093670000000",
>>>>>>> 8d420312
        "x-ms-version": "2019-12-12"
      },
      "ResponseBody": []
    }
  ],
  "Variables": {
    "RandomSeed": "216592360",
    "Storage_TestConfigHierarchicalNamespace": "NamespaceTenant\nseannsecanary\nU2FuaXRpemVk\nhttp://seannsecanary.blob.core.windows.net\nhttp://seannsecanary.file.core.windows.net\nhttp://seannsecanary.queue.core.windows.net\nhttp://seannsecanary.table.core.windows.net\n\n\n\n\nhttp://seannsecanary-secondary.blob.core.windows.net\nhttp://seannsecanary-secondary.file.core.windows.net\nhttp://seannsecanary-secondary.queue.core.windows.net\nhttp://seannsecanary-secondary.table.core.windows.net\n68390a19-a643-458b-b726-408abf67b4fc\nSanitized\n72f988bf-86f1-41af-91ab-2d7cd011db47\nhttps://login.microsoftonline.com/\nCloud\nBlobEndpoint=http://seannsecanary.blob.core.windows.net/;QueueEndpoint=http://seannsecanary.queue.core.windows.net/;FileEndpoint=http://seannsecanary.file.core.windows.net/;BlobSecondaryEndpoint=http://seannsecanary-secondary.blob.core.windows.net/;QueueSecondaryEndpoint=http://seannsecanary-secondary.queue.core.windows.net/;FileSecondaryEndpoint=http://seannsecanary-secondary.file.core.windows.net/;AccountName=seannsecanary;AccountKey=Sanitized\n"
  }
}<|MERGE_RESOLUTION|>--- conflicted
+++ resolved
@@ -28,11 +28,7 @@
           "Microsoft-HTTPAPI/2.0"
         ],
         "x-ms-client-request-id": "01576a2d-998a-104b-7117-85aff39e296c",
-<<<<<<< HEAD
-        "x-ms-request-id": "959fb741-b01e-003c-0b3c-f3bbfc000000",
-=======
         "x-ms-request-id": "96223954-f01e-0012-1efb-093670000000",
->>>>>>> 8d420312
         "x-ms-version": "2019-12-12"
       },
       "ResponseBody": []
@@ -64,11 +60,7 @@
           "Microsoft-HTTPAPI/2.0"
         ],
         "x-ms-client-request-id": "bfca12ab-7d5f-5b0f-9160-25515341cef1",
-<<<<<<< HEAD
-        "x-ms-request-id": "7a82a4d0-e01f-001e-323c-f37ee3000000",
-=======
         "x-ms-request-id": "fa440134-201f-0097-13fb-091bad000000",
->>>>>>> 8d420312
         "x-ms-version": "2019-12-12"
       },
       "ResponseBody": []
@@ -130,11 +122,7 @@
           "Microsoft-HTTPAPI/2.0"
         ],
         "x-ms-client-request-id": "4e7814b7-db06-5dce-c7f3-e88d355d3a71",
-<<<<<<< HEAD
-        "x-ms-request-id": "959fb747-b01e-003c-0f3c-f3bbfc000000",
-=======
         "x-ms-request-id": "96223972-f01e-0012-35fb-093670000000",
->>>>>>> 8d420312
         "x-ms-version": "2019-12-12"
       },
       "ResponseBody": []
