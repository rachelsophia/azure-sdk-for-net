{
  "Entries": [
    {
      "RequestUri": "https://seannsecanary.blob.core.windows.net/test-filesystem-b8d9b734-0402-15c5-3fb8-23e7d5a7b2a1?restype=container",
      "RequestMethod": "PUT",
      "RequestHeaders": {
        "Authorization": "Sanitized",
        "traceparent": "00-66e9d65d066d624bbe1fee0ae0ced0cc-08aa59fb7d921749-00",
        "User-Agent": [
          "azsdk-net-Storage.Files.DataLake/12.3.0-dev.20200601.1",
          "(.NET Core 4.6.28619.01; Microsoft Windows 10.0.18362 )"
        ],
        "x-ms-blob-public-access": "container",
        "x-ms-client-request-id": "a1f538e3-a82b-ecbf-e508-c0de5213ab48",
        "x-ms-date": "Mon, 01 Jun 2020 20:25:59 GMT",
        "x-ms-return-client-request-id": "true",
        "x-ms-version": "2019-12-12"
      },
      "RequestBody": null,
      "StatusCode": 201,
      "ResponseHeaders": {
        "Content-Length": "0",
        "Date": "Mon, 01 Jun 2020 20:26:11 GMT",
        "ETag": "\u00220x8D8066A00023EFB\u0022",
        "Last-Modified": "Mon, 01 Jun 2020 20:26:00 GMT",
        "Server": [
          "Windows-Azure-Blob/1.0",
          "Microsoft-HTTPAPI/2.0"
        ],
        "x-ms-client-request-id": "a1f538e3-a82b-ecbf-e508-c0de5213ab48",
<<<<<<< HEAD
        "x-ms-request-id": "4a123d26-c01e-0026-133f-f3da23000000",
=======
        "x-ms-request-id": "b94f96a2-901e-0082-5052-380c1e000000",
>>>>>>> 8d420312
        "x-ms-version": "2019-12-12"
      },
      "ResponseBody": []
    },
    {
      "RequestUri": "https://seannsecanary.dfs.core.windows.net/test-filesystem-b8d9b734-0402-15c5-3fb8-23e7d5a7b2a1/test-directory-e7f6f409-4488-eea2-0ff5-9bd47dc6d5ea?resource=directory",
      "RequestMethod": "PUT",
      "RequestHeaders": {
        "Authorization": "Sanitized",
        "traceparent": "00-8954e65da2c2694e8acc3d180105cb86-14321f792529cc49-00",
        "User-Agent": [
          "azsdk-net-Storage.Files.DataLake/12.3.0-dev.20200601.1",
          "(.NET Core 4.6.28619.01; Microsoft Windows 10.0.18362 )"
        ],
        "x-ms-client-request-id": "0aab7811-9fd1-6dbb-f850-785d8a5a9d01",
        "x-ms-date": "Mon, 01 Jun 2020 20:26:11 GMT",
        "x-ms-return-client-request-id": "true",
        "x-ms-version": "2019-12-12"
      },
      "RequestBody": null,
      "StatusCode": 201,
      "ResponseHeaders": {
        "Content-Length": "0",
        "Date": "Mon, 01 Jun 2020 20:26:12 GMT",
        "ETag": "\u00220x8D8066A06BF971C\u0022",
        "Last-Modified": "Mon, 01 Jun 2020 20:26:12 GMT",
        "Server": [
          "Windows-Azure-HDFS/1.0",
          "Microsoft-HTTPAPI/2.0"
        ],
        "x-ms-client-request-id": "0aab7811-9fd1-6dbb-f850-785d8a5a9d01",
<<<<<<< HEAD
        "x-ms-request-id": "6c2558bf-a01f-0020-1a3f-f3e99c000000",
=======
        "x-ms-request-id": "38dcbd8e-c01f-006b-4052-38ca54000000",
>>>>>>> 8d420312
        "x-ms-version": "2019-12-12"
      },
      "ResponseBody": []
    },
    {
      "RequestUri": "https://seannsecanary.dfs.core.windows.net/test-filesystem-b8d9b734-0402-15c5-3fb8-23e7d5a7b2a1/test-directory-e7f6f409-4488-eea2-0ff5-9bd47dc6d5ea/test-file-0a7b33f1-1de2-ed0e-27a9-f28e43c641e7?resource=file",
      "RequestMethod": "PUT",
      "RequestHeaders": {
        "Authorization": "Sanitized",
        "User-Agent": [
          "azsdk-net-Storage.Files.DataLake/12.3.0-dev.20200601.1",
          "(.NET Core 4.6.28619.01; Microsoft Windows 10.0.18362 )"
        ],
        "x-ms-client-request-id": "d9cc8983-a067-1477-f851-cc37fd261c9f",
        "x-ms-date": "Mon, 01 Jun 2020 20:26:11 GMT",
        "x-ms-return-client-request-id": "true",
        "x-ms-version": "2019-12-12"
      },
      "RequestBody": null,
      "StatusCode": 201,
      "ResponseHeaders": {
        "Content-Length": "0",
        "Date": "Mon, 01 Jun 2020 20:26:12 GMT",
        "ETag": "\u00220x8D8066A06C8E711\u0022",
        "Last-Modified": "Mon, 01 Jun 2020 20:26:12 GMT",
        "Server": [
          "Windows-Azure-HDFS/1.0",
          "Microsoft-HTTPAPI/2.0"
        ],
        "x-ms-client-request-id": "d9cc8983-a067-1477-f851-cc37fd261c9f",
<<<<<<< HEAD
        "x-ms-request-id": "6c2558c0-a01f-0020-1b3f-f3e99c000000",
=======
        "x-ms-request-id": "38dcbd8f-c01f-006b-4152-38ca54000000",
>>>>>>> 8d420312
        "x-ms-version": "2019-12-12"
      },
      "ResponseBody": []
    },
    {
<<<<<<< HEAD
      "RequestUri": "https://seanstagehierarchical.dfs.core.windows.net/test-filesystem-b8d9b734-0402-15c5-3fb8-23e7d5a7b2a1/test-directory-e7f6f409-4488-eea2-0ff5-9bd47dc6d5ea/test-file-0a7b33f1-1de2-ed0e-27a9-f28e43c641e7?sv=2019-12-12\u0026st=2020-03-05T21%3A42%3A33Z\u0026se=2020-03-05T23%3A42%3A33Z\u0026sr=b\u0026sp=racwd\u0026sig=Sanitized\u0026action=getAccessControl",
=======
      "RequestUri": "https://seannsecanary.dfs.core.windows.net/test-filesystem-b8d9b734-0402-15c5-3fb8-23e7d5a7b2a1/test-directory-e7f6f409-4488-eea2-0ff5-9bd47dc6d5ea/test-file-0a7b33f1-1de2-ed0e-27a9-f28e43c641e7?sv=2019-12-12\u0026st=2020-06-01T19%3A26%3A11Z\u0026se=2020-06-01T21%3A26%3A11Z\u0026sr=b\u0026sp=racwd\u0026sig=Sanitized\u0026action=getAccessControl",
>>>>>>> 8d420312
      "RequestMethod": "HEAD",
      "RequestHeaders": {
        "traceparent": "00-37dd4bf5b67e1a4fb2914cdb1520bd27-235d9e865df6d34e-00",
        "User-Agent": [
          "azsdk-net-Storage.Files.DataLake/12.3.0-dev.20200601.1",
          "(.NET Core 4.6.28619.01; Microsoft Windows 10.0.18362 )"
        ],
        "x-ms-client-request-id": "01d995d8-c38d-9f99-e942-bce005b86f8e",
        "x-ms-return-client-request-id": "true",
        "x-ms-version": "2019-12-12"
      },
      "RequestBody": null,
      "StatusCode": 200,
      "ResponseHeaders": {
        "Date": "Mon, 01 Jun 2020 20:26:11 GMT",
        "ETag": "\u00220x8D8066A06C8E711\u0022",
        "Last-Modified": "Mon, 01 Jun 2020 20:26:12 GMT",
        "Server": [
          "Windows-Azure-HDFS/1.0",
          "Microsoft-HTTPAPI/2.0"
        ],
        "x-ms-acl": "user::rw-,group::r--,other::---",
        "x-ms-client-request-id": "01d995d8-c38d-9f99-e942-bce005b86f8e",
        "x-ms-group": "$superuser",
        "x-ms-owner": "$superuser",
        "x-ms-permissions": "rw-r-----",
<<<<<<< HEAD
        "x-ms-request-id": "6c7e8786-101f-0047-7f3f-f3f960000000",
=======
        "x-ms-request-id": "bd5706ad-e01f-001e-5a52-38a178000000",
>>>>>>> 8d420312
        "x-ms-version": "2019-12-12"
      },
      "ResponseBody": []
    },
    {
      "RequestUri": "https://seannsecanary.blob.core.windows.net/test-filesystem-b8d9b734-0402-15c5-3fb8-23e7d5a7b2a1?restype=container",
      "RequestMethod": "DELETE",
      "RequestHeaders": {
        "Authorization": "Sanitized",
        "traceparent": "00-2823e09027b86f418127e42dd52dd49d-6f49597bcea6c44c-00",
        "User-Agent": [
          "azsdk-net-Storage.Files.DataLake/12.3.0-dev.20200601.1",
          "(.NET Core 4.6.28619.01; Microsoft Windows 10.0.18362 )"
        ],
        "x-ms-client-request-id": "685f9b95-1a4c-2b11-5a17-2967132439d0",
        "x-ms-date": "Mon, 01 Jun 2020 20:26:11 GMT",
        "x-ms-return-client-request-id": "true",
        "x-ms-version": "2019-12-12"
      },
      "RequestBody": null,
      "StatusCode": 202,
      "ResponseHeaders": {
        "Content-Length": "0",
        "Date": "Mon, 01 Jun 2020 20:26:11 GMT",
        "Server": [
          "Windows-Azure-Blob/1.0",
          "Microsoft-HTTPAPI/2.0"
        ],
        "x-ms-client-request-id": "685f9b95-1a4c-2b11-5a17-2967132439d0",
<<<<<<< HEAD
        "x-ms-request-id": "4a123d3d-c01e-0026-293f-f3da23000000",
=======
        "x-ms-request-id": "b94f9df7-901e-0082-1452-380c1e000000",
>>>>>>> 8d420312
        "x-ms-version": "2019-12-12"
      },
      "ResponseBody": []
    }
  ],
  "Variables": {
    "DateTimeOffsetNow": "2020-06-01T15:26:11.3920532-05:00",
    "RandomSeed": "911916563",
    "Storage_TestConfigHierarchicalNamespace": "NamespaceTenant\nseannsecanary\nU2FuaXRpemVk\nhttps://seannsecanary.blob.core.windows.net\nhttps://seannsecanary.file.core.windows.net\nhttps://seannsecanary.queue.core.windows.net\nhttps://seannsecanary.table.core.windows.net\n\n\n\n\nhttps://seannsecanary-secondary.blob.core.windows.net\nhttps://seannsecanary-secondary.file.core.windows.net\nhttps://seannsecanary-secondary.queue.core.windows.net\nhttps://seannsecanary-secondary.table.core.windows.net\n68390a19-a643-458b-b726-408abf67b4fc\nSanitized\n72f988bf-86f1-41af-91ab-2d7cd011db47\nhttps://login.microsoftonline.com/\nCloud\nBlobEndpoint=https://seannsecanary.blob.core.windows.net/;QueueEndpoint=https://seannsecanary.queue.core.windows.net/;FileEndpoint=https://seannsecanary.file.core.windows.net/;BlobSecondaryEndpoint=https://seannsecanary-secondary.blob.core.windows.net/;QueueSecondaryEndpoint=https://seannsecanary-secondary.queue.core.windows.net/;FileSecondaryEndpoint=https://seannsecanary-secondary.file.core.windows.net/;AccountName=seannsecanary;AccountKey=Sanitized\n"
  }
}<|MERGE_RESOLUTION|>--- conflicted
+++ resolved
@@ -28,11 +28,7 @@
           "Microsoft-HTTPAPI/2.0"
         ],
         "x-ms-client-request-id": "a1f538e3-a82b-ecbf-e508-c0de5213ab48",
-<<<<<<< HEAD
-        "x-ms-request-id": "4a123d26-c01e-0026-133f-f3da23000000",
-=======
         "x-ms-request-id": "b94f96a2-901e-0082-5052-380c1e000000",
->>>>>>> 8d420312
         "x-ms-version": "2019-12-12"
       },
       "ResponseBody": []
@@ -64,11 +60,7 @@
           "Microsoft-HTTPAPI/2.0"
         ],
         "x-ms-client-request-id": "0aab7811-9fd1-6dbb-f850-785d8a5a9d01",
-<<<<<<< HEAD
-        "x-ms-request-id": "6c2558bf-a01f-0020-1a3f-f3e99c000000",
-=======
         "x-ms-request-id": "38dcbd8e-c01f-006b-4052-38ca54000000",
->>>>>>> 8d420312
         "x-ms-version": "2019-12-12"
       },
       "ResponseBody": []
@@ -99,21 +91,13 @@
           "Microsoft-HTTPAPI/2.0"
         ],
         "x-ms-client-request-id": "d9cc8983-a067-1477-f851-cc37fd261c9f",
-<<<<<<< HEAD
-        "x-ms-request-id": "6c2558c0-a01f-0020-1b3f-f3e99c000000",
-=======
         "x-ms-request-id": "38dcbd8f-c01f-006b-4152-38ca54000000",
->>>>>>> 8d420312
         "x-ms-version": "2019-12-12"
       },
       "ResponseBody": []
     },
     {
-<<<<<<< HEAD
-      "RequestUri": "https://seanstagehierarchical.dfs.core.windows.net/test-filesystem-b8d9b734-0402-15c5-3fb8-23e7d5a7b2a1/test-directory-e7f6f409-4488-eea2-0ff5-9bd47dc6d5ea/test-file-0a7b33f1-1de2-ed0e-27a9-f28e43c641e7?sv=2019-12-12\u0026st=2020-03-05T21%3A42%3A33Z\u0026se=2020-03-05T23%3A42%3A33Z\u0026sr=b\u0026sp=racwd\u0026sig=Sanitized\u0026action=getAccessControl",
-=======
       "RequestUri": "https://seannsecanary.dfs.core.windows.net/test-filesystem-b8d9b734-0402-15c5-3fb8-23e7d5a7b2a1/test-directory-e7f6f409-4488-eea2-0ff5-9bd47dc6d5ea/test-file-0a7b33f1-1de2-ed0e-27a9-f28e43c641e7?sv=2019-12-12\u0026st=2020-06-01T19%3A26%3A11Z\u0026se=2020-06-01T21%3A26%3A11Z\u0026sr=b\u0026sp=racwd\u0026sig=Sanitized\u0026action=getAccessControl",
->>>>>>> 8d420312
       "RequestMethod": "HEAD",
       "RequestHeaders": {
         "traceparent": "00-37dd4bf5b67e1a4fb2914cdb1520bd27-235d9e865df6d34e-00",
@@ -140,11 +124,7 @@
         "x-ms-group": "$superuser",
         "x-ms-owner": "$superuser",
         "x-ms-permissions": "rw-r-----",
-<<<<<<< HEAD
-        "x-ms-request-id": "6c7e8786-101f-0047-7f3f-f3f960000000",
-=======
         "x-ms-request-id": "bd5706ad-e01f-001e-5a52-38a178000000",
->>>>>>> 8d420312
         "x-ms-version": "2019-12-12"
       },
       "ResponseBody": []
@@ -174,11 +154,7 @@
           "Microsoft-HTTPAPI/2.0"
         ],
         "x-ms-client-request-id": "685f9b95-1a4c-2b11-5a17-2967132439d0",
-<<<<<<< HEAD
-        "x-ms-request-id": "4a123d3d-c01e-0026-293f-f3da23000000",
-=======
         "x-ms-request-id": "b94f9df7-901e-0082-1452-380c1e000000",
->>>>>>> 8d420312
         "x-ms-version": "2019-12-12"
       },
       "ResponseBody": []
