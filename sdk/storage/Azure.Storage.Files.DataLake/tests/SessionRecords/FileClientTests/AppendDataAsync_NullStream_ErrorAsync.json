--- conflicted
+++ resolved
@@ -28,11 +28,7 @@
           "Microsoft-HTTPAPI/2.0"
         ],
         "x-ms-client-request-id": "64c72f2c-1c30-dea5-bebd-8063c6e4f09b",
-<<<<<<< HEAD
-        "x-ms-request-id": "c8d81e3b-701e-000c-5f3c-f30533000000",
-=======
         "x-ms-request-id": "96223aac-f01e-0012-21fb-093670000000",
->>>>>>> 8d420312
         "x-ms-version": "2019-12-12"
       },
       "ResponseBody": []
@@ -64,11 +60,7 @@
           "Microsoft-HTTPAPI/2.0"
         ],
         "x-ms-client-request-id": "445faa99-6749-8b4d-2ca5-54fd8f78e1ee",
-<<<<<<< HEAD
-        "x-ms-request-id": "6c255643-a01f-0020-563c-f3e99c000000",
-=======
         "x-ms-request-id": "fa440142-201f-0097-20fb-091bad000000",
->>>>>>> 8d420312
         "x-ms-version": "2019-12-12"
       },
       "ResponseBody": []
@@ -98,11 +90,7 @@
           "Microsoft-HTTPAPI/2.0"
         ],
         "x-ms-client-request-id": "52924e73-4670-29da-800d-e11ed684731d",
-<<<<<<< HEAD
-        "x-ms-request-id": "c8d81e41-701e-000c-623c-f30533000000",
-=======
         "x-ms-request-id": "96223acb-f01e-0012-37fb-093670000000",
->>>>>>> 8d420312
         "x-ms-version": "2019-12-12"
       },
       "ResponseBody": []
