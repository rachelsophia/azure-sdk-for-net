{
  "Entries": [
    {
      "RequestUri": "https://storagedotnetdatalake.blob.core.windows.net/test-filesystem-afb8cfae-43b6-d9c9-f9f5-9ec53d8b8fb3?restype=container",
      "RequestMethod": "PUT",
      "RequestHeaders": {
        "Authorization": "Sanitized",
        "traceparent": "00-e985a07cef25734c8ca23ef07b2e86dd-88023a7b2f612d46-00",
        "User-Agent": [
          "azsdk-net-Storage.Files.DataLake/12.5.0-alpha.20201001.1",
          "(.NET Core 4.6.29220.03; Microsoft Windows 10.0.19041 )"
        ],
        "x-ms-blob-public-access": "container",
        "x-ms-client-request-id": "64c72f2c-1c30-dea5-bebd-8063c6e4f09b",
        "x-ms-date": "Fri, 02 Oct 2020 03:33:49 GMT",
        "x-ms-return-client-request-id": "true",
        "x-ms-version": "2020-02-10"
      },
      "RequestBody": null,
      "StatusCode": 201,
      "ResponseHeaders": {
        "Content-Length": "0",
        "Date": "Fri, 02 Oct 2020 03:33:48 GMT",
        "ETag": "\u00220x8D86683F9A3B301\u0022",
        "Last-Modified": "Fri, 02 Oct 2020 03:33:48 GMT",
        "Server": [
          "Windows-Azure-Blob/1.0",
          "Microsoft-HTTPAPI/2.0"
        ],
        "x-ms-client-request-id": "64c72f2c-1c30-dea5-bebd-8063c6e4f09b",
<<<<<<< HEAD
        "x-ms-request-id": "96223aac-f01e-0012-21fb-093670000000",
=======
        "x-ms-request-id": "115f4b7d-e01e-0077-4a6c-9804fe000000",
>>>>>>> 365f255a
        "x-ms-version": "2020-02-10"
      },
      "ResponseBody": []
    },
    {
      "RequestUri": "https://storagedotnetdatalake.dfs.core.windows.net/test-filesystem-afb8cfae-43b6-d9c9-f9f5-9ec53d8b8fb3/test-file-fd8b0a99-a182-2103-1032-8d2cfccf8b24?resource=file",
      "RequestMethod": "PUT",
      "RequestHeaders": {
        "Authorization": "Sanitized",
        "If-None-Match": "*",
        "traceparent": "00-c8eeda137e6bb040b568f353ab087522-69a09f92ae6f574b-00",
        "User-Agent": [
          "azsdk-net-Storage.Files.DataLake/12.5.0-alpha.20201001.1",
          "(.NET Core 4.6.29220.03; Microsoft Windows 10.0.19041 )"
        ],
        "x-ms-client-request-id": "445faa99-6749-8b4d-2ca5-54fd8f78e1ee",
        "x-ms-date": "Fri, 02 Oct 2020 03:33:49 GMT",
        "x-ms-return-client-request-id": "true",
        "x-ms-version": "2020-02-10"
      },
      "RequestBody": null,
      "StatusCode": 201,
      "ResponseHeaders": {
        "Content-Length": "0",
        "Date": "Fri, 02 Oct 2020 03:33:48 GMT",
        "ETag": "\u00220x8D86683F9C725F8\u0022",
        "Last-Modified": "Fri, 02 Oct 2020 03:33:49 GMT",
        "Server": [
          "Windows-Azure-HDFS/1.0",
          "Microsoft-HTTPAPI/2.0"
        ],
        "x-ms-client-request-id": "445faa99-6749-8b4d-2ca5-54fd8f78e1ee",
<<<<<<< HEAD
        "x-ms-request-id": "fa440142-201f-0097-20fb-091bad000000",
=======
        "x-ms-request-id": "8bae278f-e01f-00b0-196c-98783f000000",
>>>>>>> 365f255a
        "x-ms-version": "2020-02-10"
      },
      "ResponseBody": []
    },
    {
      "RequestUri": "https://storagedotnetdatalake.blob.core.windows.net/test-filesystem-afb8cfae-43b6-d9c9-f9f5-9ec53d8b8fb3?restype=container",
      "RequestMethod": "DELETE",
      "RequestHeaders": {
        "Authorization": "Sanitized",
        "traceparent": "00-0a3cfa0fd57e064aa310c2b4b7e0b780-eecb784454fa4147-00",
        "User-Agent": [
          "azsdk-net-Storage.Files.DataLake/12.5.0-alpha.20201001.1",
          "(.NET Core 4.6.29220.03; Microsoft Windows 10.0.19041 )"
        ],
        "x-ms-client-request-id": "52924e73-4670-29da-800d-e11ed684731d",
        "x-ms-date": "Fri, 02 Oct 2020 03:33:49 GMT",
        "x-ms-return-client-request-id": "true",
        "x-ms-version": "2020-02-10"
      },
      "RequestBody": null,
      "StatusCode": 202,
      "ResponseHeaders": {
        "Content-Length": "0",
        "Date": "Fri, 02 Oct 2020 03:33:48 GMT",
        "Server": [
          "Windows-Azure-Blob/1.0",
          "Microsoft-HTTPAPI/2.0"
        ],
        "x-ms-client-request-id": "52924e73-4670-29da-800d-e11ed684731d",
<<<<<<< HEAD
        "x-ms-request-id": "96223acb-f01e-0012-37fb-093670000000",
=======
        "x-ms-request-id": "115f4c28-e01e-0077-666c-9804fe000000",
>>>>>>> 365f255a
        "x-ms-version": "2020-02-10"
      },
      "ResponseBody": []
    }
  ],
  "Variables": {
    "RandomSeed": "1357498787",
    "Storage_TestConfigHierarchicalNamespace": "NamespaceTenant\nstoragedotnetdatalake\nU2FuaXRpemVk\nhttps://storagedotnetdatalake.blob.core.windows.net\nhttps://storagedotnetdatalake.file.core.windows.net\nhttps://storagedotnetdatalake.queue.core.windows.net\nhttps://storagedotnetdatalake.table.core.windows.net\n\n\n\n\nhttps://storagedotnetdatalake-secondary.blob.core.windows.net\nhttps://storagedotnetdatalake-secondary.file.core.windows.net\nhttps://storagedotnetdatalake-secondary.queue.core.windows.net\nhttps://storagedotnetdatalake-secondary.table.core.windows.net\n183fee76-3bc8-488e-866f-b6562a249293\nSanitized\n72f988bf-86f1-41af-91ab-2d7cd011db47\nhttps://login.microsoftonline.com/\nCloud\nBlobEndpoint=https://storagedotnetdatalake.blob.core.windows.net/;QueueEndpoint=https://storagedotnetdatalake.queue.core.windows.net/;FileEndpoint=https://storagedotnetdatalake.file.core.windows.net/;BlobSecondaryEndpoint=https://storagedotnetdatalake-secondary.blob.core.windows.net/;QueueSecondaryEndpoint=https://storagedotnetdatalake-secondary.queue.core.windows.net/;FileSecondaryEndpoint=https://storagedotnetdatalake-secondary.file.core.windows.net/;AccountName=storagedotnetdatalake;AccountKey=Sanitized\n"
  }
}<|MERGE_RESOLUTION|>--- conflicted
+++ resolved
@@ -28,11 +28,7 @@
           "Microsoft-HTTPAPI/2.0"
         ],
         "x-ms-client-request-id": "64c72f2c-1c30-dea5-bebd-8063c6e4f09b",
-<<<<<<< HEAD
-        "x-ms-request-id": "96223aac-f01e-0012-21fb-093670000000",
-=======
         "x-ms-request-id": "115f4b7d-e01e-0077-4a6c-9804fe000000",
->>>>>>> 365f255a
         "x-ms-version": "2020-02-10"
       },
       "ResponseBody": []
@@ -65,11 +61,7 @@
           "Microsoft-HTTPAPI/2.0"
         ],
         "x-ms-client-request-id": "445faa99-6749-8b4d-2ca5-54fd8f78e1ee",
-<<<<<<< HEAD
-        "x-ms-request-id": "fa440142-201f-0097-20fb-091bad000000",
-=======
         "x-ms-request-id": "8bae278f-e01f-00b0-196c-98783f000000",
->>>>>>> 365f255a
         "x-ms-version": "2020-02-10"
       },
       "ResponseBody": []
@@ -99,11 +91,7 @@
           "Microsoft-HTTPAPI/2.0"
         ],
         "x-ms-client-request-id": "52924e73-4670-29da-800d-e11ed684731d",
-<<<<<<< HEAD
-        "x-ms-request-id": "96223acb-f01e-0012-37fb-093670000000",
-=======
         "x-ms-request-id": "115f4c28-e01e-0077-666c-9804fe000000",
->>>>>>> 365f255a
         "x-ms-version": "2020-02-10"
       },
       "ResponseBody": []
