--- conflicted
+++ resolved
@@ -1,18 +1,18 @@
 {
   "Entries": [
     {
-      "RequestUri": "http://gen1gen2domain1.blob.core.windows.net/test-filesystem-5afa3aaa-8e4d-29f2-d116-7ca27d601b04?restype=container",
+      "RequestUri": "https://seannsecanary.blob.core.windows.net/test-filesystem-f56226d5-1686-d35a-579e-82b52bd0911a?restype=container",
       "RequestMethod": "PUT",
       "RequestHeaders": {
         "Authorization": "Sanitized",
-        "traceparent": "00-fda4e6d4abea7344aada9a1c9256016c-73b0c572a0fe7a4a-00",
-        "User-Agent": [
-          "azsdk-net-Storage.Files.DataLake/12.5.0-alpha.20200908.1",
-          "(.NET Core 4.6.29130.01; Microsoft Windows 10.0.19041 )"
+        "traceparent": "00-fc8df9299c9f7f4597a30b54bacde4f7-b3be912bd711e44f-00",
+        "User-Agent": [
+          "azsdk-net-Storage.Files.DataLake/12.5.0-alpha.20200921.1",
+          "(.NET Core 4.6.29220.03; Microsoft Windows 10.0.19041 )"
         ],
         "x-ms-blob-public-access": "container",
-        "x-ms-client-request-id": "7379502d-8d9a-19b8-4e0b-ab30bbb30a99",
-        "x-ms-date": "Tue, 08 Sep 2020 16:09:45 GMT",
+        "x-ms-client-request-id": "0032c7b7-9cae-fef0-367a-ca73bbe33e36",
+        "x-ms-date": "Mon, 21 Sep 2020 06:23:11 GMT",
         "x-ms-return-client-request-id": "true",
         "x-ms-version": "2020-02-10"
       },
@@ -20,37 +20,32 @@
       "StatusCode": 201,
       "ResponseHeaders": {
         "Content-Length": "0",
-        "Date": "Tue, 08 Sep 2020 16:09:45 GMT",
-        "ETag": "\u00220x8D854119AC565D7\u0022",
-        "Last-Modified": "Tue, 08 Sep 2020 16:09:46 GMT",
-        "Server": [
-          "Windows-Azure-Blob/1.0",
-          "Microsoft-HTTPAPI/2.0"
-        ],
-        "x-ms-client-request-id": "7379502d-8d9a-19b8-4e0b-ab30bbb30a99",
-<<<<<<< HEAD
-        "x-ms-request-id": "7971a8df-e01e-0026-5c1c-5bd99a000000",
-        "x-ms-version": "2020-02-10"
-=======
-        "x-ms-request-id": "30f5f438-f01e-0084-4bfa-858420000000",
-        "x-ms-version": "2019-12-12"
->>>>>>> 548336e6
-      },
-      "ResponseBody": []
-    },
-    {
-      "RequestUri": "http://gen1gen2domain1.dfs.core.windows.net/test-filesystem-5afa3aaa-8e4d-29f2-d116-7ca27d601b04/test-file-c695ee49-082c-8786-67a6-b7591ff9080d?resource=file",
+        "Date": "Mon, 21 Sep 2020 06:23:11 GMT",
+        "ETag": "\u00220x8D85DF6D0F4FDF5\u0022",
+        "Last-Modified": "Mon, 21 Sep 2020 06:23:12 GMT",
+        "Server": [
+          "Windows-Azure-Blob/1.0",
+          "Microsoft-HTTPAPI/2.0"
+        ],
+        "x-ms-client-request-id": "0032c7b7-9cae-fef0-367a-ca73bbe33e36",
+        "x-ms-request-id": "f2f73352-901e-0049-43df-8f0f4b000000",
+        "x-ms-version": "2020-02-10"
+      },
+      "ResponseBody": []
+    },
+    {
+      "RequestUri": "https://seannsecanary.dfs.core.windows.net/test-filesystem-f56226d5-1686-d35a-579e-82b52bd0911a/test-file-67e60eae-ab53-9312-caf7-d29fe3debcf8?resource=file",
       "RequestMethod": "PUT",
       "RequestHeaders": {
         "Authorization": "Sanitized",
         "If-None-Match": "*",
-        "traceparent": "00-43cc337615af9f4688bc872a5c1485bf-ee21b4fb9eac974e-00",
-        "User-Agent": [
-          "azsdk-net-Storage.Files.DataLake/12.5.0-alpha.20200908.1",
-          "(.NET Core 4.6.29130.01; Microsoft Windows 10.0.19041 )"
-        ],
-        "x-ms-client-request-id": "4c9e04f6-fe48-a5d1-8f18-31c5b5275214",
-        "x-ms-date": "Tue, 08 Sep 2020 16:09:46 GMT",
+        "traceparent": "00-bd75d74008eccc468fda4fea97870715-506e7aba49b58645-00",
+        "User-Agent": [
+          "azsdk-net-Storage.Files.DataLake/12.5.0-alpha.20200921.1",
+          "(.NET Core 4.6.29220.03; Microsoft Windows 10.0.19041 )"
+        ],
+        "x-ms-client-request-id": "e0c4da09-f5a7-e662-ced9-84f1d996c3f0",
+        "x-ms-date": "Mon, 21 Sep 2020 06:23:12 GMT",
         "x-ms-return-client-request-id": "true",
         "x-ms-version": "2020-02-10"
       },
@@ -58,69 +53,64 @@
       "StatusCode": 201,
       "ResponseHeaders": {
         "Content-Length": "0",
-        "Date": "Tue, 08 Sep 2020 16:09:46 GMT",
-        "ETag": "\u00220x8D854119B07C56A\u0022",
-        "Last-Modified": "Tue, 08 Sep 2020 16:09:46 GMT",
-        "Server": [
-          "Windows-Azure-HDFS/1.0",
-          "Microsoft-HTTPAPI/2.0"
-        ],
-        "x-ms-client-request-id": "4c9e04f6-fe48-a5d1-8f18-31c5b5275214",
-<<<<<<< HEAD
-        "x-ms-request-id": "6898b6bf-401f-0072-7c1c-5b96cd000000",
-        "x-ms-version": "2020-02-10"
-=======
-        "x-ms-request-id": "5d15cbc0-701f-00d7-25fa-85a714000000",
-        "x-ms-version": "2019-12-12"
->>>>>>> 548336e6
-      },
-      "ResponseBody": []
-    },
-    {
-      "RequestUri": "http://gen1gen2domain1.dfs.core.windows.net/test-filesystem-5afa3aaa-8e4d-29f2-d116-7ca27d601b04/test-file-c695ee49-082c-8786-67a6-b7591ff9080d?action=append\u0026position=0",
+        "Date": "Mon, 21 Sep 2020 06:23:12 GMT",
+        "ETag": "\u00220x8D85DF6D1498487\u0022",
+        "Last-Modified": "Mon, 21 Sep 2020 06:23:12 GMT",
+        "Server": [
+          "Windows-Azure-HDFS/1.0",
+          "Microsoft-HTTPAPI/2.0"
+        ],
+        "x-ms-client-request-id": "e0c4da09-f5a7-e662-ced9-84f1d996c3f0",
+        "x-ms-request-id": "43ca9cc8-c01f-0026-08df-8f05b8000000",
+        "x-ms-version": "2020-02-10"
+      },
+      "ResponseBody": []
+    },
+    {
+      "RequestUri": "https://seannsecanary.dfs.core.windows.net/test-filesystem-f56226d5-1686-d35a-579e-82b52bd0911a/test-file-67e60eae-ab53-9312-caf7-d29fe3debcf8?action=append\u0026position=0",
       "RequestMethod": "PATCH",
       "RequestHeaders": {
         "Authorization": "Sanitized",
         "Content-Length": "1024",
-        "traceparent": "00-b45370bd9fb4da4ab15c0ab863569802-8edeb34c6dc00245-00",
-        "User-Agent": [
-          "azsdk-net-Storage.Files.DataLake/12.5.0-alpha.20200908.1",
-          "(.NET Core 4.6.29130.01; Microsoft Windows 10.0.19041 )"
-        ],
-        "x-ms-client-request-id": "d86812e5-d6b5-ed7c-f261-27a81db2946f",
-        "x-ms-date": "Tue, 08 Sep 2020 16:09:46 GMT",
-        "x-ms-return-client-request-id": "true",
-        "x-ms-version": "2020-02-10"
-      },
-      "RequestBody": "TCR1Leenajxj/mind6KX8OnVrzEtAyskyvEM89Ve\u002BVUCnuSXPd2xooRYYy6g3g/FD8dwSknX4En5UGP1mnZmBAQTpNm9ALILIwyt1J/8g\u002BviR\u002BQO7q4LK76ane16vAcN8l4pjTk2Bw4VZCc8KQup/cx3E1OSWBZVCHgbI2PFkWYFn\u002BJA0vaxqz/V\u002BImHzgKy8KAgAqize5lI1IXAGuSrUNPAN4koaSrWxmgTvF\u002BNzjl2aDLCpI\u002B\u002BUSRJ\u002BP5x8JBbKqi1xpZ4iod1SjxAoL45uwVLSrKx6KtDAeZl3nErZNXXuJK21wej/t2rTFpSfrFmEDz4JqbeqkL9ccSvE6wWSeVnaOcsguT\u002BqEvUBptQ8YM1/s40Mj4u\u002BQ1QuWVC8\u002BsxlAN16xXJOo1Y\u002Bn1bCaSmrYBBehTd4henOG/a28l\u002Bu7Rfo3GY2wVubMRA2zjA0\u002B9pqQzkAXnXU7LszbOl7l7E2T/I\u002B2YyDtJ70g1QnQbe52SAcDK9mrk7iE\u002B\u002BrA1RyH1lfAL499eJN5s6aC5rhrasDeZOJH4sBz6FjXMWc2HEKQmP6iEE5u\u002BN9zmWgzGL0AGZEp8nA6T/OXTDcmlkcsM5dT8k25uUpyb2wS1FlYQN\u002Br1xfWDCnCZlkLGsQXOFKYV1XQ3yZvRlBGt4MUF2uqPwtXis8vVid9kYvkrq6GWycJiozzh3GpPJDHj1SWvk79YOvIv72TaPE\u002BU02aipexwFxsCpzutreJvl4\u002BZ8bS1tM8902yvat5ZhGLtSQkDrH5Bc74KqOyHrokPwFvVQE6a3xqbYNJ/wKw8pR7UvGTZa\u002BsNVH32qwviuiDnn6aGhEQQVmnyaEurwa8RzgPRrvIkNlhwx\u002BvMoDAOtKqxmCEFtiDawGX65v\u002BfZZbS5N0IEQsyv2lOFbxYQ7I147Oc\u002BimKCBfi9uqILU9Y0WJU/b9XBqejfty7u6BkfnyzxQdMAmttRNjFKRocppIZ9URaB0X23t0L\u002BX9I0kx3enhp1GhIDM7667jmkd2NgtROncZcCns6vOYmQATsIHKIUa6dstIlzeh1YxuJEE0Dfnqm/jCKF3P9MxuCIcjGDstGWkAu78wGJNPd6qtfrayZJsGORSJB/jo6nIO6p6wfr1RQQrYI0I6qoNlgrCjIoYFq6PsLO8WlBFgF9FNIT4EjwjtTD272jFY246RI3VIRcf8CT7qxFHeOqzpeBtw/XlFYPO3xdZIWdFyk0FQdXCsF9IJQSgPGcq3DwGAwmIV594VS7JxkH/ho79deCEAjcU8TVBJZ6xRRkc48LbEx5dvXLtjOzm\u002BKodSJ514oaGZpoFMVHUR3HAxxAV7SJ/JHOwn7ht1nUKbjhLI50Ae2KSln1o1iHMSXXAw==",
+        "traceparent": "00-1e636a12e495eb46a238ea8fefe38a6c-4cc55a718866a141-00",
+        "User-Agent": [
+          "azsdk-net-Storage.Files.DataLake/12.5.0-alpha.20200921.1",
+          "(.NET Core 4.6.29220.03; Microsoft Windows 10.0.19041 )"
+        ],
+        "x-ms-client-request-id": "62f18df8-7019-7d55-b126-63fd0198c90d",
+        "x-ms-date": "Mon, 21 Sep 2020 06:23:12 GMT",
+        "x-ms-return-client-request-id": "true",
+        "x-ms-version": "2020-02-10"
+      },
+      "RequestBody": "ZM3\u002BY56QbFJXuVxvd\u002BivPqj9zQh40mAMtZ41tslQG1e\u002B0g7t5dqYHaGUD5pOohziSJP35hGzf5Jt8a7/W7aIB54EsaXZwVnNZK9m5MPGvRKCU201WTVFC1J8gPMsmMLrCwj7SvF2CIY6KYFiTJrPpjObfAdIU65pvqZSXUFloMzse9m6y3MhC0vn\u002Bi\u002Bz4763rdm/kRu6orhakotLJKpE1Yi1ddHBFNvAenG8YVh\u002BtdvnmrBnpQ\u002BwMtggYDjn1eegoiWn/W7t9pj\u002B/xaq/UFf3NywY4n63C94BUP4oLSi2KSJHL8y1rhs\u002BqQXaab5BTSXwIRcN3JepcX2Lvgq9FXkXCZyIOGBLQUkQ2nk43OJf/8OYeAvRaEyK3f6PKi/QgVPMgx/huVSFZN/OPMJecJRba75G5N1tBaEQPVqh/BcZAFjlLBnCfgavEtMsAyuKLG0qM/5xiZx2n31\u002Bkbv6I6jItPxpeQR6mO23l9IKAQJ1hdDtd8gY57b8boycQ6yKtO9qY45vIPMor5rQ\u002BfGKbF56yQvrDKvgr81FrMq33lVBLSMi3920BqTdhIhtR\u002B2FMgIuIXpgn6gDifOA6XPosNEFj8zOp4yAxsKmzUgjs2ffgLrIib0a4E163xXp810w9RP3J7gg9op1bVq3\u002BZJgIBaL4Wj5ICdUKu9/k4h2lxOldhh0LEuvvsnwUxwioua7Gv8/XdH0N9TsovzIoWLCPpZHEkO6K/OK3CKeyIzLMYfIxLjJN3kBsT4DR4lO5x1m7lRF21CjAO7LtIHvVW8IIbF0/9zqOMddRWEFtqRqO/UFOBp4RRY3ZYOKPYK3EhvO\u002B2YYGecAvPVNKFYvXUpKYXiM6l1Uz5xbPZoZYDtE5jNFdrt\u002BUeHNxHsk61yACAg5P5wKKmf\u002BuiuJvRxNJ1z6CEJi6ibOzA9WvyXiMCR/mzWR4CBfOrvLRryP9JTFgN0eaqMaXV3hanOMs2tB3InHCiHm\u002Bwd8Ws2Gl2Nqfxd6kT4Iw4WBZT3XsLWskodQSaoyiKpy3oWVoc\u002BVU8Y6tytcUiJtORjEReUkD0qRj8hGdg25d7Zsx7J4syH169F3nTmKUECk41BRbkKFTs96w9HHTx24QT9070qwNEY2zpoTrHIRB3\u002BH4VL9aAlz57ii/a8P7lyzv1v6FWD19O7KWl/oseJdKfySf62K\u002Btk2AQfRzTaW5yA9X\u002B0WVzIekeyj8w2pizXWRZPyvW7vKMSCg9QZJCe4M3M/qxH1RtLKc\u002B2BJsfLTLXR\u002B0di5GmxDncoU9MdxW2E67\u002BaqeAkIT7BKAmBLgH8tzdeByigFU8JjlzajPL/rK5//DsIcOLV7dpIobwgL\u002BA1a9zb/75E5JZwkRtDCVQMA==",
       "StatusCode": 202,
       "ResponseHeaders": {
         "Content-Length": "0",
-        "Date": "Tue, 08 Sep 2020 16:09:46 GMT",
-        "Server": [
-          "Windows-Azure-HDFS/1.0",
-          "Microsoft-HTTPAPI/2.0"
-        ],
-        "x-ms-client-request-id": "d86812e5-d6b5-ed7c-f261-27a81db2946f",
-        "x-ms-request-id": "5d15cbc1-701f-00d7-26fa-85a714000000",
+        "Date": "Mon, 21 Sep 2020 06:23:12 GMT",
+        "Server": [
+          "Windows-Azure-HDFS/1.0",
+          "Microsoft-HTTPAPI/2.0"
+        ],
+        "x-ms-client-request-id": "62f18df8-7019-7d55-b126-63fd0198c90d",
+        "x-ms-request-id": "43ca9cf4-c01f-0026-34df-8f05b8000000",
         "x-ms-request-server-encrypted": "true",
         "x-ms-version": "2020-02-10"
       },
       "ResponseBody": []
     },
     {
-      "RequestUri": "http://gen1gen2domain1.dfs.core.windows.net/test-filesystem-5afa3aaa-8e4d-29f2-d116-7ca27d601b04/test-file-c695ee49-082c-8786-67a6-b7591ff9080d?action=flush\u0026position=1024",
+      "RequestUri": "https://seannsecanary.dfs.core.windows.net/test-filesystem-f56226d5-1686-d35a-579e-82b52bd0911a/test-file-67e60eae-ab53-9312-caf7-d29fe3debcf8?action=flush\u0026position=1024",
       "RequestMethod": "PATCH",
       "RequestHeaders": {
         "Authorization": "Sanitized",
         "Content-Length": "0",
-        "traceparent": "00-b7ecc4558a9d1b4a8ad893e31fb2e252-8ba3acabfcf7ca41-00",
-        "User-Agent": [
-          "azsdk-net-Storage.Files.DataLake/12.5.0-alpha.20200908.1",
-          "(.NET Core 4.6.29130.01; Microsoft Windows 10.0.19041 )"
-        ],
-        "x-ms-client-request-id": "a3e0801b-7abf-015e-eff6-81e8ed95fc0b",
-        "x-ms-date": "Tue, 08 Sep 2020 16:09:46 GMT",
+        "traceparent": "00-5c20bcab84715040a17b2971657ad782-a4392a8824146349-00",
+        "User-Agent": [
+          "azsdk-net-Storage.Files.DataLake/12.5.0-alpha.20200921.1",
+          "(.NET Core 4.6.29220.03; Microsoft Windows 10.0.19041 )"
+        ],
+        "x-ms-client-request-id": "4bf91990-60a5-84d6-ac57-b9a848a89c27",
+        "x-ms-date": "Mon, 21 Sep 2020 06:23:12 GMT",
         "x-ms-return-client-request-id": "true",
         "x-ms-version": "2020-02-10"
       },
@@ -128,34 +118,34 @@
       "StatusCode": 200,
       "ResponseHeaders": {
         "Content-Length": "0",
-        "Date": "Tue, 08 Sep 2020 16:09:46 GMT",
-        "ETag": "\u00220x8D854119B284CAD\u0022",
-        "Last-Modified": "Tue, 08 Sep 2020 16:09:46 GMT",
-        "Server": [
-          "Windows-Azure-HDFS/1.0",
-          "Microsoft-HTTPAPI/2.0"
-        ],
-        "x-ms-client-request-id": "a3e0801b-7abf-015e-eff6-81e8ed95fc0b",
-        "x-ms-request-id": "5d15cbc2-701f-00d7-27fa-85a714000000",
+        "Date": "Mon, 21 Sep 2020 06:23:12 GMT",
+        "ETag": "\u00220x8D85DF6D15D2A37\u0022",
+        "Last-Modified": "Mon, 21 Sep 2020 06:23:12 GMT",
+        "Server": [
+          "Windows-Azure-HDFS/1.0",
+          "Microsoft-HTTPAPI/2.0"
+        ],
+        "x-ms-client-request-id": "4bf91990-60a5-84d6-ac57-b9a848a89c27",
+        "x-ms-request-id": "43ca9d0e-c01f-0026-4edf-8f05b8000000",
         "x-ms-request-server-encrypted": "false",
         "x-ms-version": "2020-02-10"
       },
       "ResponseBody": []
     },
     {
-      "RequestUri": "http://gen1gen2domain1.blob.core.windows.net/test-filesystem-5afa3aaa-8e4d-29f2-d116-7ca27d601b04/test-file-c695ee49-082c-8786-67a6-b7591ff9080d",
+      "RequestUri": "https://seannsecanary.blob.core.windows.net/test-filesystem-f56226d5-1686-d35a-579e-82b52bd0911a/test-file-67e60eae-ab53-9312-caf7-d29fe3debcf8",
       "RequestMethod": "HEAD",
       "RequestHeaders": {
         "Authorization": "Sanitized",
-        "traceparent": "00-2a7653dfaeb20d4e9292405bdce82a3a-2e25fe843ddcea42-00",
-        "User-Agent": [
-          "azsdk-net-Storage.Files.DataLake/12.5.0-alpha.20200908.1",
-          "(.NET Core 4.6.29130.01; Microsoft Windows 10.0.19041 )"
-        ],
-        "x-ms-client-request-id": "9d8de30b-f1d1-e3af-675d-6f967d26f22f",
-        "x-ms-date": "Tue, 08 Sep 2020 16:09:46 GMT",
-        "x-ms-return-client-request-id": "true",
-        "x-ms-version": "2019-12-12"
+        "traceparent": "00-7703beb0791f2c41836235ec89c0f0ff-ea52be229440e04c-00",
+        "User-Agent": [
+          "azsdk-net-Storage.Files.DataLake/12.5.0-alpha.20200921.1",
+          "(.NET Core 4.6.29220.03; Microsoft Windows 10.0.19041 )"
+        ],
+        "x-ms-client-request-id": "e76da5ab-7e9f-7768-98df-efcfdc7c158a",
+        "x-ms-date": "Mon, 21 Sep 2020 06:23:12 GMT",
+        "x-ms-return-client-request-id": "true",
+        "x-ms-version": "2020-02-10"
       },
       "RequestBody": null,
       "StatusCode": 200,
@@ -163,9 +153,9 @@
         "Accept-Ranges": "bytes",
         "Content-Length": "1024",
         "Content-Type": "application/octet-stream",
-        "Date": "Tue, 08 Sep 2020 16:09:46 GMT",
-        "ETag": "\u00220x8D854119B284CAD\u0022",
-        "Last-Modified": "Tue, 08 Sep 2020 16:09:46 GMT",
+        "Date": "Mon, 21 Sep 2020 06:23:12 GMT",
+        "ETag": "\u00220x8D85DF6D15D2A37\u0022",
+        "Last-Modified": "Mon, 21 Sep 2020 06:23:12 GMT",
         "Server": [
           "Windows-Azure-Blob/1.0",
           "Microsoft-HTTPAPI/2.0"
@@ -173,27 +163,27 @@
         "x-ms-access-tier": "Hot",
         "x-ms-access-tier-inferred": "true",
         "x-ms-blob-type": "BlockBlob",
-        "x-ms-client-request-id": "9d8de30b-f1d1-e3af-675d-6f967d26f22f",
-        "x-ms-creation-time": "Tue, 08 Sep 2020 16:09:46 GMT",
+        "x-ms-client-request-id": "e76da5ab-7e9f-7768-98df-efcfdc7c158a",
+        "x-ms-creation-time": "Mon, 21 Sep 2020 06:23:12 GMT",
         "x-ms-lease-state": "available",
         "x-ms-lease-status": "unlocked",
-        "x-ms-request-id": "30f5f4a9-f01e-0084-2ffa-858420000000",
+        "x-ms-request-id": "f2f73399-901e-0049-78df-8f0f4b000000",
         "x-ms-server-encrypted": "true",
-        "x-ms-version": "2019-12-12"
-      },
-      "ResponseBody": []
-    },
-    {
-      "RequestUri": "http://gen1gen2domain1.blob.core.windows.net/test-filesystem-5afa3aaa-8e4d-29f2-d116-7ca27d601b04/test-file-c695ee49-082c-8786-67a6-b7591ff9080d",
+        "x-ms-version": "2020-02-10"
+      },
+      "ResponseBody": []
+    },
+    {
+      "RequestUri": "https://seannsecanary.blob.core.windows.net/test-filesystem-f56226d5-1686-d35a-579e-82b52bd0911a/test-file-67e60eae-ab53-9312-caf7-d29fe3debcf8",
       "RequestMethod": "GET",
       "RequestHeaders": {
         "Authorization": "Sanitized",
         "User-Agent": [
-          "azsdk-net-Storage.Files.DataLake/12.5.0-alpha.20200908.1",
-          "(.NET Core 4.6.29130.01; Microsoft Windows 10.0.19041 )"
-        ],
-        "x-ms-client-request-id": "0add1c95-5f08-e439-5301-228f2d8d69dc",
-        "x-ms-date": "Tue, 08 Sep 2020 16:09:46 GMT",
+          "azsdk-net-Storage.Files.DataLake/12.5.0-alpha.20200921.1",
+          "(.NET Core 4.6.29220.03; Microsoft Windows 10.0.19041 )"
+        ],
+        "x-ms-client-request-id": "a2fc225f-b43a-6388-f9f7-62cbbf7485ec",
+        "x-ms-date": "Mon, 21 Sep 2020 06:23:12 GMT",
         "x-ms-range": "bytes=0-4194303",
         "x-ms-return-client-request-id": "true",
         "x-ms-version": "2020-02-10"
@@ -205,69 +195,69 @@
         "Content-Length": "1024",
         "Content-Range": "bytes 0-1023/1024",
         "Content-Type": "application/octet-stream",
-        "Date": "Tue, 08 Sep 2020 16:09:46 GMT",
-        "ETag": "\u00220x8D854119B284CAD\u0022",
-        "Last-Modified": "Tue, 08 Sep 2020 16:09:46 GMT",
+        "Date": "Mon, 21 Sep 2020 06:23:12 GMT",
+        "ETag": "\u00220x8D85DF6D15D2A37\u0022",
+        "Last-Modified": "Mon, 21 Sep 2020 06:23:12 GMT",
         "Server": [
           "Windows-Azure-Blob/1.0",
           "Microsoft-HTTPAPI/2.0"
         ],
         "x-ms-blob-type": "BlockBlob",
-        "x-ms-client-request-id": "0add1c95-5f08-e439-5301-228f2d8d69dc",
-        "x-ms-creation-time": "Tue, 08 Sep 2020 16:09:46 GMT",
+        "x-ms-client-request-id": "a2fc225f-b43a-6388-f9f7-62cbbf7485ec",
+        "x-ms-creation-time": "Mon, 21 Sep 2020 06:23:12 GMT",
         "x-ms-lease-state": "available",
         "x-ms-lease-status": "unlocked",
-        "x-ms-request-id": "30f5f4ca-f01e-0084-4efa-858420000000",
+        "x-ms-request-id": "f2f733a2-901e-0049-80df-8f0f4b000000",
         "x-ms-server-encrypted": "true",
         "x-ms-version": "2020-02-10"
       },
-      "ResponseBody": "TCR1Leenajxj/mind6KX8OnVrzEtAyskyvEM89Ve\u002BVUCnuSXPd2xooRYYy6g3g/FD8dwSknX4En5UGP1mnZmBAQTpNm9ALILIwyt1J/8g\u002BviR\u002BQO7q4LK76ane16vAcN8l4pjTk2Bw4VZCc8KQup/cx3E1OSWBZVCHgbI2PFkWYFn\u002BJA0vaxqz/V\u002BImHzgKy8KAgAqize5lI1IXAGuSrUNPAN4koaSrWxmgTvF\u002BNzjl2aDLCpI\u002B\u002BUSRJ\u002BP5x8JBbKqi1xpZ4iod1SjxAoL45uwVLSrKx6KtDAeZl3nErZNXXuJK21wej/t2rTFpSfrFmEDz4JqbeqkL9ccSvE6wWSeVnaOcsguT\u002BqEvUBptQ8YM1/s40Mj4u\u002BQ1QuWVC8\u002BsxlAN16xXJOo1Y\u002Bn1bCaSmrYBBehTd4henOG/a28l\u002Bu7Rfo3GY2wVubMRA2zjA0\u002B9pqQzkAXnXU7LszbOl7l7E2T/I\u002B2YyDtJ70g1QnQbe52SAcDK9mrk7iE\u002B\u002BrA1RyH1lfAL499eJN5s6aC5rhrasDeZOJH4sBz6FjXMWc2HEKQmP6iEE5u\u002BN9zmWgzGL0AGZEp8nA6T/OXTDcmlkcsM5dT8k25uUpyb2wS1FlYQN\u002Br1xfWDCnCZlkLGsQXOFKYV1XQ3yZvRlBGt4MUF2uqPwtXis8vVid9kYvkrq6GWycJiozzh3GpPJDHj1SWvk79YOvIv72TaPE\u002BU02aipexwFxsCpzutreJvl4\u002BZ8bS1tM8902yvat5ZhGLtSQkDrH5Bc74KqOyHrokPwFvVQE6a3xqbYNJ/wKw8pR7UvGTZa\u002BsNVH32qwviuiDnn6aGhEQQVmnyaEurwa8RzgPRrvIkNlhwx\u002BvMoDAOtKqxmCEFtiDawGX65v\u002BfZZbS5N0IEQsyv2lOFbxYQ7I147Oc\u002BimKCBfi9uqILU9Y0WJU/b9XBqejfty7u6BkfnyzxQdMAmttRNjFKRocppIZ9URaB0X23t0L\u002BX9I0kx3enhp1GhIDM7667jmkd2NgtROncZcCns6vOYmQATsIHKIUa6dstIlzeh1YxuJEE0Dfnqm/jCKF3P9MxuCIcjGDstGWkAu78wGJNPd6qtfrayZJsGORSJB/jo6nIO6p6wfr1RQQrYI0I6qoNlgrCjIoYFq6PsLO8WlBFgF9FNIT4EjwjtTD272jFY246RI3VIRcf8CT7qxFHeOqzpeBtw/XlFYPO3xdZIWdFyk0FQdXCsF9IJQSgPGcq3DwGAwmIV594VS7JxkH/ho79deCEAjcU8TVBJZ6xRRkc48LbEx5dvXLtjOzm\u002BKodSJ514oaGZpoFMVHUR3HAxxAV7SJ/JHOwn7ht1nUKbjhLI50Ae2KSln1o1iHMSXXAw=="
-    },
-    {
-      "RequestUri": "http://gen1gen2domain1.dfs.core.windows.net/test-filesystem-5afa3aaa-8e4d-29f2-d116-7ca27d601b04/test-file-c695ee49-082c-8786-67a6-b7591ff9080d?action=append\u0026position=1024",
+      "ResponseBody": "ZM3\u002BY56QbFJXuVxvd\u002BivPqj9zQh40mAMtZ41tslQG1e\u002B0g7t5dqYHaGUD5pOohziSJP35hGzf5Jt8a7/W7aIB54EsaXZwVnNZK9m5MPGvRKCU201WTVFC1J8gPMsmMLrCwj7SvF2CIY6KYFiTJrPpjObfAdIU65pvqZSXUFloMzse9m6y3MhC0vn\u002Bi\u002Bz4763rdm/kRu6orhakotLJKpE1Yi1ddHBFNvAenG8YVh\u002BtdvnmrBnpQ\u002BwMtggYDjn1eegoiWn/W7t9pj\u002B/xaq/UFf3NywY4n63C94BUP4oLSi2KSJHL8y1rhs\u002BqQXaab5BTSXwIRcN3JepcX2Lvgq9FXkXCZyIOGBLQUkQ2nk43OJf/8OYeAvRaEyK3f6PKi/QgVPMgx/huVSFZN/OPMJecJRba75G5N1tBaEQPVqh/BcZAFjlLBnCfgavEtMsAyuKLG0qM/5xiZx2n31\u002Bkbv6I6jItPxpeQR6mO23l9IKAQJ1hdDtd8gY57b8boycQ6yKtO9qY45vIPMor5rQ\u002BfGKbF56yQvrDKvgr81FrMq33lVBLSMi3920BqTdhIhtR\u002B2FMgIuIXpgn6gDifOA6XPosNEFj8zOp4yAxsKmzUgjs2ffgLrIib0a4E163xXp810w9RP3J7gg9op1bVq3\u002BZJgIBaL4Wj5ICdUKu9/k4h2lxOldhh0LEuvvsnwUxwioua7Gv8/XdH0N9TsovzIoWLCPpZHEkO6K/OK3CKeyIzLMYfIxLjJN3kBsT4DR4lO5x1m7lRF21CjAO7LtIHvVW8IIbF0/9zqOMddRWEFtqRqO/UFOBp4RRY3ZYOKPYK3EhvO\u002B2YYGecAvPVNKFYvXUpKYXiM6l1Uz5xbPZoZYDtE5jNFdrt\u002BUeHNxHsk61yACAg5P5wKKmf\u002BuiuJvRxNJ1z6CEJi6ibOzA9WvyXiMCR/mzWR4CBfOrvLRryP9JTFgN0eaqMaXV3hanOMs2tB3InHCiHm\u002Bwd8Ws2Gl2Nqfxd6kT4Iw4WBZT3XsLWskodQSaoyiKpy3oWVoc\u002BVU8Y6tytcUiJtORjEReUkD0qRj8hGdg25d7Zsx7J4syH169F3nTmKUECk41BRbkKFTs96w9HHTx24QT9070qwNEY2zpoTrHIRB3\u002BH4VL9aAlz57ii/a8P7lyzv1v6FWD19O7KWl/oseJdKfySf62K\u002Btk2AQfRzTaW5yA9X\u002B0WVzIekeyj8w2pizXWRZPyvW7vKMSCg9QZJCe4M3M/qxH1RtLKc\u002B2BJsfLTLXR\u002B0di5GmxDncoU9MdxW2E67\u002BaqeAkIT7BKAmBLgH8tzdeByigFU8JjlzajPL/rK5//DsIcOLV7dpIobwgL\u002BA1a9zb/75E5JZwkRtDCVQMA=="
+    },
+    {
+      "RequestUri": "https://seannsecanary.dfs.core.windows.net/test-filesystem-f56226d5-1686-d35a-579e-82b52bd0911a/test-file-67e60eae-ab53-9312-caf7-d29fe3debcf8?action=append\u0026position=1024",
       "RequestMethod": "PATCH",
       "RequestHeaders": {
         "Authorization": "Sanitized",
         "Content-Length": "1024",
-        "traceparent": "00-caea061365f9764aac83fee2295528e9-719e27a9298a2846-00",
-        "User-Agent": [
-          "azsdk-net-Storage.Files.DataLake/12.5.0-alpha.20200908.1",
-          "(.NET Core 4.6.29130.01; Microsoft Windows 10.0.19041 )"
-        ],
-        "x-ms-client-request-id": "60011da3-e848-2726-4924-34a7abc850cf",
-        "x-ms-date": "Tue, 08 Sep 2020 16:09:47 GMT",
-        "x-ms-return-client-request-id": "true",
-        "x-ms-version": "2020-02-10"
-      },
-      "RequestBody": "sxdyQy4eeZCrFQs4YkGT6wxmJI9TAS61DVuUWDlHkFgKtKW8tnSzDRXjVth\u002BEfe0D2x6ygFIsLHpvTbSiiBXY4SyLq2b1jWYsxZ5b6tWN/tj4EnMzcZXwQT00/g94IP0jPJTzOJJGDg24hfrzkAGkoY6b6rWipa\u002BW22ppgM8WtKSheO5AmoZGscRluqua/PE7kFyAnHZHQFclHB1oHE1\u002BYdFWElcTI8bIVTixfSrEO965bjByldhuWfhXW36o3pV25xjaRKpZ6GxV\u002BEc9lcNsISA\u002B7q5cy8w45/he\u002B8hIH7ajelXSKfc0H4XEHJ2RMMP06zpeae/nGhsM4VzyOuxkDZiQmhutmjdpCs8oWO8uZ7b0adDOKfWGvGB6xUhaAeSZX88EwJboR1EDNV8gvoEr3nmmPdEblePiyd37MpTuzskqjvjgKacgC\u002BK/yzRWpf2fDubOtAPTfcorYfa47VS8VCaV9i\u002BIS/TShjIum4rvTGPgHCPt4FqFFxDu9MewZx6Nw7cNwK/OFoLyPC4R5OJ/O9WSmNEwjnOL0N7emZbtYh7TYNgT4Uu0EcVg\u002B6QsszJur/jx3c4NXTUDQi/Q730sBNnPPoQKKxqKHobLj9KPnx3sr\u002BmeO0RQxcOjEJ9bo2KINPbKHbRuJISeZ/8HAY1ic6LSJD9TTclVvniAZxq7bnskQ5rbxUGpfktlP9NFCYR2QJz8Sb8jNKbtdJ877b2qIvmD4v4yRq5haKW0Lk410HT0SiZ9vyS8AQ7z7lCirVCN\u002BxzZwSaGBDnumyDZbwZY96QqR6OXLGPUx\u002BGvflhdvrtVJnMxHA9OLgXsjyPDotIIWzaseCXtNo75BTlFFsWhkNxlhEjTZ5tU3Fmdqp1/0STPpuMhsUaVqC\u002BkeBbVyNcASv5Hnh6JdTObV1vMD0wxuXQUdW/if99V0BxZLu9EvxNCXV\u002Be\u002BDMGRnHvhlnqiVjjcv7iwVNnXcse8c3CcAYEFphIifHskoEAzi8\u002BMvlFqwbDtfwwof2/2v\u002BUQAYlRBYrq6/BYj9m9uA9ofNkaSsRmUbG/vpKE3TayO7yWBK624nZEkdJhAkHXL8b8sAKG3HUQua/XkVb4Zg7JpkQtF6NgsYpi1bjx9U9v6I7biC0kK19HdVr\u002B31EvTDvDp2v9uggTnA54JAa8LrRgd7jIHN3hlXr01aJIYdIpQ4l9Ll3jYi52t\u002BwevAdIi1amnmeoVz9d4hHhCNRl2yosXuCNTwBWjQWKUWTxwtljrFpbkdN6gOxaLzw78mlaENyx8m0my0xGQAFSLgXKbC84fVyKGklWsc30Iy/EGpqsMDCIP8B8TOEeBUHSGGLmj7MdA3UMz/aTa0CfMpgcgiV2te3FQjxQ==",
+        "traceparent": "00-12f9b78b092e9f49a7b09618a17c5375-43feb4781df51b43-00",
+        "User-Agent": [
+          "azsdk-net-Storage.Files.DataLake/12.5.0-alpha.20200921.1",
+          "(.NET Core 4.6.29220.03; Microsoft Windows 10.0.19041 )"
+        ],
+        "x-ms-client-request-id": "ba709dab-737f-d64f-70b5-28b31c462261",
+        "x-ms-date": "Mon, 21 Sep 2020 06:23:12 GMT",
+        "x-ms-return-client-request-id": "true",
+        "x-ms-version": "2020-02-10"
+      },
+      "RequestBody": "Bu5tBMca0BhSIWU5Xs5LpXnylYNYjrPA7F2TX38dS5EY8oACErq5ut5aHd2T2jSLdp7zGZDN13c6rRhph3GYNNbTIGxNSJO\u002BOdql/XHWLBEpCOjhKTEBSxoJyGWiTzNswegHwLrHPS4LNN\u002B2KNoFY4AHQH\u002BJtwuk0dRSRIAtHOqmODyIz2tXYsq61vRRSiM/A2Tlmg\u002B04wndYu/ldfmu3Rj1EPCefZQVr920zuEWU4ewEkAbSIHb8lQyq2x8cu3RDPjcWzozoYbPz\u002Bsx/xQoxg9nNGK4kpWWGh2ba9IomT3w4sLpOvdMfXC6S3iWqfI/CeVdFD2KGXliRkEclzW0pzatQB1SP4sYG7fx/UYd/3ArXGLty4T/ZslJhvS1L\u002BU6BqRB6WnV7MlZRfiGmBsyRUfR8DvTxtuyrtpTCbmXYuvRtveh2xYGVm\u002BYk4aLec2uFkCs4z6pZz/JjzqOguMQweINtOEjkGoxyprLOjNUJjUMpPJ46n6sKE\u002B32Evbd9SLh9KkfsTsioXWexik3iwMdGkFgt3xl9ZjYIySbLgeVVPFP7NhsKdwIBltom9mCEoiq2Ti1fX2mu/7QB43Wh7NtyXF3555q8PBlWHEg/Vn/VhCb8BTPIBdzqTDZXCJOMb6n\u002BpJoCmrqACgIECTMhb6k0LF9epdeXulaBD5tkVSN1ybyeQKHl0ulsbAshtAyZyOyNItxEPbnSVvozgYsvK7Tunk\u002BGky73Xlll4jncdfZZ50a\u002B5yJHMYvyy/mnolFuPUBWQyXNEyW9hdSC3kuP9eDz6ZpEcDSCl1yzg8clT6v4B6TpdiLQjMQQ8VFdxGMwcsYYs7i3Gc0b07vJCZ9uiDYoisampo\u002B\u002BI1zGM47jJNL5cxEBHJvjQP3n3aJ3B4M0smkrNTmcmdxGWoBr4OZOKL7Yz4Z\u002BXXuaNUnYvsjdRxvZkXEVx\u002B\u002BZXOlEusIbh1AHqaTjnkf8tlT9gQ/vw9sDaRNkgl9lKGDPT3KtOaKpjq35wRUT6ajT7OscKDbvuYkOMUGupwTwkoE0JF7FT3yyRAJR5gLF739qkKV0SPA574XpnvhQ\u002Bteo\u002BS6T38VaDp1uaeQ0ncOGSFHCRAZfjEmBCjTI67B0UUkqqOzkIg\u002B6AIIIBe8b9VGyY0amjrbBWXzVAtWQgSLs6hibGfTWoiZCGDOEV3ZqdRTjBohpzcKSWV9wDx86GY9vKxvWcOts67EgZHZzTPH2ap2wrXqqgyxGCMCVZpMHB/60JTxak/Q5hirHOWlcHwxdeZSBeXwExJf/gHgqx3UeKVx3zyfFm9aphydf01my6em0R\u002B0OdZ6Cv1CUawN8Ds6lqQAM5F/kh93N5\u002BJEpOFOPKaeZn\u002BYH6PN5Q/A==",
       "StatusCode": 202,
       "ResponseHeaders": {
         "Content-Length": "0",
-        "Date": "Tue, 08 Sep 2020 16:09:46 GMT",
-        "Server": [
-          "Windows-Azure-HDFS/1.0",
-          "Microsoft-HTTPAPI/2.0"
-        ],
-        "x-ms-client-request-id": "60011da3-e848-2726-4924-34a7abc850cf",
-        "x-ms-request-id": "5d15cbcc-701f-00d7-31fa-85a714000000",
+        "Date": "Mon, 21 Sep 2020 06:23:12 GMT",
+        "Server": [
+          "Windows-Azure-HDFS/1.0",
+          "Microsoft-HTTPAPI/2.0"
+        ],
+        "x-ms-client-request-id": "ba709dab-737f-d64f-70b5-28b31c462261",
+        "x-ms-request-id": "43ca9d2e-c01f-0026-6edf-8f05b8000000",
         "x-ms-request-server-encrypted": "true",
         "x-ms-version": "2020-02-10"
       },
       "ResponseBody": []
     },
     {
-      "RequestUri": "http://gen1gen2domain1.dfs.core.windows.net/test-filesystem-5afa3aaa-8e4d-29f2-d116-7ca27d601b04/test-file-c695ee49-082c-8786-67a6-b7591ff9080d?action=flush\u0026position=2048",
+      "RequestUri": "https://seannsecanary.dfs.core.windows.net/test-filesystem-f56226d5-1686-d35a-579e-82b52bd0911a/test-file-67e60eae-ab53-9312-caf7-d29fe3debcf8?action=flush\u0026position=2048",
       "RequestMethod": "PATCH",
       "RequestHeaders": {
         "Authorization": "Sanitized",
         "Content-Length": "0",
-        "traceparent": "00-c206f45a3b495945b2d1f94f229b0e0e-24f2a09106aa4a43-00",
-        "User-Agent": [
-          "azsdk-net-Storage.Files.DataLake/12.5.0-alpha.20200908.1",
-          "(.NET Core 4.6.29130.01; Microsoft Windows 10.0.19041 )"
-        ],
-        "x-ms-client-request-id": "10ebe785-088b-ab94-bc83-7a6fa41392c4",
-        "x-ms-date": "Tue, 08 Sep 2020 16:09:47 GMT",
+        "traceparent": "00-6e000870fa59364ca4d42b335b027a68-1f7e814528b9784b-00",
+        "User-Agent": [
+          "azsdk-net-Storage.Files.DataLake/12.5.0-alpha.20200921.1",
+          "(.NET Core 4.6.29220.03; Microsoft Windows 10.0.19041 )"
+        ],
+        "x-ms-client-request-id": "2120acb0-cb04-0a6c-5592-e78aac37104c",
+        "x-ms-date": "Mon, 21 Sep 2020 06:23:12 GMT",
         "x-ms-return-client-request-id": "true",
         "x-ms-version": "2020-02-10"
       },
@@ -275,31 +265,31 @@
       "StatusCode": 200,
       "ResponseHeaders": {
         "Content-Length": "0",
-        "Date": "Tue, 08 Sep 2020 16:09:47 GMT",
-        "ETag": "\u00220x8D854119B6A47EF\u0022",
-        "Last-Modified": "Tue, 08 Sep 2020 16:09:47 GMT",
-        "Server": [
-          "Windows-Azure-HDFS/1.0",
-          "Microsoft-HTTPAPI/2.0"
-        ],
-        "x-ms-client-request-id": "10ebe785-088b-ab94-bc83-7a6fa41392c4",
-        "x-ms-request-id": "5d15cbce-701f-00d7-33fa-85a714000000",
+        "Date": "Mon, 21 Sep 2020 06:23:12 GMT",
+        "ETag": "\u00220x8D85DF6D186C857\u0022",
+        "Last-Modified": "Mon, 21 Sep 2020 06:23:13 GMT",
+        "Server": [
+          "Windows-Azure-HDFS/1.0",
+          "Microsoft-HTTPAPI/2.0"
+        ],
+        "x-ms-client-request-id": "2120acb0-cb04-0a6c-5592-e78aac37104c",
+        "x-ms-request-id": "43ca9d3b-c01f-0026-7bdf-8f05b8000000",
         "x-ms-request-server-encrypted": "false",
         "x-ms-version": "2020-02-10"
       },
       "ResponseBody": []
     },
     {
-      "RequestUri": "http://gen1gen2domain1.blob.core.windows.net/test-filesystem-5afa3aaa-8e4d-29f2-d116-7ca27d601b04/test-file-c695ee49-082c-8786-67a6-b7591ff9080d",
+      "RequestUri": "https://seannsecanary.blob.core.windows.net/test-filesystem-f56226d5-1686-d35a-579e-82b52bd0911a/test-file-67e60eae-ab53-9312-caf7-d29fe3debcf8",
       "RequestMethod": "HEAD",
       "RequestHeaders": {
         "Authorization": "Sanitized",
         "User-Agent": [
-          "azsdk-net-Storage.Files.DataLake/12.5.0-alpha.20200908.1",
-          "(.NET Core 4.6.29130.01; Microsoft Windows 10.0.19041 )"
-        ],
-        "x-ms-client-request-id": "c3225890-40dc-8943-2ef7-c7fe794d184e",
-        "x-ms-date": "Tue, 08 Sep 2020 16:09:47 GMT",
+          "azsdk-net-Storage.Files.DataLake/12.5.0-alpha.20200921.1",
+          "(.NET Core 4.6.29220.03; Microsoft Windows 10.0.19041 )"
+        ],
+        "x-ms-client-request-id": "6f0285ed-0026-475d-8989-36e7f586dcff",
+        "x-ms-date": "Mon, 21 Sep 2020 06:23:12 GMT",
         "x-ms-return-client-request-id": "true",
         "x-ms-version": "2020-02-10"
       },
@@ -309,9 +299,9 @@
         "Accept-Ranges": "bytes",
         "Content-Length": "2048",
         "Content-Type": "application/octet-stream",
-        "Date": "Tue, 08 Sep 2020 16:09:46 GMT",
-        "ETag": "\u00220x8D854119B6A47EF\u0022",
-        "Last-Modified": "Tue, 08 Sep 2020 16:09:47 GMT",
+        "Date": "Mon, 21 Sep 2020 06:23:12 GMT",
+        "ETag": "\u00220x8D85DF6D186C857\u0022",
+        "Last-Modified": "Mon, 21 Sep 2020 06:23:13 GMT",
         "Server": [
           "Windows-Azure-Blob/1.0",
           "Microsoft-HTTPAPI/2.0"
@@ -319,27 +309,27 @@
         "x-ms-access-tier": "Hot",
         "x-ms-access-tier-inferred": "true",
         "x-ms-blob-type": "BlockBlob",
-        "x-ms-client-request-id": "c3225890-40dc-8943-2ef7-c7fe794d184e",
-        "x-ms-creation-time": "Tue, 08 Sep 2020 16:09:46 GMT",
+        "x-ms-client-request-id": "6f0285ed-0026-475d-8989-36e7f586dcff",
+        "x-ms-creation-time": "Mon, 21 Sep 2020 06:23:12 GMT",
         "x-ms-lease-state": "available",
         "x-ms-lease-status": "unlocked",
-        "x-ms-request-id": "30f5f508-f01e-0084-05fa-858420000000",
+        "x-ms-request-id": "f2f733cf-901e-0049-20df-8f0f4b000000",
         "x-ms-server-encrypted": "true",
         "x-ms-version": "2020-02-10"
       },
       "ResponseBody": []
     },
     {
-      "RequestUri": "http://gen1gen2domain1.blob.core.windows.net/test-filesystem-5afa3aaa-8e4d-29f2-d116-7ca27d601b04/test-file-c695ee49-082c-8786-67a6-b7591ff9080d",
+      "RequestUri": "https://seannsecanary.blob.core.windows.net/test-filesystem-f56226d5-1686-d35a-579e-82b52bd0911a/test-file-67e60eae-ab53-9312-caf7-d29fe3debcf8",
       "RequestMethod": "GET",
       "RequestHeaders": {
         "Authorization": "Sanitized",
         "User-Agent": [
-          "azsdk-net-Storage.Files.DataLake/12.5.0-alpha.20200908.1",
-          "(.NET Core 4.6.29130.01; Microsoft Windows 10.0.19041 )"
-        ],
-        "x-ms-client-request-id": "4bde927b-cff1-7ee7-2cbd-5edc2fb93412",
-        "x-ms-date": "Tue, 08 Sep 2020 16:09:47 GMT",
+          "azsdk-net-Storage.Files.DataLake/12.5.0-alpha.20200921.1",
+          "(.NET Core 4.6.29220.03; Microsoft Windows 10.0.19041 )"
+        ],
+        "x-ms-client-request-id": "279df75e-a035-6926-53ae-1a398355d904",
+        "x-ms-date": "Mon, 21 Sep 2020 06:23:13 GMT",
         "x-ms-range": "bytes=1024-4195327",
         "x-ms-return-client-request-id": "true",
         "x-ms-version": "2020-02-10"
@@ -351,36 +341,36 @@
         "Content-Length": "1024",
         "Content-Range": "bytes 1024-2047/2048",
         "Content-Type": "application/octet-stream",
-        "Date": "Tue, 08 Sep 2020 16:09:47 GMT",
-        "ETag": "\u00220x8D854119B6A47EF\u0022",
-        "Last-Modified": "Tue, 08 Sep 2020 16:09:47 GMT",
+        "Date": "Mon, 21 Sep 2020 06:23:12 GMT",
+        "ETag": "\u00220x8D85DF6D186C857\u0022",
+        "Last-Modified": "Mon, 21 Sep 2020 06:23:13 GMT",
         "Server": [
           "Windows-Azure-Blob/1.0",
           "Microsoft-HTTPAPI/2.0"
         ],
         "x-ms-blob-type": "BlockBlob",
-        "x-ms-client-request-id": "4bde927b-cff1-7ee7-2cbd-5edc2fb93412",
-        "x-ms-creation-time": "Tue, 08 Sep 2020 16:09:46 GMT",
+        "x-ms-client-request-id": "279df75e-a035-6926-53ae-1a398355d904",
+        "x-ms-creation-time": "Mon, 21 Sep 2020 06:23:12 GMT",
         "x-ms-lease-state": "available",
         "x-ms-lease-status": "unlocked",
-        "x-ms-request-id": "30f5f521-f01e-0084-1dfa-858420000000",
+        "x-ms-request-id": "f2f733da-901e-0049-29df-8f0f4b000000",
         "x-ms-server-encrypted": "true",
         "x-ms-version": "2020-02-10"
       },
-      "ResponseBody": "sxdyQy4eeZCrFQs4YkGT6wxmJI9TAS61DVuUWDlHkFgKtKW8tnSzDRXjVth\u002BEfe0D2x6ygFIsLHpvTbSiiBXY4SyLq2b1jWYsxZ5b6tWN/tj4EnMzcZXwQT00/g94IP0jPJTzOJJGDg24hfrzkAGkoY6b6rWipa\u002BW22ppgM8WtKSheO5AmoZGscRluqua/PE7kFyAnHZHQFclHB1oHE1\u002BYdFWElcTI8bIVTixfSrEO965bjByldhuWfhXW36o3pV25xjaRKpZ6GxV\u002BEc9lcNsISA\u002B7q5cy8w45/he\u002B8hIH7ajelXSKfc0H4XEHJ2RMMP06zpeae/nGhsM4VzyOuxkDZiQmhutmjdpCs8oWO8uZ7b0adDOKfWGvGB6xUhaAeSZX88EwJboR1EDNV8gvoEr3nmmPdEblePiyd37MpTuzskqjvjgKacgC\u002BK/yzRWpf2fDubOtAPTfcorYfa47VS8VCaV9i\u002BIS/TShjIum4rvTGPgHCPt4FqFFxDu9MewZx6Nw7cNwK/OFoLyPC4R5OJ/O9WSmNEwjnOL0N7emZbtYh7TYNgT4Uu0EcVg\u002B6QsszJur/jx3c4NXTUDQi/Q730sBNnPPoQKKxqKHobLj9KPnx3sr\u002BmeO0RQxcOjEJ9bo2KINPbKHbRuJISeZ/8HAY1ic6LSJD9TTclVvniAZxq7bnskQ5rbxUGpfktlP9NFCYR2QJz8Sb8jNKbtdJ877b2qIvmD4v4yRq5haKW0Lk410HT0SiZ9vyS8AQ7z7lCirVCN\u002BxzZwSaGBDnumyDZbwZY96QqR6OXLGPUx\u002BGvflhdvrtVJnMxHA9OLgXsjyPDotIIWzaseCXtNo75BTlFFsWhkNxlhEjTZ5tU3Fmdqp1/0STPpuMhsUaVqC\u002BkeBbVyNcASv5Hnh6JdTObV1vMD0wxuXQUdW/if99V0BxZLu9EvxNCXV\u002Be\u002BDMGRnHvhlnqiVjjcv7iwVNnXcse8c3CcAYEFphIifHskoEAzi8\u002BMvlFqwbDtfwwof2/2v\u002BUQAYlRBYrq6/BYj9m9uA9ofNkaSsRmUbG/vpKE3TayO7yWBK624nZEkdJhAkHXL8b8sAKG3HUQua/XkVb4Zg7JpkQtF6NgsYpi1bjx9U9v6I7biC0kK19HdVr\u002B31EvTDvDp2v9uggTnA54JAa8LrRgd7jIHN3hlXr01aJIYdIpQ4l9Ll3jYi52t\u002BwevAdIi1amnmeoVz9d4hHhCNRl2yosXuCNTwBWjQWKUWTxwtljrFpbkdN6gOxaLzw78mlaENyx8m0my0xGQAFSLgXKbC84fVyKGklWsc30Iy/EGpqsMDCIP8B8TOEeBUHSGGLmj7MdA3UMz/aTa0CfMpgcgiV2te3FQjxQ=="
-    },
-    {
-      "RequestUri": "http://gen1gen2domain1.blob.core.windows.net/test-filesystem-5afa3aaa-8e4d-29f2-d116-7ca27d601b04?restype=container",
+      "ResponseBody": "Bu5tBMca0BhSIWU5Xs5LpXnylYNYjrPA7F2TX38dS5EY8oACErq5ut5aHd2T2jSLdp7zGZDN13c6rRhph3GYNNbTIGxNSJO\u002BOdql/XHWLBEpCOjhKTEBSxoJyGWiTzNswegHwLrHPS4LNN\u002B2KNoFY4AHQH\u002BJtwuk0dRSRIAtHOqmODyIz2tXYsq61vRRSiM/A2Tlmg\u002B04wndYu/ldfmu3Rj1EPCefZQVr920zuEWU4ewEkAbSIHb8lQyq2x8cu3RDPjcWzozoYbPz\u002Bsx/xQoxg9nNGK4kpWWGh2ba9IomT3w4sLpOvdMfXC6S3iWqfI/CeVdFD2KGXliRkEclzW0pzatQB1SP4sYG7fx/UYd/3ArXGLty4T/ZslJhvS1L\u002BU6BqRB6WnV7MlZRfiGmBsyRUfR8DvTxtuyrtpTCbmXYuvRtveh2xYGVm\u002BYk4aLec2uFkCs4z6pZz/JjzqOguMQweINtOEjkGoxyprLOjNUJjUMpPJ46n6sKE\u002B32Evbd9SLh9KkfsTsioXWexik3iwMdGkFgt3xl9ZjYIySbLgeVVPFP7NhsKdwIBltom9mCEoiq2Ti1fX2mu/7QB43Wh7NtyXF3555q8PBlWHEg/Vn/VhCb8BTPIBdzqTDZXCJOMb6n\u002BpJoCmrqACgIECTMhb6k0LF9epdeXulaBD5tkVSN1ybyeQKHl0ulsbAshtAyZyOyNItxEPbnSVvozgYsvK7Tunk\u002BGky73Xlll4jncdfZZ50a\u002B5yJHMYvyy/mnolFuPUBWQyXNEyW9hdSC3kuP9eDz6ZpEcDSCl1yzg8clT6v4B6TpdiLQjMQQ8VFdxGMwcsYYs7i3Gc0b07vJCZ9uiDYoisampo\u002B\u002BI1zGM47jJNL5cxEBHJvjQP3n3aJ3B4M0smkrNTmcmdxGWoBr4OZOKL7Yz4Z\u002BXXuaNUnYvsjdRxvZkXEVx\u002B\u002BZXOlEusIbh1AHqaTjnkf8tlT9gQ/vw9sDaRNkgl9lKGDPT3KtOaKpjq35wRUT6ajT7OscKDbvuYkOMUGupwTwkoE0JF7FT3yyRAJR5gLF739qkKV0SPA574XpnvhQ\u002Bteo\u002BS6T38VaDp1uaeQ0ncOGSFHCRAZfjEmBCjTI67B0UUkqqOzkIg\u002B6AIIIBe8b9VGyY0amjrbBWXzVAtWQgSLs6hibGfTWoiZCGDOEV3ZqdRTjBohpzcKSWV9wDx86GY9vKxvWcOts67EgZHZzTPH2ap2wrXqqgyxGCMCVZpMHB/60JTxak/Q5hirHOWlcHwxdeZSBeXwExJf/gHgqx3UeKVx3zyfFm9aphydf01my6em0R\u002B0OdZ6Cv1CUawN8Ds6lqQAM5F/kh93N5\u002BJEpOFOPKaeZn\u002BYH6PN5Q/A=="
+    },
+    {
+      "RequestUri": "https://seannsecanary.blob.core.windows.net/test-filesystem-f56226d5-1686-d35a-579e-82b52bd0911a?restype=container",
       "RequestMethod": "DELETE",
       "RequestHeaders": {
         "Authorization": "Sanitized",
-        "traceparent": "00-b21cd5dad976c24bb8f17617825fb628-14739408905e2343-00",
-        "User-Agent": [
-          "azsdk-net-Storage.Files.DataLake/12.5.0-alpha.20200908.1",
-          "(.NET Core 4.6.29130.01; Microsoft Windows 10.0.19041 )"
-        ],
-        "x-ms-client-request-id": "e78238b6-cd6e-3d5c-d2bc-825da62b5e75",
-        "x-ms-date": "Tue, 08 Sep 2020 16:09:47 GMT",
+        "traceparent": "00-ce55256acdff2d49b1dde6145140a447-9acc41d483963e40-00",
+        "User-Agent": [
+          "azsdk-net-Storage.Files.DataLake/12.5.0-alpha.20200921.1",
+          "(.NET Core 4.6.29220.03; Microsoft Windows 10.0.19041 )"
+        ],
+        "x-ms-client-request-id": "fe8882e2-b5e9-20ca-9cdb-9ddb09a7731b",
+        "x-ms-date": "Mon, 21 Sep 2020 06:23:13 GMT",
         "x-ms-return-client-request-id": "true",
         "x-ms-version": "2020-02-10"
       },
@@ -388,26 +378,20 @@
       "StatusCode": 202,
       "ResponseHeaders": {
         "Content-Length": "0",
-        "Date": "Tue, 08 Sep 2020 16:09:47 GMT",
-        "Server": [
-          "Windows-Azure-Blob/1.0",
-          "Microsoft-HTTPAPI/2.0"
-        ],
-<<<<<<< HEAD
-        "x-ms-client-request-id": "4bde927b-cff1-7ee7-2cbd-5edc2fb93412",
-        "x-ms-request-id": "7971a9b8-e01e-0026-1b1c-5bd99a000000",
-        "x-ms-version": "2020-02-10"
-=======
-        "x-ms-client-request-id": "e78238b6-cd6e-3d5c-d2bc-825da62b5e75",
-        "x-ms-request-id": "30f5f566-f01e-0084-5efa-858420000000",
-        "x-ms-version": "2019-12-12"
->>>>>>> 548336e6
+        "Date": "Mon, 21 Sep 2020 06:23:12 GMT",
+        "Server": [
+          "Windows-Azure-Blob/1.0",
+          "Microsoft-HTTPAPI/2.0"
+        ],
+        "x-ms-client-request-id": "fe8882e2-b5e9-20ca-9cdb-9ddb09a7731b",
+        "x-ms-request-id": "f2f733e3-901e-0049-31df-8f0f4b000000",
+        "x-ms-version": "2020-02-10"
       },
       "ResponseBody": []
     }
   ],
   "Variables": {
-    "RandomSeed": "2135052896",
-    "Storage_TestConfigHierarchicalNamespace": "NamespaceTenant\ngen1gen2domain1\nU2FuaXRpemVk\nhttp://gen1gen2domain1.blob.core.windows.net\nhttp://gen1gen2domain1.file.core.windows.net\nhttp://gen1gen2domain1.queue.core.windows.net\nhttp://gen1gen2domain1.table.core.windows.net\n\n\n\n\nhttp://gen1gen2domain1-secondary.blob.core.windows.net\nhttp://gen1gen2domain1-secondary.file.core.windows.net\nhttp://gen1gen2domain1-secondary.queue.core.windows.net\nhttp://gen1gen2domain1-secondary.table.core.windows.net\nc6b5fe1a-9b59-4975-92c4-d9f728c3c371\nSanitized\n72f988bf-86f1-41af-91ab-2d7cd011db47\nhttps://login.microsoftonline.com/\nCloud\nBlobEndpoint=http://gen1gen2domain1.blob.core.windows.net/;QueueEndpoint=http://gen1gen2domain1.queue.core.windows.net/;FileEndpoint=http://gen1gen2domain1.file.core.windows.net/;BlobSecondaryEndpoint=http://gen1gen2domain1-secondary.blob.core.windows.net/;QueueSecondaryEndpoint=http://gen1gen2domain1-secondary.queue.core.windows.net/;FileSecondaryEndpoint=http://gen1gen2domain1-secondary.file.core.windows.net/;AccountName=gen1gen2domain1;AccountKey=Sanitized\n"
+    "RandomSeed": "1120100459",
+    "Storage_TestConfigHierarchicalNamespace": "NamespaceTenant\nseannsecanary\nU2FuaXRpemVk\nhttps://seannsecanary.blob.core.windows.net\nhttps://seannsecanary.file.core.windows.net\nhttps://seannsecanary.queue.core.windows.net\nhttps://seannsecanary.table.core.windows.net\n\n\n\n\nhttps://seannsecanary-secondary.blob.core.windows.net\nhttps://seannsecanary-secondary.file.core.windows.net\nhttps://seannsecanary-secondary.queue.core.windows.net\nhttps://seannsecanary-secondary.table.core.windows.net\n68390a19-a643-458b-b726-408abf67b4fc\nSanitized\n72f988bf-86f1-41af-91ab-2d7cd011db47\nhttps://login.microsoftonline.com/\nCloud\nBlobEndpoint=https://seannsecanary.blob.core.windows.net/;QueueEndpoint=https://seannsecanary.queue.core.windows.net/;FileEndpoint=https://seannsecanary.file.core.windows.net/;BlobSecondaryEndpoint=https://seannsecanary-secondary.blob.core.windows.net/;QueueSecondaryEndpoint=https://seannsecanary-secondary.queue.core.windows.net/;FileSecondaryEndpoint=https://seannsecanary-secondary.file.core.windows.net/;AccountName=seannsecanary;AccountKey=Sanitized\n"
   }
 }