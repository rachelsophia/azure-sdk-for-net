{
  "Entries": [
    {
      "RequestUri": "http://seannsecanary.blob.core.windows.net/?restype=service\u0026comp=userdelegationkey",
      "RequestMethod": "POST",
      "RequestHeaders": {
        "Authorization": "Sanitized",
        "Content-Length": "56",
        "Content-Type": "application/xml",
        "traceparent": "00-3133810ab9a0c94987a55b79cbdc7afd-1d72220f2339fe4e-00",
        "User-Agent": [
          "azsdk-net-Storage.Files.DataLake/12.1.0-dev.20200403.1",
          "(.NET Core 4.6.28325.01; Microsoft Windows 10.0.18362 )"
        ],
        "x-ms-client-request-id": "d1a8fe5d-adce-4957-da6e-453785b2861a",
        "x-ms-date": "Fri, 03 Apr 2020 21:06:15 GMT",
        "x-ms-return-client-request-id": "true",
        "x-ms-version": "2019-12-12"
      },
      "RequestBody": "\u003CKeyInfo\u003E\u003CExpiry\u003E2020-04-03T22:06:15Z\u003C/Expiry\u003E\u003C/KeyInfo\u003E",
      "StatusCode": 403,
      "ResponseHeaders": {
        "Content-Length": "421",
        "Content-Type": "application/xml",
        "Date": "Fri, 03 Apr 2020 21:06:13 GMT",
        "Server": [
          "Windows-Azure-Blob/1.0",
          "Microsoft-HTTPAPI/2.0"
        ],
        "x-ms-client-request-id": "d1a8fe5d-adce-4957-da6e-453785b2861a",
        "x-ms-error-code": "AuthenticationFailed",
<<<<<<< HEAD
        "x-ms-request-id": "05090c58-b01e-002c-3a38-f37e94000000",
=======
        "x-ms-request-id": "9622cc45-f01e-0012-47fb-093670000000",
>>>>>>> 8d420312
        "x-ms-version": "2019-12-12"
      },
      "ResponseBody": [
        "\uFEFF\u003C?xml version=\u00221.0\u0022 encoding=\u0022utf-8\u0022?\u003E\u003CError\u003E\u003CCode\u003EAuthenticationFailed\u003C/Code\u003E\u003CMessage\u003EServer failed to authenticate the request. Make sure the value of Authorization header is formed correctly including the signature.\n",
        "RequestId:9622cc45-f01e-0012-47fb-093670000000\n",
        "Time:2020-04-03T21:06:13.7959629Z\u003C/Message\u003E\u003CAuthenticationErrorDetail\u003EOnly authentication scheme Bearer is supported\u003C/AuthenticationErrorDetail\u003E\u003C/Error\u003E"
      ]
    }
  ],
  "Variables": {
    "DateTimeOffsetNow": "2020-04-03T14:06:15.2448102-07:00",
    "RandomSeed": "465413953",
    "Storage_TestConfigHierarchicalNamespace": "NamespaceTenant\nseannsecanary\nU2FuaXRpemVk\nhttp://seannsecanary.blob.core.windows.net\nhttp://seannsecanary.file.core.windows.net\nhttp://seannsecanary.queue.core.windows.net\nhttp://seannsecanary.table.core.windows.net\n\n\n\n\nhttp://seannsecanary-secondary.blob.core.windows.net\nhttp://seannsecanary-secondary.file.core.windows.net\nhttp://seannsecanary-secondary.queue.core.windows.net\nhttp://seannsecanary-secondary.table.core.windows.net\n68390a19-a643-458b-b726-408abf67b4fc\nSanitized\n72f988bf-86f1-41af-91ab-2d7cd011db47\nhttps://login.microsoftonline.com/\nCloud\nBlobEndpoint=http://seannsecanary.blob.core.windows.net/;QueueEndpoint=http://seannsecanary.queue.core.windows.net/;FileEndpoint=http://seannsecanary.file.core.windows.net/;BlobSecondaryEndpoint=http://seannsecanary-secondary.blob.core.windows.net/;QueueSecondaryEndpoint=http://seannsecanary-secondary.queue.core.windows.net/;FileSecondaryEndpoint=http://seannsecanary-secondary.file.core.windows.net/;AccountName=seannsecanary;AccountKey=Sanitized\n"
  }
}<|MERGE_RESOLUTION|>--- conflicted
+++ resolved
@@ -29,11 +29,7 @@
         ],
         "x-ms-client-request-id": "d1a8fe5d-adce-4957-da6e-453785b2861a",
         "x-ms-error-code": "AuthenticationFailed",
-<<<<<<< HEAD
-        "x-ms-request-id": "05090c58-b01e-002c-3a38-f37e94000000",
-=======
         "x-ms-request-id": "9622cc45-f01e-0012-47fb-093670000000",
->>>>>>> 8d420312
         "x-ms-version": "2019-12-12"
       },
       "ResponseBody": [
