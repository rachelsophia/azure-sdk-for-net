﻿// Copyright (c) Microsoft Corporation. All rights reserved.
// Licensed under the MIT License.

using System;
using System.Text;
using Azure.Storage.Sas;

namespace Azure.Storage.Sas
{
    /// <summary>
    /// <see cref="BlobSasPermissions"/> contains the list of
    /// permissions that can be set for a blob's access policy.  Use
    /// <see cref="BlobSasBuilder.SetPermissions(BlobSasPermissions)"/>
    /// to set the permissions on the <see cref="BlobSasBuilder"/>.
    /// </summary>
    [Flags]
    public enum BlobSasPermissions
    {
        /// <summary>
        /// Indicates that Read is permitted.
        /// </summary>
        Read = 1,

        /// <summary>
        /// Indicates that Add is permitted.
        /// </summary>
        Add = 2,

        /// <summary>
        /// Indicates that Create is permitted.
        /// </summary>
        Create = 4,

        /// <summary>
        /// Indicates that Write is permitted.
        /// </summary>
        Write = 8,

        /// <summary>
        /// Indicates that Delete is permitted.
        /// </summary>
        Delete = 16,

        /// <summary>
        /// Indicates that reading and writing Tags are permitted.
        /// </summary>
        Tag = 32,

        /// <summary>
<<<<<<< HEAD
=======
        /// Indicates that deleting a Blob Version is permitted.
        /// </summary>
        DeleteBlobVersion = 64,

        /// <summary>
>>>>>>> 994efc63
        /// Indicates that all permissions are set.
        /// </summary>
        All = ~0
    }
}

namespace Azure.Storage.Blobs
{
    /// <summary>
    /// Blob enum extensions
    /// </summary>
    internal static partial class BlobExtensions
    {

        /// <summary>
        /// Create a permissions string to provide
        /// <see cref="BlobSasBuilder.Permissions"/>.
        /// </summary>
        /// <returns>A permissions string.</returns>
        internal static string ToPermissionsString(this BlobSasPermissions permissions)
        {
            var sb = new StringBuilder();
            if ((permissions & BlobSasPermissions.Read) == BlobSasPermissions.Read)
            {
                sb.Append(Constants.Sas.Permissions.Read);
            }
            if ((permissions & BlobSasPermissions.Add) == BlobSasPermissions.Add)
            {
                sb.Append(Constants.Sas.Permissions.Add);
            }
            if ((permissions & BlobSasPermissions.Create) == BlobSasPermissions.Create)
            {
                sb.Append(Constants.Sas.Permissions.Create);
            }
            if ((permissions & BlobSasPermissions.Write) == BlobSasPermissions.Write)
            {
                sb.Append(Constants.Sas.Permissions.Write);
            }
            if ((permissions & BlobSasPermissions.Delete) == BlobSasPermissions.Delete)
            {
                sb.Append(Constants.Sas.Permissions.Delete);
            }
<<<<<<< HEAD
=======
            if ((permissions & BlobSasPermissions.DeleteBlobVersion) == BlobSasPermissions.DeleteBlobVersion)
            {
                sb.Append(Constants.Sas.Permissions.DeleteBlobVersion);
            }
>>>>>>> 994efc63
            if ((permissions & BlobSasPermissions.Tag) == BlobSasPermissions.Tag)
            {
                sb.Append(Constants.Sas.Permissions.Tag);
            }
            return sb.ToString();
        }
    }
}<|MERGE_RESOLUTION|>--- conflicted
+++ resolved
@@ -47,14 +47,11 @@
         Tag = 32,
 
         /// <summary>
-<<<<<<< HEAD
-=======
         /// Indicates that deleting a Blob Version is permitted.
         /// </summary>
         DeleteBlobVersion = 64,
 
         /// <summary>
->>>>>>> 994efc63
         /// Indicates that all permissions are set.
         /// </summary>
         All = ~0
@@ -97,13 +94,10 @@
             {
                 sb.Append(Constants.Sas.Permissions.Delete);
             }
-<<<<<<< HEAD
-=======
             if ((permissions & BlobSasPermissions.DeleteBlobVersion) == BlobSasPermissions.DeleteBlobVersion)
             {
                 sb.Append(Constants.Sas.Permissions.DeleteBlobVersion);
             }
->>>>>>> 994efc63
             if ((permissions & BlobSasPermissions.Tag) == BlobSasPermissions.Tag)
             {
                 sb.Append(Constants.Sas.Permissions.Tag);
