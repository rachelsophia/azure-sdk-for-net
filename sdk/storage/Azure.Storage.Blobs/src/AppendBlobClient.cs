--- conflicted
+++ resolved
@@ -278,32 +278,9 @@
                 EncryptionScope);
         }
 
-        /// <summary>
-        /// Initializes a new instance of the <see cref="AppendBlobClient"/>
-        /// class with an identical <see cref="Uri"/> source but the specified
-        /// <paramref name="versionId"/> timestamp.
-        ///
-        /// </summary>
-        /// <param name="versionId">The version identifier.</param>
-        /// <returns>A new <see cref="AppendBlobClient"/> instance.</returns>
-        /// <remarks>
-        /// Pass null or empty string to remove the version returning a URL
-        /// to the base blob.
-        /// </remarks>
-        public new AppendBlobClient WithVersion(string versionId)
-        {
-            var builder = new BlobUriBuilder(Uri) { VersionId = versionId };
-
-            return new AppendBlobClient(builder.ToUri(), Pipeline, Version, ClientDiagnostics, CustomerProvidedKey, EncryptionScope);
-        }
-
         #region Create
         /// <summary>
-<<<<<<< HEAD
-        /// The <see cref="Create(CreateAppendBlobOptions, CancellationToken)"/>
-=======
         /// The <see cref="Create(AppendBlobCreateOptions, CancellationToken)"/>
->>>>>>> 994efc63
         /// operation creates a new 0-length append blob.  The content of any existing
         /// blob is overwritten with the newly initialized append blob.  To add content
         /// to the append blob, call the <see cref="AppendBlock"/> operation.
@@ -324,11 +301,7 @@
         /// a failure occurs.
         /// </remarks>
         public virtual Response<BlobContentInfo> Create(
-<<<<<<< HEAD
-            CreateAppendBlobOptions options,
-=======
             AppendBlobCreateOptions options,
->>>>>>> 994efc63
             CancellationToken cancellationToken = default) =>
             CreateInternal(
                 httpHeaders: options?.HttpHeaders,
@@ -340,11 +313,7 @@
             .EnsureCompleted();
 
         /// <summary>
-<<<<<<< HEAD
-        /// The <see cref="CreateAsync(CreateAppendBlobOptions, CancellationToken)"/>
-=======
         /// The <see cref="CreateAsync(AppendBlobCreateOptions, CancellationToken)"/>
->>>>>>> 994efc63
         /// operation creates a new 0-length append blob.  The content of any existing
         /// blob is overwritten with the newly initialized append blob.  To add content
         /// to the append blob, call the <see cref="AppendBlock"/> operation.
@@ -365,11 +334,7 @@
         /// a failure occurs.
         /// </remarks>
         public virtual async Task<Response<BlobContentInfo>> CreateAsync(
-<<<<<<< HEAD
-            CreateAppendBlobOptions options,
-=======
             AppendBlobCreateOptions options,
->>>>>>> 994efc63
             CancellationToken cancellationToken = default) =>
             await CreateInternal(
                 httpHeaders: options?.HttpHeaders,
@@ -477,79 +442,7 @@
                 .ConfigureAwait(false);
 
         /// <summary>
-<<<<<<< HEAD
-        /// The <see cref="CreateIfNotExists(CreateAppendBlobOptions, CancellationToken)"/>
-        /// operation creates a new 0-length append blob.  If the append blob already exists,
-        /// the content of the existing append blob will remain unchanged.  To add content to
-        /// the append blob, call the <see cref="AppendBlockAsync"/> operation.
-        ///
-        /// For more information, see <see href="https://docs.microsoft.com/rest/api/storageservices/put-blob" />.
-        /// </summary>
-        /// <param name="options">
-        /// Optional parameters.
-        /// </param>
-        /// <param name="cancellationToken">
-        /// Optional <see cref="CancellationToken"/> to propagate
-        /// notifications that the operation should be cancelled.
-        /// </param>
-        /// <returns>
-        /// If the append blob does not already exist, a <see cref="Response{BlobContentInfo}"/>
-        /// describing the newly created append blob. Otherwise, <c>null</c>.
-        /// </returns>
-        /// <remarks>
-        /// A <see cref="RequestFailedException"/> will be thrown if
-        /// a failure occurs.
-        /// </remarks>
-        public virtual Response<BlobContentInfo> CreateIfNotExists(
-            CreateAppendBlobOptions options,
-            CancellationToken cancellationToken = default) =>
-            CreateIfNotExistsInternal(
-                options?.HttpHeaders,
-                options?.Metadata,
-                options?.Tags,
-                async: false,
-                cancellationToken: cancellationToken)
-            .EnsureCompleted();
-
-        /// <summary>
-        /// The <see cref="CreateIfNotExistsAsync(CreateAppendBlobOptions, CancellationToken)"/>
-        /// operation creates a new 0-length append blob.  If the append blob already exists,
-        /// the content of the existing append blob will remain unchanged.  To add content to
-        /// the append blob, call the <see cref="AppendBlockAsync"/> operation.
-        ///
-        /// For more information, see <see href="https://docs.microsoft.com/rest/api/storageservices/put-blob" />.
-        /// </summary>
-        /// <param name="options">
-        /// Optional parameters.
-        /// </param>
-        /// <param name="cancellationToken">
-        /// Optional <see cref="CancellationToken"/> to propagate
-        /// notifications that the operation should be cancelled.
-        /// </param>
-        /// <returns>
-        /// If the append blob does not already exist, a <see cref="Response{BlobContentInfo}"/>
-        /// describing the newly created append blob. Otherwise, <c>null</c>.
-        /// </returns>
-        /// <remarks>
-        /// A <see cref="RequestFailedException"/> will be thrown if
-        /// a failure occurs.
-        /// </remarks>
-        public virtual async Task<Response<BlobContentInfo>> CreateIfNotExistsAsync(
-            CreateAppendBlobOptions options,
-            CancellationToken cancellationToken = default) =>
-            await CreateIfNotExistsInternal(
-                options?.HttpHeaders,
-                options?.Metadata,
-                options?.Tags,
-                async: true,
-                cancellationToken: cancellationToken)
-            .ConfigureAwait(false);
-
-        /// <summary>
-        /// The <see cref="CreateIfNotExists(BlobHttpHeaders, Metadata, CancellationToken)"/>
-=======
         /// The <see cref="CreateIfNotExists(AppendBlobCreateOptions, CancellationToken)"/>
->>>>>>> 994efc63
         /// operation creates a new 0-length append blob.  If the append blob already exists,
         /// the content of the existing append blob will remain unchanged.  To add content to
         /// the append blob, call the <see cref="AppendBlockAsync"/> operation.
