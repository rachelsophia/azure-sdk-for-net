--- conflicted
+++ resolved
@@ -27,11 +27,7 @@
           "Microsoft-HTTPAPI/2.0"
         ],
         "x-ms-client-request-id": "56299ed7-f1e5-aac6-127f-789ca876e997",
-<<<<<<< HEAD
-        "x-ms-request-id": "e0b9e0fa-301e-000d-4f33-f35aef000000",
-=======
         "x-ms-request-id": "ff8a5edf-801e-006a-724c-099588000000",
->>>>>>> 8d420312
         "x-ms-version": "2019-12-12"
       },
       "ResponseBody": []
@@ -61,11 +57,7 @@
           "Microsoft-HTTPAPI/2.0"
         ],
         "x-ms-client-request-id": "d4d35c60-5465-7cd9-2b03-42ba2cc2cceb",
-<<<<<<< HEAD
-        "x-ms-request-id": "e0b9e100-301e-000d-5333-f35aef000000",
-=======
         "x-ms-request-id": "ff8a5eec-801e-006a-7c4c-099588000000",
->>>>>>> 8d420312
         "x-ms-version": "2019-12-12"
       },
       "ResponseBody": []
@@ -97,11 +89,7 @@
         ],
         "x-ms-client-request-id": "4c3b13df-14a2-2b32-1e34-feb587583d7d",
         "x-ms-error-code": "ContainerNotFound",
-<<<<<<< HEAD
-        "x-ms-request-id": "e0b9e108-301e-000d-5933-f35aef000000",
-=======
         "x-ms-request-id": "ff8a5f03-801e-006a-124c-099588000000",
->>>>>>> 8d420312
         "x-ms-version": "2019-12-12"
       },
       "ResponseBody": [
