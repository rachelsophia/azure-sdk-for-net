{
  "Entries": [
    {
      "RequestUri": "https://seanmcccanary.blob.core.windows.net/test-container-c16f35dc-9397-b220-1eec-a9e814c9ef0e?restype=container",
      "RequestMethod": "PUT",
      "RequestHeaders": {
        "Authorization": "Sanitized",
        "traceparent": "00-ca77f7d7e650fb4a930407965661af81-b763fbcc483f1645-00",
        "User-Agent": [
          "azsdk-net-Storage.Blobs/12.5.0-dev.20200402.1",
          "(.NET Core 4.6.28325.01; Microsoft Windows 10.0.18362 )"
        ],
        "x-ms-blob-public-access": "container",
        "x-ms-client-request-id": "d2fd8c41-0edf-d512-884b-a740a853490e",
        "x-ms-date": "Thu, 02 Apr 2020 23:39:45 GMT",
        "x-ms-return-client-request-id": "true",
        "x-ms-version": "2019-12-12"
      },
      "RequestBody": null,
      "StatusCode": 201,
      "ResponseHeaders": {
        "Content-Length": "0",
        "Date": "Thu, 02 Apr 2020 23:39:44 GMT",
        "ETag": "\u00220x8D7D75F1F73D870\u0022",
        "Last-Modified": "Thu, 02 Apr 2020 23:39:44 GMT",
        "Server": [
          "Windows-Azure-Blob/1.0",
          "Microsoft-HTTPAPI/2.0"
        ],
        "x-ms-client-request-id": "d2fd8c41-0edf-d512-884b-a740a853490e",
<<<<<<< HEAD
        "x-ms-request-id": "1792cb7e-101e-0025-762f-f33b47000000",
=======
        "x-ms-request-id": "ff864e66-801e-006a-1247-099588000000",
>>>>>>> 8d420312
        "x-ms-version": "2019-12-12"
      },
      "ResponseBody": []
    },
    {
      "RequestUri": "https://seanmcccanary.blob.core.windows.net/test-container-c16f35dc-9397-b220-1eec-a9e814c9ef0e/test-blob-1faebec6-c62d-b2d9-1eef-9068a3bb51bc",
      "RequestMethod": "PUT",
      "RequestHeaders": {
        "Authorization": "Sanitized",
        "Content-Length": "0",
        "traceparent": "00-d2f318f4c0c83b459bf2484bc30475bb-f52c4df8da56684c-00",
        "User-Agent": [
          "azsdk-net-Storage.Blobs/12.5.0-dev.20200402.1",
          "(.NET Core 4.6.28325.01; Microsoft Windows 10.0.18362 )"
        ],
        "x-ms-blob-type": "AppendBlob",
        "x-ms-client-request-id": "a19ee1e5-24b2-7ad2-b24b-b4ef7ea931cc",
        "x-ms-date": "Thu, 02 Apr 2020 23:39:45 GMT",
        "x-ms-return-client-request-id": "true",
        "x-ms-version": "2019-12-12"
      },
      "RequestBody": null,
      "StatusCode": 201,
      "ResponseHeaders": {
        "Content-Length": "0",
        "Date": "Thu, 02 Apr 2020 23:39:44 GMT",
        "ETag": "\u00220x8D7D75F1F81D8C0\u0022",
        "Last-Modified": "Thu, 02 Apr 2020 23:39:44 GMT",
        "Server": [
          "Windows-Azure-Blob/1.0",
          "Microsoft-HTTPAPI/2.0"
        ],
        "x-ms-client-request-id": "a19ee1e5-24b2-7ad2-b24b-b4ef7ea931cc",
        "x-ms-request-id": "ff864e6a-801e-006a-1447-099588000000",
        "x-ms-request-server-encrypted": "true",
        "x-ms-version": "2019-12-12"
      },
      "ResponseBody": []
    },
    {
      "RequestUri": "https://seanmcccanary.blob.core.windows.net/test-container-c16f35dc-9397-b220-1eec-a9e814c9ef0e/test-blob-1faebec6-c62d-b2d9-1eef-9068a3bb51bc?comp=appendblock",
      "RequestMethod": "PUT",
      "RequestHeaders": {
        "Authorization": "Sanitized",
        "Content-Length": "7",
        "traceparent": "00-359d32491eeb2443b4cff6aa56567d62-27a711a53c007243-00",
        "User-Agent": [
          "azsdk-net-Storage.Blobs/12.5.0-dev.20200402.1",
          "(.NET Core 4.6.28325.01; Microsoft Windows 10.0.18362 )"
        ],
        "x-ms-client-request-id": "d52cd685-6880-bc3e-5921-f87c983fd931",
        "x-ms-date": "Thu, 02 Apr 2020 23:39:45 GMT",
        "x-ms-return-client-request-id": "true",
        "x-ms-version": "2019-12-12"
      },
      "RequestBody": "\u002BuqW/qzBQg==",
      "StatusCode": 201,
      "ResponseHeaders": {
        "Content-Length": "0",
        "Date": "Thu, 02 Apr 2020 23:39:44 GMT",
        "ETag": "\u00220x8D7D75F1F8ED373\u0022",
        "Last-Modified": "Thu, 02 Apr 2020 23:39:44 GMT",
        "Server": [
          "Windows-Azure-Blob/1.0",
          "Microsoft-HTTPAPI/2.0"
        ],
        "x-ms-blob-append-offset": "0",
        "x-ms-blob-committed-block-count": "1",
        "x-ms-client-request-id": "d52cd685-6880-bc3e-5921-f87c983fd931",
        "x-ms-content-crc64": "vyAS9OuS5kk=",
        "x-ms-request-id": "ff864e6c-801e-006a-1647-099588000000",
        "x-ms-request-server-encrypted": "true",
        "x-ms-version": "2019-12-12"
      },
      "ResponseBody": []
    },
    {
      "RequestUri": "https://seanmcccanary.blob.core.windows.net/test-container-c16f35dc-9397-b220-1eec-a9e814c9ef0e?restype=container",
      "RequestMethod": "DELETE",
      "RequestHeaders": {
        "Authorization": "Sanitized",
        "traceparent": "00-7a8e06aa4ef52344ab2817449738d950-fa5d8a8e3216224e-00",
        "User-Agent": [
          "azsdk-net-Storage.Blobs/12.5.0-dev.20200402.1",
          "(.NET Core 4.6.28325.01; Microsoft Windows 10.0.18362 )"
        ],
        "x-ms-client-request-id": "2711e049-ec7f-40c2-50b7-c2b909e69607",
        "x-ms-date": "Thu, 02 Apr 2020 23:39:45 GMT",
        "x-ms-return-client-request-id": "true",
        "x-ms-version": "2019-12-12"
      },
      "RequestBody": null,
      "StatusCode": 202,
      "ResponseHeaders": {
        "Content-Length": "0",
        "Date": "Thu, 02 Apr 2020 23:39:44 GMT",
        "Server": [
          "Windows-Azure-Blob/1.0",
          "Microsoft-HTTPAPI/2.0"
        ],
        "x-ms-client-request-id": "2711e049-ec7f-40c2-50b7-c2b909e69607",
<<<<<<< HEAD
        "x-ms-request-id": "1792cb88-101e-0025-7f2f-f33b47000000",
=======
        "x-ms-request-id": "ff864e6d-801e-006a-1747-099588000000",
>>>>>>> 8d420312
        "x-ms-version": "2019-12-12"
      },
      "ResponseBody": []
    },
    {
      "RequestUri": "https://seanmcccanary.blob.core.windows.net/test-container-225f813f-9e27-7dca-deb3-8564fb67f032?restype=container",
      "RequestMethod": "PUT",
      "RequestHeaders": {
        "Authorization": "Sanitized",
        "traceparent": "00-29f3f8e08bfd9c4a9c62d1425c4889ac-6d2dde8d85faf14a-00",
        "User-Agent": [
          "azsdk-net-Storage.Blobs/12.5.0-dev.20200402.1",
          "(.NET Core 4.6.28325.01; Microsoft Windows 10.0.18362 )"
        ],
        "x-ms-blob-public-access": "container",
        "x-ms-client-request-id": "4a986685-4dc7-ab87-1594-48cc675d45e9",
        "x-ms-date": "Thu, 02 Apr 2020 23:39:45 GMT",
        "x-ms-return-client-request-id": "true",
        "x-ms-version": "2019-12-12"
      },
      "RequestBody": null,
      "StatusCode": 201,
      "ResponseHeaders": {
        "Content-Length": "0",
        "Date": "Thu, 02 Apr 2020 23:39:45 GMT",
        "ETag": "\u00220x8D7D75F1FCFBD8E\u0022",
        "Last-Modified": "Thu, 02 Apr 2020 23:39:45 GMT",
        "Server": [
          "Windows-Azure-Blob/1.0",
          "Microsoft-HTTPAPI/2.0"
        ],
        "x-ms-client-request-id": "4a986685-4dc7-ab87-1594-48cc675d45e9",
<<<<<<< HEAD
        "x-ms-request-id": "d7144404-d01e-003a-712f-f38843000000",
=======
        "x-ms-request-id": "140041de-c01e-0009-4647-090873000000",
>>>>>>> 8d420312
        "x-ms-version": "2019-12-12"
      },
      "ResponseBody": []
    },
    {
      "RequestUri": "https://seanmcccanary.blob.core.windows.net/test-container-225f813f-9e27-7dca-deb3-8564fb67f032/test-blob-c00890c7-ddb3-8dd8-cf27-4573dd43389f",
      "RequestMethod": "PUT",
      "RequestHeaders": {
        "Authorization": "Sanitized",
        "Content-Length": "0",
        "traceparent": "00-1c1918973e38f046981e9a1d21a1a3b2-f7c871fe4c132942-00",
        "User-Agent": [
          "azsdk-net-Storage.Blobs/12.5.0-dev.20200402.1",
          "(.NET Core 4.6.28325.01; Microsoft Windows 10.0.18362 )"
        ],
        "x-ms-blob-type": "AppendBlob",
        "x-ms-client-request-id": "b4c0d76f-af36-a7b6-8d0a-7ba00814cdd1",
        "x-ms-date": "Thu, 02 Apr 2020 23:39:46 GMT",
        "x-ms-return-client-request-id": "true",
        "x-ms-version": "2019-12-12"
      },
      "RequestBody": null,
      "StatusCode": 201,
      "ResponseHeaders": {
        "Content-Length": "0",
        "Date": "Thu, 02 Apr 2020 23:39:45 GMT",
        "ETag": "\u00220x8D7D75F1FDD4FE9\u0022",
        "Last-Modified": "Thu, 02 Apr 2020 23:39:45 GMT",
        "Server": [
          "Windows-Azure-Blob/1.0",
          "Microsoft-HTTPAPI/2.0"
        ],
        "x-ms-client-request-id": "b4c0d76f-af36-a7b6-8d0a-7ba00814cdd1",
        "x-ms-request-id": "140041e4-c01e-0009-4a47-090873000000",
        "x-ms-request-server-encrypted": "true",
        "x-ms-version": "2019-12-12"
      },
      "ResponseBody": []
    },
    {
      "RequestUri": "https://seanmcccanary.blob.core.windows.net/test-container-225f813f-9e27-7dca-deb3-8564fb67f032/test-blob-c00890c7-ddb3-8dd8-cf27-4573dd43389f?comp=appendblock",
      "RequestMethod": "PUT",
      "RequestHeaders": {
        "Authorization": "Sanitized",
        "Content-Length": "7",
        "If-Modified-Since": "Wed, 01 Apr 2020 23:39:45 GMT",
        "traceparent": "00-dc01ac539ed23c478484800bd1f4d2cb-80191a70ddf90e4f-00",
        "User-Agent": [
          "azsdk-net-Storage.Blobs/12.5.0-dev.20200402.1",
          "(.NET Core 4.6.28325.01; Microsoft Windows 10.0.18362 )"
        ],
        "x-ms-client-request-id": "08386493-2ac4-5bca-acb9-d13dbf5c8401",
        "x-ms-date": "Thu, 02 Apr 2020 23:39:46 GMT",
        "x-ms-return-client-request-id": "true",
        "x-ms-version": "2019-12-12"
      },
      "RequestBody": "XKmITH2vGg==",
      "StatusCode": 201,
      "ResponseHeaders": {
        "Content-Length": "0",
        "Date": "Thu, 02 Apr 2020 23:39:45 GMT",
        "ETag": "\u00220x8D7D75F1FEA4A94\u0022",
        "Last-Modified": "Thu, 02 Apr 2020 23:39:45 GMT",
        "Server": [
          "Windows-Azure-Blob/1.0",
          "Microsoft-HTTPAPI/2.0"
        ],
        "x-ms-blob-append-offset": "0",
        "x-ms-blob-committed-block-count": "1",
        "x-ms-client-request-id": "08386493-2ac4-5bca-acb9-d13dbf5c8401",
        "x-ms-content-crc64": "CxxAjm6GVF4=",
        "x-ms-request-id": "140041e7-c01e-0009-4d47-090873000000",
        "x-ms-request-server-encrypted": "true",
        "x-ms-version": "2019-12-12"
      },
      "ResponseBody": []
    },
    {
      "RequestUri": "https://seanmcccanary.blob.core.windows.net/test-container-225f813f-9e27-7dca-deb3-8564fb67f032?restype=container",
      "RequestMethod": "DELETE",
      "RequestHeaders": {
        "Authorization": "Sanitized",
        "traceparent": "00-134641a5d6aaa64899f1aaf57aa6bc80-15bb5a4f373dfe45-00",
        "User-Agent": [
          "azsdk-net-Storage.Blobs/12.5.0-dev.20200402.1",
          "(.NET Core 4.6.28325.01; Microsoft Windows 10.0.18362 )"
        ],
        "x-ms-client-request-id": "e7f441d8-a745-f755-5a4a-54726801668d",
        "x-ms-date": "Thu, 02 Apr 2020 23:39:46 GMT",
        "x-ms-return-client-request-id": "true",
        "x-ms-version": "2019-12-12"
      },
      "RequestBody": null,
      "StatusCode": 202,
      "ResponseHeaders": {
        "Content-Length": "0",
        "Date": "Thu, 02 Apr 2020 23:39:45 GMT",
        "Server": [
          "Windows-Azure-Blob/1.0",
          "Microsoft-HTTPAPI/2.0"
        ],
        "x-ms-client-request-id": "e7f441d8-a745-f755-5a4a-54726801668d",
<<<<<<< HEAD
        "x-ms-request-id": "d714440c-d01e-003a-772f-f38843000000",
=======
        "x-ms-request-id": "140041eb-c01e-0009-5147-090873000000",
>>>>>>> 8d420312
        "x-ms-version": "2019-12-12"
      },
      "ResponseBody": []
    },
    {
      "RequestUri": "https://seanmcccanary.blob.core.windows.net/test-container-4944c4d1-f3e5-e4d6-d9cb-badf9980199b?restype=container",
      "RequestMethod": "PUT",
      "RequestHeaders": {
        "Authorization": "Sanitized",
        "traceparent": "00-27c973f64594044ca2d600080dd2133c-34385d6a19db394f-00",
        "User-Agent": [
          "azsdk-net-Storage.Blobs/12.5.0-dev.20200402.1",
          "(.NET Core 4.6.28325.01; Microsoft Windows 10.0.18362 )"
        ],
        "x-ms-blob-public-access": "container",
        "x-ms-client-request-id": "7d79047f-7dcb-e569-6a10-0e79ed765eda",
        "x-ms-date": "Thu, 02 Apr 2020 23:39:46 GMT",
        "x-ms-return-client-request-id": "true",
        "x-ms-version": "2019-12-12"
      },
      "RequestBody": null,
      "StatusCode": 201,
      "ResponseHeaders": {
        "Content-Length": "0",
        "Date": "Thu, 02 Apr 2020 23:39:45 GMT",
        "ETag": "\u00220x8D7D75F20298081\u0022",
        "Last-Modified": "Thu, 02 Apr 2020 23:39:45 GMT",
        "Server": [
          "Windows-Azure-Blob/1.0",
          "Microsoft-HTTPAPI/2.0"
        ],
        "x-ms-client-request-id": "7d79047f-7dcb-e569-6a10-0e79ed765eda",
<<<<<<< HEAD
        "x-ms-request-id": "fcb1c4db-001e-0039-382f-f36927000000",
=======
        "x-ms-request-id": "06f67240-701e-000c-2347-09daa8000000",
>>>>>>> 8d420312
        "x-ms-version": "2019-12-12"
      },
      "ResponseBody": []
    },
    {
      "RequestUri": "https://seanmcccanary.blob.core.windows.net/test-container-4944c4d1-f3e5-e4d6-d9cb-badf9980199b/test-blob-e67fb830-e89c-3425-082d-e23ebe8f89c0",
      "RequestMethod": "PUT",
      "RequestHeaders": {
        "Authorization": "Sanitized",
        "Content-Length": "0",
        "traceparent": "00-6bc9fb7454f68344ab1f7479dcb2531e-148cc0b1b9010e45-00",
        "User-Agent": [
          "azsdk-net-Storage.Blobs/12.5.0-dev.20200402.1",
          "(.NET Core 4.6.28325.01; Microsoft Windows 10.0.18362 )"
        ],
        "x-ms-blob-type": "AppendBlob",
        "x-ms-client-request-id": "a3165b48-1d99-97af-df45-749e9a2a27da",
        "x-ms-date": "Thu, 02 Apr 2020 23:39:46 GMT",
        "x-ms-return-client-request-id": "true",
        "x-ms-version": "2019-12-12"
      },
      "RequestBody": null,
      "StatusCode": 201,
      "ResponseHeaders": {
        "Content-Length": "0",
        "Date": "Thu, 02 Apr 2020 23:39:45 GMT",
        "ETag": "\u00220x8D7D75F20380392\u0022",
        "Last-Modified": "Thu, 02 Apr 2020 23:39:45 GMT",
        "Server": [
          "Windows-Azure-Blob/1.0",
          "Microsoft-HTTPAPI/2.0"
        ],
        "x-ms-client-request-id": "a3165b48-1d99-97af-df45-749e9a2a27da",
        "x-ms-request-id": "06f67246-701e-000c-2747-09daa8000000",
        "x-ms-request-server-encrypted": "true",
        "x-ms-version": "2019-12-12"
      },
      "ResponseBody": []
    },
    {
      "RequestUri": "https://seanmcccanary.blob.core.windows.net/test-container-4944c4d1-f3e5-e4d6-d9cb-badf9980199b/test-blob-e67fb830-e89c-3425-082d-e23ebe8f89c0?comp=appendblock",
      "RequestMethod": "PUT",
      "RequestHeaders": {
        "Authorization": "Sanitized",
        "Content-Length": "7",
        "If-Unmodified-Since": "Fri, 03 Apr 2020 23:39:45 GMT",
        "traceparent": "00-e892762f08f04c4ebaffef1abf4f38b3-8e9bcf5d2635be44-00",
        "User-Agent": [
          "azsdk-net-Storage.Blobs/12.5.0-dev.20200402.1",
          "(.NET Core 4.6.28325.01; Microsoft Windows 10.0.18362 )"
        ],
        "x-ms-client-request-id": "b6c8bea9-27c1-da32-ee58-38d04190abda",
        "x-ms-date": "Thu, 02 Apr 2020 23:39:46 GMT",
        "x-ms-return-client-request-id": "true",
        "x-ms-version": "2019-12-12"
      },
      "RequestBody": "h02yfxbJ0w==",
      "StatusCode": 201,
      "ResponseHeaders": {
        "Content-Length": "0",
        "Date": "Thu, 02 Apr 2020 23:39:45 GMT",
        "ETag": "\u00220x8D7D75F2044D72A\u0022",
        "Last-Modified": "Thu, 02 Apr 2020 23:39:45 GMT",
        "Server": [
          "Windows-Azure-Blob/1.0",
          "Microsoft-HTTPAPI/2.0"
        ],
        "x-ms-blob-append-offset": "0",
        "x-ms-blob-committed-block-count": "1",
        "x-ms-client-request-id": "b6c8bea9-27c1-da32-ee58-38d04190abda",
        "x-ms-content-crc64": "gksNO2hgT9I=",
        "x-ms-request-id": "06f6724a-701e-000c-2b47-09daa8000000",
        "x-ms-request-server-encrypted": "true",
        "x-ms-version": "2019-12-12"
      },
      "ResponseBody": []
    },
    {
      "RequestUri": "https://seanmcccanary.blob.core.windows.net/test-container-4944c4d1-f3e5-e4d6-d9cb-badf9980199b?restype=container",
      "RequestMethod": "DELETE",
      "RequestHeaders": {
        "Authorization": "Sanitized",
        "traceparent": "00-e9dea62ecfe9894b9dc904abbdc152e1-4722ef9c58da254d-00",
        "User-Agent": [
          "azsdk-net-Storage.Blobs/12.5.0-dev.20200402.1",
          "(.NET Core 4.6.28325.01; Microsoft Windows 10.0.18362 )"
        ],
        "x-ms-client-request-id": "c00826a1-134d-6d11-b52f-ddc49bfd6435",
        "x-ms-date": "Thu, 02 Apr 2020 23:39:46 GMT",
        "x-ms-return-client-request-id": "true",
        "x-ms-version": "2019-12-12"
      },
      "RequestBody": null,
      "StatusCode": 202,
      "ResponseHeaders": {
        "Content-Length": "0",
        "Date": "Thu, 02 Apr 2020 23:39:45 GMT",
        "Server": [
          "Windows-Azure-Blob/1.0",
          "Microsoft-HTTPAPI/2.0"
        ],
        "x-ms-client-request-id": "c00826a1-134d-6d11-b52f-ddc49bfd6435",
<<<<<<< HEAD
        "x-ms-request-id": "fcb1c4e3-001e-0039-3d2f-f36927000000",
=======
        "x-ms-request-id": "06f6725b-701e-000c-3b47-09daa8000000",
>>>>>>> 8d420312
        "x-ms-version": "2019-12-12"
      },
      "ResponseBody": []
    },
    {
      "RequestUri": "https://seanmcccanary.blob.core.windows.net/test-container-da771757-2bf7-5898-2d06-a422779631ba?restype=container",
      "RequestMethod": "PUT",
      "RequestHeaders": {
        "Authorization": "Sanitized",
        "traceparent": "00-62c80597d1cbea42aea645eeb5ebd8dd-9c98a89233521646-00",
        "User-Agent": [
          "azsdk-net-Storage.Blobs/12.5.0-dev.20200402.1",
          "(.NET Core 4.6.28325.01; Microsoft Windows 10.0.18362 )"
        ],
        "x-ms-blob-public-access": "container",
        "x-ms-client-request-id": "91447a3b-e9bc-766a-8daf-92476eeff61f",
        "x-ms-date": "Thu, 02 Apr 2020 23:39:46 GMT",
        "x-ms-return-client-request-id": "true",
        "x-ms-version": "2019-12-12"
      },
      "RequestBody": null,
      "StatusCode": 201,
      "ResponseHeaders": {
        "Content-Length": "0",
        "Date": "Thu, 02 Apr 2020 23:39:45 GMT",
        "ETag": "\u00220x8D7D75F20831235\u0022",
        "Last-Modified": "Thu, 02 Apr 2020 23:39:46 GMT",
        "Server": [
          "Windows-Azure-Blob/1.0",
          "Microsoft-HTTPAPI/2.0"
        ],
        "x-ms-client-request-id": "91447a3b-e9bc-766a-8daf-92476eeff61f",
<<<<<<< HEAD
        "x-ms-request-id": "b51968d9-501e-0046-4e2f-f3a6bc000000",
=======
        "x-ms-request-id": "52ddd520-201e-0073-2747-091533000000",
>>>>>>> 8d420312
        "x-ms-version": "2019-12-12"
      },
      "ResponseBody": []
    },
    {
      "RequestUri": "https://seanmcccanary.blob.core.windows.net/test-container-da771757-2bf7-5898-2d06-a422779631ba/test-blob-c53022fe-48ce-6cac-890c-63e32539e460",
      "RequestMethod": "PUT",
      "RequestHeaders": {
        "Authorization": "Sanitized",
        "Content-Length": "0",
        "traceparent": "00-6c116f0d22e22543a36a3028f3f1e3c6-0fd71a141d824546-00",
        "User-Agent": [
          "azsdk-net-Storage.Blobs/12.5.0-dev.20200402.1",
          "(.NET Core 4.6.28325.01; Microsoft Windows 10.0.18362 )"
        ],
        "x-ms-blob-type": "AppendBlob",
        "x-ms-client-request-id": "5061e51d-619c-f246-cdd7-07b086875053",
        "x-ms-date": "Thu, 02 Apr 2020 23:39:47 GMT",
        "x-ms-return-client-request-id": "true",
        "x-ms-version": "2019-12-12"
      },
      "RequestBody": null,
      "StatusCode": 201,
      "ResponseHeaders": {
        "Content-Length": "0",
        "Date": "Thu, 02 Apr 2020 23:39:45 GMT",
        "ETag": "\u00220x8D7D75F20901EB6\u0022",
        "Last-Modified": "Thu, 02 Apr 2020 23:39:46 GMT",
        "Server": [
          "Windows-Azure-Blob/1.0",
          "Microsoft-HTTPAPI/2.0"
        ],
        "x-ms-client-request-id": "5061e51d-619c-f246-cdd7-07b086875053",
        "x-ms-request-id": "52ddd529-201e-0073-2e47-091533000000",
        "x-ms-request-server-encrypted": "true",
        "x-ms-version": "2019-12-12"
      },
      "ResponseBody": []
    },
    {
      "RequestUri": "https://seanmcccanary.blob.core.windows.net/test-container-da771757-2bf7-5898-2d06-a422779631ba/test-blob-c53022fe-48ce-6cac-890c-63e32539e460",
      "RequestMethod": "HEAD",
      "RequestHeaders": {
        "Authorization": "Sanitized",
        "traceparent": "00-9a52886e720028409e85df621698e467-382fbe77c39e274b-00",
        "User-Agent": [
          "azsdk-net-Storage.Blobs/12.5.0-dev.20200402.1",
          "(.NET Core 4.6.28325.01; Microsoft Windows 10.0.18362 )"
        ],
        "x-ms-client-request-id": "30f44a7e-977a-244d-e468-3a0d25de1e7f",
        "x-ms-date": "Thu, 02 Apr 2020 23:39:47 GMT",
        "x-ms-return-client-request-id": "true",
        "x-ms-version": "2019-12-12"
      },
      "RequestBody": null,
      "StatusCode": 200,
      "ResponseHeaders": {
        "Accept-Ranges": "bytes",
        "Content-Length": "0",
        "Content-Type": "application/octet-stream",
        "Date": "Thu, 02 Apr 2020 23:39:45 GMT",
        "ETag": "\u00220x8D7D75F20901EB6\u0022",
        "Last-Modified": "Thu, 02 Apr 2020 23:39:46 GMT",
        "Server": [
          "Windows-Azure-Blob/1.0",
          "Microsoft-HTTPAPI/2.0"
        ],
        "x-ms-blob-committed-block-count": "0",
        "x-ms-blob-type": "AppendBlob",
        "x-ms-client-request-id": "30f44a7e-977a-244d-e468-3a0d25de1e7f",
        "x-ms-creation-time": "Thu, 02 Apr 2020 23:39:46 GMT",
        "x-ms-lease-state": "available",
        "x-ms-lease-status": "unlocked",
        "x-ms-request-id": "52ddd531-201e-0073-3647-091533000000",
        "x-ms-server-encrypted": "true",
        "x-ms-version": "2019-12-12"
      },
      "ResponseBody": []
    },
    {
      "RequestUri": "https://seanmcccanary.blob.core.windows.net/test-container-da771757-2bf7-5898-2d06-a422779631ba/test-blob-c53022fe-48ce-6cac-890c-63e32539e460?comp=appendblock",
      "RequestMethod": "PUT",
      "RequestHeaders": {
        "Authorization": "Sanitized",
        "Content-Length": "7",
        "If-Match": "\u00220x8D7D75F20901EB6\u0022",
        "traceparent": "00-982cf06b8ad91d4981ab3d9207e27cbb-c811f8a8c3d50041-00",
        "User-Agent": [
          "azsdk-net-Storage.Blobs/12.5.0-dev.20200402.1",
          "(.NET Core 4.6.28325.01; Microsoft Windows 10.0.18362 )"
        ],
        "x-ms-client-request-id": "94e96e37-c814-c651-d762-75ac80c6ee65",
        "x-ms-date": "Thu, 02 Apr 2020 23:39:47 GMT",
        "x-ms-return-client-request-id": "true",
        "x-ms-version": "2019-12-12"
      },
      "RequestBody": "yzJn3gj4zA==",
      "StatusCode": 201,
      "ResponseHeaders": {
        "Content-Length": "0",
        "Date": "Thu, 02 Apr 2020 23:39:46 GMT",
        "ETag": "\u00220x8D7D75F20A83EFE\u0022",
        "Last-Modified": "Thu, 02 Apr 2020 23:39:46 GMT",
        "Server": [
          "Windows-Azure-Blob/1.0",
          "Microsoft-HTTPAPI/2.0"
        ],
        "x-ms-blob-append-offset": "0",
        "x-ms-blob-committed-block-count": "1",
        "x-ms-client-request-id": "94e96e37-c814-c651-d762-75ac80c6ee65",
        "x-ms-content-crc64": "4HYHAqkr/xc=",
        "x-ms-request-id": "52ddd541-201e-0073-4547-091533000000",
        "x-ms-request-server-encrypted": "true",
        "x-ms-version": "2019-12-12"
      },
      "ResponseBody": []
    },
    {
      "RequestUri": "https://seanmcccanary.blob.core.windows.net/test-container-da771757-2bf7-5898-2d06-a422779631ba?restype=container",
      "RequestMethod": "DELETE",
      "RequestHeaders": {
        "Authorization": "Sanitized",
        "traceparent": "00-54be5876fffb5148af69371b236e58a7-6f2f7de60458f544-00",
        "User-Agent": [
          "azsdk-net-Storage.Blobs/12.5.0-dev.20200402.1",
          "(.NET Core 4.6.28325.01; Microsoft Windows 10.0.18362 )"
        ],
        "x-ms-client-request-id": "b6d6bf58-89f4-5c6b-c73c-54b29183b632",
        "x-ms-date": "Thu, 02 Apr 2020 23:39:47 GMT",
        "x-ms-return-client-request-id": "true",
        "x-ms-version": "2019-12-12"
      },
      "RequestBody": null,
      "StatusCode": 202,
      "ResponseHeaders": {
        "Content-Length": "0",
        "Date": "Thu, 02 Apr 2020 23:39:46 GMT",
        "Server": [
          "Windows-Azure-Blob/1.0",
          "Microsoft-HTTPAPI/2.0"
        ],
        "x-ms-client-request-id": "b6d6bf58-89f4-5c6b-c73c-54b29183b632",
<<<<<<< HEAD
        "x-ms-request-id": "b51968e9-501e-0046-5b2f-f3a6bc000000",
=======
        "x-ms-request-id": "52ddd548-201e-0073-4c47-091533000000",
>>>>>>> 8d420312
        "x-ms-version": "2019-12-12"
      },
      "ResponseBody": []
    },
    {
      "RequestUri": "https://seanmcccanary.blob.core.windows.net/test-container-4db05ed5-e91f-cfa5-c073-7a57919bf22b?restype=container",
      "RequestMethod": "PUT",
      "RequestHeaders": {
        "Authorization": "Sanitized",
        "traceparent": "00-2f03236f602dbd44af4591397e415294-deee62ae34ab8d4c-00",
        "User-Agent": [
          "azsdk-net-Storage.Blobs/12.5.0-dev.20200402.1",
          "(.NET Core 4.6.28325.01; Microsoft Windows 10.0.18362 )"
        ],
        "x-ms-blob-public-access": "container",
        "x-ms-client-request-id": "75e10405-2cfb-6e03-1907-f6810e13cb2c",
        "x-ms-date": "Thu, 02 Apr 2020 23:39:47 GMT",
        "x-ms-return-client-request-id": "true",
        "x-ms-version": "2019-12-12"
      },
      "RequestBody": null,
      "StatusCode": 201,
      "ResponseHeaders": {
        "Content-Length": "0",
        "Date": "Thu, 02 Apr 2020 23:39:46 GMT",
        "ETag": "\u00220x8D7D75F20E677A9\u0022",
        "Last-Modified": "Thu, 02 Apr 2020 23:39:47 GMT",
        "Server": [
          "Windows-Azure-Blob/1.0",
          "Microsoft-HTTPAPI/2.0"
        ],
        "x-ms-client-request-id": "75e10405-2cfb-6e03-1907-f6810e13cb2c",
<<<<<<< HEAD
        "x-ms-request-id": "4a10ebb7-c01e-0026-362f-f3da23000000",
=======
        "x-ms-request-id": "43cfae25-701e-008a-0d47-091611000000",
>>>>>>> 8d420312
        "x-ms-version": "2019-12-12"
      },
      "ResponseBody": []
    },
    {
      "RequestUri": "https://seanmcccanary.blob.core.windows.net/test-container-4db05ed5-e91f-cfa5-c073-7a57919bf22b/test-blob-3fca294a-f52f-9d41-ec49-5cda8a0dbcc4",
      "RequestMethod": "PUT",
      "RequestHeaders": {
        "Authorization": "Sanitized",
        "Content-Length": "0",
        "traceparent": "00-1cb7797c49a0aa409ec52bd1bca3b09f-9d9834797a640344-00",
        "User-Agent": [
          "azsdk-net-Storage.Blobs/12.5.0-dev.20200402.1",
          "(.NET Core 4.6.28325.01; Microsoft Windows 10.0.18362 )"
        ],
        "x-ms-blob-type": "AppendBlob",
        "x-ms-client-request-id": "e94d3279-a431-1065-c343-89b2cf29e30c",
        "x-ms-date": "Thu, 02 Apr 2020 23:39:47 GMT",
        "x-ms-return-client-request-id": "true",
        "x-ms-version": "2019-12-12"
      },
      "RequestBody": null,
      "StatusCode": 201,
      "ResponseHeaders": {
        "Content-Length": "0",
        "Date": "Thu, 02 Apr 2020 23:39:46 GMT",
        "ETag": "\u00220x8D7D75F20F3868A\u0022",
        "Last-Modified": "Thu, 02 Apr 2020 23:39:47 GMT",
        "Server": [
          "Windows-Azure-Blob/1.0",
          "Microsoft-HTTPAPI/2.0"
        ],
        "x-ms-client-request-id": "e94d3279-a431-1065-c343-89b2cf29e30c",
        "x-ms-request-id": "43cfae37-701e-008a-1847-091611000000",
        "x-ms-request-server-encrypted": "true",
        "x-ms-version": "2019-12-12"
      },
      "ResponseBody": []
    },
    {
      "RequestUri": "https://seanmcccanary.blob.core.windows.net/test-container-4db05ed5-e91f-cfa5-c073-7a57919bf22b/test-blob-3fca294a-f52f-9d41-ec49-5cda8a0dbcc4?comp=appendblock",
      "RequestMethod": "PUT",
      "RequestHeaders": {
        "Authorization": "Sanitized",
        "Content-Length": "7",
        "If-None-Match": "\u0022garbage\u0022",
        "traceparent": "00-47680cbdc7e3f9448496d3de50bb0eea-042b57e841d6fb49-00",
        "User-Agent": [
          "azsdk-net-Storage.Blobs/12.5.0-dev.20200402.1",
          "(.NET Core 4.6.28325.01; Microsoft Windows 10.0.18362 )"
        ],
        "x-ms-client-request-id": "c9427fe9-f276-ed7d-2401-9b9e10fe2e1c",
        "x-ms-date": "Thu, 02 Apr 2020 23:39:48 GMT",
        "x-ms-return-client-request-id": "true",
        "x-ms-version": "2019-12-12"
      },
      "RequestBody": "SzHyKcE/cg==",
      "StatusCode": 201,
      "ResponseHeaders": {
        "Content-Length": "0",
        "Date": "Thu, 02 Apr 2020 23:39:46 GMT",
        "ETag": "\u00220x8D7D75F20FFE4D8\u0022",
        "Last-Modified": "Thu, 02 Apr 2020 23:39:47 GMT",
        "Server": [
          "Windows-Azure-Blob/1.0",
          "Microsoft-HTTPAPI/2.0"
        ],
        "x-ms-blob-append-offset": "0",
        "x-ms-blob-committed-block-count": "1",
        "x-ms-client-request-id": "c9427fe9-f276-ed7d-2401-9b9e10fe2e1c",
        "x-ms-content-crc64": "HohNvv/RYIM=",
        "x-ms-request-id": "43cfae3f-701e-008a-1e47-091611000000",
        "x-ms-request-server-encrypted": "true",
        "x-ms-version": "2019-12-12"
      },
      "ResponseBody": []
    },
    {
      "RequestUri": "https://seanmcccanary.blob.core.windows.net/test-container-4db05ed5-e91f-cfa5-c073-7a57919bf22b?restype=container",
      "RequestMethod": "DELETE",
      "RequestHeaders": {
        "Authorization": "Sanitized",
        "traceparent": "00-ab4f53ca093c49468f2b147b3a4ae6f7-e19fedc9d459f747-00",
        "User-Agent": [
          "azsdk-net-Storage.Blobs/12.5.0-dev.20200402.1",
          "(.NET Core 4.6.28325.01; Microsoft Windows 10.0.18362 )"
        ],
        "x-ms-client-request-id": "aa089e78-767f-dbfb-7c20-cc48b1ba4cfd",
        "x-ms-date": "Thu, 02 Apr 2020 23:39:48 GMT",
        "x-ms-return-client-request-id": "true",
        "x-ms-version": "2019-12-12"
      },
      "RequestBody": null,
      "StatusCode": 202,
      "ResponseHeaders": {
        "Content-Length": "0",
        "Date": "Thu, 02 Apr 2020 23:39:46 GMT",
        "Server": [
          "Windows-Azure-Blob/1.0",
          "Microsoft-HTTPAPI/2.0"
        ],
        "x-ms-client-request-id": "aa089e78-767f-dbfb-7c20-cc48b1ba4cfd",
<<<<<<< HEAD
        "x-ms-request-id": "4a10ebc0-c01e-0026-3a2f-f3da23000000",
=======
        "x-ms-request-id": "43cfae46-701e-008a-2247-091611000000",
>>>>>>> 8d420312
        "x-ms-version": "2019-12-12"
      },
      "ResponseBody": []
    },
    {
      "RequestUri": "https://seanmcccanary.blob.core.windows.net/test-container-982662c3-e33f-366e-637f-5e8f65bd9c5b?restype=container",
      "RequestMethod": "PUT",
      "RequestHeaders": {
        "Authorization": "Sanitized",
        "traceparent": "00-989f19582cdb814a8639e0562eb3d1e5-95b5db8434772148-00",
        "User-Agent": [
          "azsdk-net-Storage.Blobs/12.5.0-dev.20200402.1",
          "(.NET Core 4.6.28325.01; Microsoft Windows 10.0.18362 )"
        ],
        "x-ms-blob-public-access": "container",
        "x-ms-client-request-id": "eefd8f9b-f2a2-950d-2fd2-46ff176c76bf",
        "x-ms-date": "Thu, 02 Apr 2020 23:39:48 GMT",
        "x-ms-return-client-request-id": "true",
        "x-ms-version": "2019-12-12"
      },
      "RequestBody": null,
      "StatusCode": 201,
      "ResponseHeaders": {
        "Content-Length": "0",
        "Date": "Thu, 02 Apr 2020 23:39:47 GMT",
        "ETag": "\u00220x8D7D75F213F7E28\u0022",
        "Last-Modified": "Thu, 02 Apr 2020 23:39:47 GMT",
        "Server": [
          "Windows-Azure-Blob/1.0",
          "Microsoft-HTTPAPI/2.0"
        ],
        "x-ms-client-request-id": "eefd8f9b-f2a2-950d-2fd2-46ff176c76bf",
<<<<<<< HEAD
        "x-ms-request-id": "9d510d43-c01e-0044-6d2f-f31804000000",
=======
        "x-ms-request-id": "78282107-901e-0066-2247-090280000000",
>>>>>>> 8d420312
        "x-ms-version": "2019-12-12"
      },
      "ResponseBody": []
    },
    {
      "RequestUri": "https://seanmcccanary.blob.core.windows.net/test-container-982662c3-e33f-366e-637f-5e8f65bd9c5b/test-blob-63d17083-da95-3e08-c461-d59c706b508f",
      "RequestMethod": "PUT",
      "RequestHeaders": {
        "Authorization": "Sanitized",
        "Content-Length": "0",
        "traceparent": "00-3733eaedc640e84aba3770313ddf7997-6deea59dab881f40-00",
        "User-Agent": [
          "azsdk-net-Storage.Blobs/12.5.0-dev.20200402.1",
          "(.NET Core 4.6.28325.01; Microsoft Windows 10.0.18362 )"
        ],
        "x-ms-blob-type": "AppendBlob",
        "x-ms-client-request-id": "7580b32c-ad01-c01a-87be-2a401d7024c4",
        "x-ms-date": "Thu, 02 Apr 2020 23:39:48 GMT",
        "x-ms-return-client-request-id": "true",
        "x-ms-version": "2019-12-12"
      },
      "RequestBody": null,
      "StatusCode": 201,
      "ResponseHeaders": {
        "Content-Length": "0",
        "Date": "Thu, 02 Apr 2020 23:39:47 GMT",
        "ETag": "\u00220x8D7D75F214CDA62\u0022",
        "Last-Modified": "Thu, 02 Apr 2020 23:39:47 GMT",
        "Server": [
          "Windows-Azure-Blob/1.0",
          "Microsoft-HTTPAPI/2.0"
        ],
        "x-ms-client-request-id": "7580b32c-ad01-c01a-87be-2a401d7024c4",
        "x-ms-request-id": "78282111-901e-0066-2947-090280000000",
        "x-ms-request-server-encrypted": "true",
        "x-ms-version": "2019-12-12"
      },
      "ResponseBody": []
    },
    {
      "RequestUri": "https://seanmcccanary.blob.core.windows.net/test-container-982662c3-e33f-366e-637f-5e8f65bd9c5b/test-blob-63d17083-da95-3e08-c461-d59c706b508f?comp=lease",
      "RequestMethod": "PUT",
      "RequestHeaders": {
        "Authorization": "Sanitized",
        "traceparent": "00-6f462076118df74abd6256c4b848a563-c654ce72162f3c45-00",
        "User-Agent": [
          "azsdk-net-Storage.Blobs/12.5.0-dev.20200402.1",
          "(.NET Core 4.6.28325.01; Microsoft Windows 10.0.18362 )"
        ],
        "x-ms-client-request-id": "bdaab38b-8ab3-2715-a2bd-038b9f0167d9",
        "x-ms-date": "Thu, 02 Apr 2020 23:39:48 GMT",
        "x-ms-lease-action": "acquire",
        "x-ms-lease-duration": "-1",
        "x-ms-proposed-lease-id": "224eb7d5-9804-01e5-26b5-7d6fbdeada8e",
        "x-ms-return-client-request-id": "true",
        "x-ms-version": "2019-12-12"
      },
      "RequestBody": null,
      "StatusCode": 201,
      "ResponseHeaders": {
        "Content-Length": "0",
        "Date": "Thu, 02 Apr 2020 23:39:47 GMT",
        "ETag": "\u00220x8D7D75F214CDA62\u0022",
        "Last-Modified": "Thu, 02 Apr 2020 23:39:47 GMT",
        "Server": [
          "Windows-Azure-Blob/1.0",
          "Microsoft-HTTPAPI/2.0"
        ],
        "x-ms-client-request-id": "bdaab38b-8ab3-2715-a2bd-038b9f0167d9",
        "x-ms-lease-id": "224eb7d5-9804-01e5-26b5-7d6fbdeada8e",
<<<<<<< HEAD
        "x-ms-request-id": "9d510d4d-c01e-0044-732f-f31804000000",
=======
        "x-ms-request-id": "78282117-901e-0066-2f47-090280000000",
>>>>>>> 8d420312
        "x-ms-version": "2019-12-12"
      },
      "ResponseBody": []
    },
    {
      "RequestUri": "https://seanmcccanary.blob.core.windows.net/test-container-982662c3-e33f-366e-637f-5e8f65bd9c5b/test-blob-63d17083-da95-3e08-c461-d59c706b508f?comp=appendblock",
      "RequestMethod": "PUT",
      "RequestHeaders": {
        "Authorization": "Sanitized",
        "Content-Length": "7",
        "traceparent": "00-7563edf6c03ed749ad81eb8c601a91cc-af6319a175c25c43-00",
        "User-Agent": [
          "azsdk-net-Storage.Blobs/12.5.0-dev.20200402.1",
          "(.NET Core 4.6.28325.01; Microsoft Windows 10.0.18362 )"
        ],
        "x-ms-client-request-id": "0ae39e70-1d40-37da-7f0c-ac4380edc6ce",
        "x-ms-date": "Thu, 02 Apr 2020 23:39:48 GMT",
        "x-ms-lease-id": "224eb7d5-9804-01e5-26b5-7d6fbdeada8e",
        "x-ms-return-client-request-id": "true",
        "x-ms-version": "2019-12-12"
      },
      "RequestBody": "gbaRaHehAA==",
      "StatusCode": 201,
      "ResponseHeaders": {
        "Content-Length": "0",
        "Date": "Thu, 02 Apr 2020 23:39:47 GMT",
        "ETag": "\u00220x8D7D75F2167450A\u0022",
        "Last-Modified": "Thu, 02 Apr 2020 23:39:47 GMT",
        "Server": [
          "Windows-Azure-Blob/1.0",
          "Microsoft-HTTPAPI/2.0"
        ],
        "x-ms-blob-append-offset": "0",
        "x-ms-blob-committed-block-count": "1",
        "x-ms-client-request-id": "0ae39e70-1d40-37da-7f0c-ac4380edc6ce",
        "x-ms-content-crc64": "cXrC8fjyQeY=",
        "x-ms-request-id": "78282120-901e-0066-3747-090280000000",
        "x-ms-request-server-encrypted": "true",
        "x-ms-version": "2019-12-12"
      },
      "ResponseBody": []
    },
    {
      "RequestUri": "https://seanmcccanary.blob.core.windows.net/test-container-982662c3-e33f-366e-637f-5e8f65bd9c5b?restype=container",
      "RequestMethod": "DELETE",
      "RequestHeaders": {
        "Authorization": "Sanitized",
        "traceparent": "00-4fee6e30169ad1488815875f23ea3272-2634329ded49cd4d-00",
        "User-Agent": [
          "azsdk-net-Storage.Blobs/12.5.0-dev.20200402.1",
          "(.NET Core 4.6.28325.01; Microsoft Windows 10.0.18362 )"
        ],
        "x-ms-client-request-id": "011be942-5d1d-8a99-4e98-5337a7bbd251",
        "x-ms-date": "Thu, 02 Apr 2020 23:39:48 GMT",
        "x-ms-return-client-request-id": "true",
        "x-ms-version": "2019-12-12"
      },
      "RequestBody": null,
      "StatusCode": 202,
      "ResponseHeaders": {
        "Content-Length": "0",
        "Date": "Thu, 02 Apr 2020 23:39:47 GMT",
        "Server": [
          "Windows-Azure-Blob/1.0",
          "Microsoft-HTTPAPI/2.0"
        ],
        "x-ms-client-request-id": "011be942-5d1d-8a99-4e98-5337a7bbd251",
<<<<<<< HEAD
        "x-ms-request-id": "9d510d52-c01e-0044-782f-f31804000000",
=======
        "x-ms-request-id": "7828212c-901e-0066-4047-090280000000",
>>>>>>> 8d420312
        "x-ms-version": "2019-12-12"
      },
      "ResponseBody": []
    },
    {
      "RequestUri": "https://seanmcccanary.blob.core.windows.net/test-container-78958420-1c49-fedd-02ab-56e89e0eff03?restype=container",
      "RequestMethod": "PUT",
      "RequestHeaders": {
        "Authorization": "Sanitized",
        "traceparent": "00-5911c8806f85f34daddfc42860cbbb50-71addd9f21df7948-00",
        "User-Agent": [
          "azsdk-net-Storage.Blobs/12.5.0-dev.20200402.1",
          "(.NET Core 4.6.28325.01; Microsoft Windows 10.0.18362 )"
        ],
        "x-ms-blob-public-access": "container",
        "x-ms-client-request-id": "b3ab2d85-93e6-2614-0b1c-fe7207b0eb3f",
        "x-ms-date": "Thu, 02 Apr 2020 23:39:48 GMT",
        "x-ms-return-client-request-id": "true",
        "x-ms-version": "2019-12-12"
      },
      "RequestBody": null,
      "StatusCode": 201,
      "ResponseHeaders": {
        "Content-Length": "0",
        "Date": "Thu, 02 Apr 2020 23:39:48 GMT",
        "ETag": "\u00220x8D7D75F21A9217D\u0022",
        "Last-Modified": "Thu, 02 Apr 2020 23:39:48 GMT",
        "Server": [
          "Windows-Azure-Blob/1.0",
          "Microsoft-HTTPAPI/2.0"
        ],
        "x-ms-client-request-id": "b3ab2d85-93e6-2614-0b1c-fe7207b0eb3f",
<<<<<<< HEAD
        "x-ms-request-id": "ffaa1c32-301e-0040-712f-f39503000000",
=======
        "x-ms-request-id": "d79d8ca4-c01e-0019-1c47-09cd1b000000",
>>>>>>> 8d420312
        "x-ms-version": "2019-12-12"
      },
      "ResponseBody": []
    },
    {
      "RequestUri": "https://seanmcccanary.blob.core.windows.net/test-container-78958420-1c49-fedd-02ab-56e89e0eff03/test-blob-59364f98-3bbb-5a7f-d3ee-6dd90c39df9e",
      "RequestMethod": "PUT",
      "RequestHeaders": {
        "Authorization": "Sanitized",
        "Content-Length": "0",
        "traceparent": "00-e39e00ea63646545814d68272a8a13b8-335bd6d9a4dc8d46-00",
        "User-Agent": [
          "azsdk-net-Storage.Blobs/12.5.0-dev.20200402.1",
          "(.NET Core 4.6.28325.01; Microsoft Windows 10.0.18362 )"
        ],
        "x-ms-blob-type": "AppendBlob",
        "x-ms-client-request-id": "cf0bd084-382d-4a3d-ad51-dff8253a19d1",
        "x-ms-date": "Thu, 02 Apr 2020 23:39:49 GMT",
        "x-ms-return-client-request-id": "true",
        "x-ms-version": "2019-12-12"
      },
      "RequestBody": null,
      "StatusCode": 201,
      "ResponseHeaders": {
        "Content-Length": "0",
        "Date": "Thu, 02 Apr 2020 23:39:48 GMT",
        "ETag": "\u00220x8D7D75F21B6ABFF\u0022",
        "Last-Modified": "Thu, 02 Apr 2020 23:39:48 GMT",
        "Server": [
          "Windows-Azure-Blob/1.0",
          "Microsoft-HTTPAPI/2.0"
        ],
        "x-ms-client-request-id": "cf0bd084-382d-4a3d-ad51-dff8253a19d1",
        "x-ms-request-id": "d79d8cab-c01e-0019-1f47-09cd1b000000",
        "x-ms-request-server-encrypted": "true",
        "x-ms-version": "2019-12-12"
      },
      "ResponseBody": []
    },
    {
      "RequestUri": "https://seanmcccanary.blob.core.windows.net/test-container-78958420-1c49-fedd-02ab-56e89e0eff03/test-blob-59364f98-3bbb-5a7f-d3ee-6dd90c39df9e?comp=appendblock",
      "RequestMethod": "PUT",
      "RequestHeaders": {
        "Authorization": "Sanitized",
        "Content-Length": "7",
        "traceparent": "00-1794600d06d208449d545ff12076496d-6610f7393c5cbc47-00",
        "User-Agent": [
          "azsdk-net-Storage.Blobs/12.5.0-dev.20200402.1",
          "(.NET Core 4.6.28325.01; Microsoft Windows 10.0.18362 )"
        ],
        "x-ms-blob-condition-appendpos": "0",
        "x-ms-client-request-id": "c31720e1-6c11-4824-ffc1-ba7867e6f50b",
        "x-ms-date": "Thu, 02 Apr 2020 23:39:49 GMT",
        "x-ms-return-client-request-id": "true",
        "x-ms-version": "2019-12-12"
      },
      "RequestBody": "PF9YqU163Q==",
      "StatusCode": 201,
      "ResponseHeaders": {
        "Content-Length": "0",
        "Date": "Thu, 02 Apr 2020 23:39:48 GMT",
        "ETag": "\u00220x8D7D75F21C3A6A5\u0022",
        "Last-Modified": "Thu, 02 Apr 2020 23:39:48 GMT",
        "Server": [
          "Windows-Azure-Blob/1.0",
          "Microsoft-HTTPAPI/2.0"
        ],
        "x-ms-blob-append-offset": "0",
        "x-ms-blob-committed-block-count": "1",
        "x-ms-client-request-id": "c31720e1-6c11-4824-ffc1-ba7867e6f50b",
        "x-ms-content-crc64": "S\u002BjR4tbjwk4=",
        "x-ms-request-id": "d79d8cb5-c01e-0019-2447-09cd1b000000",
        "x-ms-request-server-encrypted": "true",
        "x-ms-version": "2019-12-12"
      },
      "ResponseBody": []
    },
    {
      "RequestUri": "https://seanmcccanary.blob.core.windows.net/test-container-78958420-1c49-fedd-02ab-56e89e0eff03?restype=container",
      "RequestMethod": "DELETE",
      "RequestHeaders": {
        "Authorization": "Sanitized",
        "traceparent": "00-70080731349ecb469fe45a984671a39c-9f1bd91590fa3a49-00",
        "User-Agent": [
          "azsdk-net-Storage.Blobs/12.5.0-dev.20200402.1",
          "(.NET Core 4.6.28325.01; Microsoft Windows 10.0.18362 )"
        ],
        "x-ms-client-request-id": "8876ee2b-b736-decb-0e80-201ff4512bae",
        "x-ms-date": "Thu, 02 Apr 2020 23:39:49 GMT",
        "x-ms-return-client-request-id": "true",
        "x-ms-version": "2019-12-12"
      },
      "RequestBody": null,
      "StatusCode": 202,
      "ResponseHeaders": {
        "Content-Length": "0",
        "Date": "Thu, 02 Apr 2020 23:39:48 GMT",
        "Server": [
          "Windows-Azure-Blob/1.0",
          "Microsoft-HTTPAPI/2.0"
        ],
        "x-ms-client-request-id": "8876ee2b-b736-decb-0e80-201ff4512bae",
<<<<<<< HEAD
        "x-ms-request-id": "ffaa1c4f-301e-0040-062f-f39503000000",
=======
        "x-ms-request-id": "d79d8cc4-c01e-0019-3047-09cd1b000000",
>>>>>>> 8d420312
        "x-ms-version": "2019-12-12"
      },
      "ResponseBody": []
    },
    {
      "RequestUri": "https://seanmcccanary.blob.core.windows.net/test-container-494b085a-746e-c80b-c47b-e053217c3619?restype=container",
      "RequestMethod": "PUT",
      "RequestHeaders": {
        "Authorization": "Sanitized",
        "traceparent": "00-42f1402e0e661744bffc29cca93da603-ae3482a566bd3f4a-00",
        "User-Agent": [
          "azsdk-net-Storage.Blobs/12.5.0-dev.20200402.1",
          "(.NET Core 4.6.28325.01; Microsoft Windows 10.0.18362 )"
        ],
        "x-ms-blob-public-access": "container",
        "x-ms-client-request-id": "084d9d92-9399-b734-e2ae-c4bad678bd92",
        "x-ms-date": "Thu, 02 Apr 2020 23:39:49 GMT",
        "x-ms-return-client-request-id": "true",
        "x-ms-version": "2019-12-12"
      },
      "RequestBody": null,
      "StatusCode": 201,
      "ResponseHeaders": {
        "Content-Length": "0",
        "Date": "Thu, 02 Apr 2020 23:39:47 GMT",
        "ETag": "\u00220x8D7D75F2201D3C5\u0022",
        "Last-Modified": "Thu, 02 Apr 2020 23:39:48 GMT",
        "Server": [
          "Windows-Azure-Blob/1.0",
          "Microsoft-HTTPAPI/2.0"
        ],
        "x-ms-client-request-id": "084d9d92-9399-b734-e2ae-c4bad678bd92",
<<<<<<< HEAD
        "x-ms-request-id": "84b1b380-f01e-003d-6b2f-f3e420000000",
=======
        "x-ms-request-id": "839dd573-e01e-006c-3947-09a637000000",
>>>>>>> 8d420312
        "x-ms-version": "2019-12-12"
      },
      "ResponseBody": []
    },
    {
      "RequestUri": "https://seanmcccanary.blob.core.windows.net/test-container-494b085a-746e-c80b-c47b-e053217c3619/test-blob-dc3b0649-b205-ee3e-32f9-228de627cf87",
      "RequestMethod": "PUT",
      "RequestHeaders": {
        "Authorization": "Sanitized",
        "Content-Length": "0",
        "traceparent": "00-be3f08784b573748903284a7029898ae-d20343e6973acd45-00",
        "User-Agent": [
          "azsdk-net-Storage.Blobs/12.5.0-dev.20200402.1",
          "(.NET Core 4.6.28325.01; Microsoft Windows 10.0.18362 )"
        ],
        "x-ms-blob-type": "AppendBlob",
        "x-ms-client-request-id": "f19afb23-ca01-e08c-5e5f-d5a070a7d0bb",
        "x-ms-date": "Thu, 02 Apr 2020 23:39:49 GMT",
        "x-ms-return-client-request-id": "true",
        "x-ms-version": "2019-12-12"
      },
      "RequestBody": null,
      "StatusCode": 201,
      "ResponseHeaders": {
        "Content-Length": "0",
        "Date": "Thu, 02 Apr 2020 23:39:47 GMT",
        "ETag": "\u00220x8D7D75F220E78CE\u0022",
        "Last-Modified": "Thu, 02 Apr 2020 23:39:48 GMT",
        "Server": [
          "Windows-Azure-Blob/1.0",
          "Microsoft-HTTPAPI/2.0"
        ],
        "x-ms-client-request-id": "f19afb23-ca01-e08c-5e5f-d5a070a7d0bb",
        "x-ms-request-id": "839dd581-e01e-006c-4347-09a637000000",
        "x-ms-request-server-encrypted": "true",
        "x-ms-version": "2019-12-12"
      },
      "ResponseBody": []
    },
    {
      "RequestUri": "https://seanmcccanary.blob.core.windows.net/test-container-494b085a-746e-c80b-c47b-e053217c3619/test-blob-dc3b0649-b205-ee3e-32f9-228de627cf87?comp=appendblock",
      "RequestMethod": "PUT",
      "RequestHeaders": {
        "Authorization": "Sanitized",
        "Content-Length": "7",
        "traceparent": "00-3c1115b894f9014ca90141a773d01d21-6bf11bdc618bc545-00",
        "User-Agent": [
          "azsdk-net-Storage.Blobs/12.5.0-dev.20200402.1",
          "(.NET Core 4.6.28325.01; Microsoft Windows 10.0.18362 )"
        ],
        "x-ms-blob-condition-maxsize": "100",
        "x-ms-client-request-id": "25dfc309-58ce-e0de-3bc5-dae26b35f5f6",
        "x-ms-date": "Thu, 02 Apr 2020 23:39:49 GMT",
        "x-ms-return-client-request-id": "true",
        "x-ms-version": "2019-12-12"
      },
      "RequestBody": "3jzmhrc5Yw==",
      "StatusCode": 201,
      "ResponseHeaders": {
        "Content-Length": "0",
        "Date": "Thu, 02 Apr 2020 23:39:48 GMT",
        "ETag": "\u00220x8D7D75F221AD720\u0022",
        "Last-Modified": "Thu, 02 Apr 2020 23:39:49 GMT",
        "Server": [
          "Windows-Azure-Blob/1.0",
          "Microsoft-HTTPAPI/2.0"
        ],
        "x-ms-blob-append-offset": "0",
        "x-ms-blob-committed-block-count": "1",
        "x-ms-client-request-id": "25dfc309-58ce-e0de-3bc5-dae26b35f5f6",
        "x-ms-content-crc64": "O8PDGu4YsLs=",
        "x-ms-request-id": "839dd592-e01e-006c-4f47-09a637000000",
        "x-ms-request-server-encrypted": "true",
        "x-ms-version": "2019-12-12"
      },
      "ResponseBody": []
    },
    {
      "RequestUri": "https://seanmcccanary.blob.core.windows.net/test-container-494b085a-746e-c80b-c47b-e053217c3619?restype=container",
      "RequestMethod": "DELETE",
      "RequestHeaders": {
        "Authorization": "Sanitized",
        "traceparent": "00-d77b16dc8cb3dc47b70b25d94cab365f-d452de516ef97845-00",
        "User-Agent": [
          "azsdk-net-Storage.Blobs/12.5.0-dev.20200402.1",
          "(.NET Core 4.6.28325.01; Microsoft Windows 10.0.18362 )"
        ],
        "x-ms-client-request-id": "c3dcb500-14d7-c394-a80a-beaa409bdae2",
        "x-ms-date": "Thu, 02 Apr 2020 23:39:49 GMT",
        "x-ms-return-client-request-id": "true",
        "x-ms-version": "2019-12-12"
      },
      "RequestBody": null,
      "StatusCode": 202,
      "ResponseHeaders": {
        "Content-Length": "0",
        "Date": "Thu, 02 Apr 2020 23:39:48 GMT",
        "Server": [
          "Windows-Azure-Blob/1.0",
          "Microsoft-HTTPAPI/2.0"
        ],
        "x-ms-client-request-id": "c3dcb500-14d7-c394-a80a-beaa409bdae2",
<<<<<<< HEAD
        "x-ms-request-id": "84b1b389-f01e-003d-712f-f3e420000000",
=======
        "x-ms-request-id": "839dd59e-e01e-006c-5b47-09a637000000",
>>>>>>> 8d420312
        "x-ms-version": "2019-12-12"
      },
      "ResponseBody": []
    }
  ],
  "Variables": {
    "DateTimeOffsetNow": "2020-04-02T16:39:45.1678911-07:00",
    "RandomSeed": "1348179593",
    "Storage_TestConfigDefault": "ProductionTenant\nseanmcccanary\nU2FuaXRpemVk\nhttps://seanmcccanary.blob.core.windows.net\nhttps://seanmcccanary.file.core.windows.net\nhttps://seanmcccanary.queue.core.windows.net\nhttps://seanmcccanary.table.core.windows.net\n\n\n\n\nhttps://seanmcccanary-secondary.blob.core.windows.net\nhttps://seanmcccanary-secondary.file.core.windows.net\nhttps://seanmcccanary-secondary.queue.core.windows.net\nhttps://seanmcccanary-secondary.table.core.windows.net\n\nSanitized\n\n\nCloud\nBlobEndpoint=https://seanmcccanary.blob.core.windows.net/;QueueEndpoint=https://seanmcccanary.queue.core.windows.net/;FileEndpoint=https://seanmcccanary.file.core.windows.net/;BlobSecondaryEndpoint=https://seanmcccanary-secondary.blob.core.windows.net/;QueueSecondaryEndpoint=https://seanmcccanary-secondary.queue.core.windows.net/;FileSecondaryEndpoint=https://seanmcccanary-secondary.file.core.windows.net/;AccountName=seanmcccanary;AccountKey=Sanitized\nseanscope1"
  }
}<|MERGE_RESOLUTION|>--- conflicted
+++ resolved
@@ -28,11 +28,7 @@
           "Microsoft-HTTPAPI/2.0"
         ],
         "x-ms-client-request-id": "d2fd8c41-0edf-d512-884b-a740a853490e",
-<<<<<<< HEAD
-        "x-ms-request-id": "1792cb7e-101e-0025-762f-f33b47000000",
-=======
         "x-ms-request-id": "ff864e66-801e-006a-1247-099588000000",
->>>>>>> 8d420312
         "x-ms-version": "2019-12-12"
       },
       "ResponseBody": []
@@ -134,11 +130,7 @@
           "Microsoft-HTTPAPI/2.0"
         ],
         "x-ms-client-request-id": "2711e049-ec7f-40c2-50b7-c2b909e69607",
-<<<<<<< HEAD
-        "x-ms-request-id": "1792cb88-101e-0025-7f2f-f33b47000000",
-=======
         "x-ms-request-id": "ff864e6d-801e-006a-1747-099588000000",
->>>>>>> 8d420312
         "x-ms-version": "2019-12-12"
       },
       "ResponseBody": []
@@ -171,11 +163,7 @@
           "Microsoft-HTTPAPI/2.0"
         ],
         "x-ms-client-request-id": "4a986685-4dc7-ab87-1594-48cc675d45e9",
-<<<<<<< HEAD
-        "x-ms-request-id": "d7144404-d01e-003a-712f-f38843000000",
-=======
         "x-ms-request-id": "140041de-c01e-0009-4647-090873000000",
->>>>>>> 8d420312
         "x-ms-version": "2019-12-12"
       },
       "ResponseBody": []
@@ -278,11 +266,7 @@
           "Microsoft-HTTPAPI/2.0"
         ],
         "x-ms-client-request-id": "e7f441d8-a745-f755-5a4a-54726801668d",
-<<<<<<< HEAD
-        "x-ms-request-id": "d714440c-d01e-003a-772f-f38843000000",
-=======
         "x-ms-request-id": "140041eb-c01e-0009-5147-090873000000",
->>>>>>> 8d420312
         "x-ms-version": "2019-12-12"
       },
       "ResponseBody": []
@@ -315,11 +299,7 @@
           "Microsoft-HTTPAPI/2.0"
         ],
         "x-ms-client-request-id": "7d79047f-7dcb-e569-6a10-0e79ed765eda",
-<<<<<<< HEAD
-        "x-ms-request-id": "fcb1c4db-001e-0039-382f-f36927000000",
-=======
         "x-ms-request-id": "06f67240-701e-000c-2347-09daa8000000",
->>>>>>> 8d420312
         "x-ms-version": "2019-12-12"
       },
       "ResponseBody": []
@@ -422,11 +402,7 @@
           "Microsoft-HTTPAPI/2.0"
         ],
         "x-ms-client-request-id": "c00826a1-134d-6d11-b52f-ddc49bfd6435",
-<<<<<<< HEAD
-        "x-ms-request-id": "fcb1c4e3-001e-0039-3d2f-f36927000000",
-=======
         "x-ms-request-id": "06f6725b-701e-000c-3b47-09daa8000000",
->>>>>>> 8d420312
         "x-ms-version": "2019-12-12"
       },
       "ResponseBody": []
@@ -459,11 +435,7 @@
           "Microsoft-HTTPAPI/2.0"
         ],
         "x-ms-client-request-id": "91447a3b-e9bc-766a-8daf-92476eeff61f",
-<<<<<<< HEAD
-        "x-ms-request-id": "b51968d9-501e-0046-4e2f-f3a6bc000000",
-=======
         "x-ms-request-id": "52ddd520-201e-0073-2747-091533000000",
->>>>>>> 8d420312
         "x-ms-version": "2019-12-12"
       },
       "ResponseBody": []
@@ -606,11 +578,7 @@
           "Microsoft-HTTPAPI/2.0"
         ],
         "x-ms-client-request-id": "b6d6bf58-89f4-5c6b-c73c-54b29183b632",
-<<<<<<< HEAD
-        "x-ms-request-id": "b51968e9-501e-0046-5b2f-f3a6bc000000",
-=======
         "x-ms-request-id": "52ddd548-201e-0073-4c47-091533000000",
->>>>>>> 8d420312
         "x-ms-version": "2019-12-12"
       },
       "ResponseBody": []
@@ -643,11 +611,7 @@
           "Microsoft-HTTPAPI/2.0"
         ],
         "x-ms-client-request-id": "75e10405-2cfb-6e03-1907-f6810e13cb2c",
-<<<<<<< HEAD
-        "x-ms-request-id": "4a10ebb7-c01e-0026-362f-f3da23000000",
-=======
         "x-ms-request-id": "43cfae25-701e-008a-0d47-091611000000",
->>>>>>> 8d420312
         "x-ms-version": "2019-12-12"
       },
       "ResponseBody": []
@@ -750,11 +714,7 @@
           "Microsoft-HTTPAPI/2.0"
         ],
         "x-ms-client-request-id": "aa089e78-767f-dbfb-7c20-cc48b1ba4cfd",
-<<<<<<< HEAD
-        "x-ms-request-id": "4a10ebc0-c01e-0026-3a2f-f3da23000000",
-=======
         "x-ms-request-id": "43cfae46-701e-008a-2247-091611000000",
->>>>>>> 8d420312
         "x-ms-version": "2019-12-12"
       },
       "ResponseBody": []
@@ -787,11 +747,7 @@
           "Microsoft-HTTPAPI/2.0"
         ],
         "x-ms-client-request-id": "eefd8f9b-f2a2-950d-2fd2-46ff176c76bf",
-<<<<<<< HEAD
-        "x-ms-request-id": "9d510d43-c01e-0044-6d2f-f31804000000",
-=======
         "x-ms-request-id": "78282107-901e-0066-2247-090280000000",
->>>>>>> 8d420312
         "x-ms-version": "2019-12-12"
       },
       "ResponseBody": []
@@ -862,11 +818,7 @@
         ],
         "x-ms-client-request-id": "bdaab38b-8ab3-2715-a2bd-038b9f0167d9",
         "x-ms-lease-id": "224eb7d5-9804-01e5-26b5-7d6fbdeada8e",
-<<<<<<< HEAD
-        "x-ms-request-id": "9d510d4d-c01e-0044-732f-f31804000000",
-=======
         "x-ms-request-id": "78282117-901e-0066-2f47-090280000000",
->>>>>>> 8d420312
         "x-ms-version": "2019-12-12"
       },
       "ResponseBody": []
@@ -934,11 +886,7 @@
           "Microsoft-HTTPAPI/2.0"
         ],
         "x-ms-client-request-id": "011be942-5d1d-8a99-4e98-5337a7bbd251",
-<<<<<<< HEAD
-        "x-ms-request-id": "9d510d52-c01e-0044-782f-f31804000000",
-=======
         "x-ms-request-id": "7828212c-901e-0066-4047-090280000000",
->>>>>>> 8d420312
         "x-ms-version": "2019-12-12"
       },
       "ResponseBody": []
@@ -971,11 +919,7 @@
           "Microsoft-HTTPAPI/2.0"
         ],
         "x-ms-client-request-id": "b3ab2d85-93e6-2614-0b1c-fe7207b0eb3f",
-<<<<<<< HEAD
-        "x-ms-request-id": "ffaa1c32-301e-0040-712f-f39503000000",
-=======
         "x-ms-request-id": "d79d8ca4-c01e-0019-1c47-09cd1b000000",
->>>>>>> 8d420312
         "x-ms-version": "2019-12-12"
       },
       "ResponseBody": []
@@ -1078,11 +1022,7 @@
           "Microsoft-HTTPAPI/2.0"
         ],
         "x-ms-client-request-id": "8876ee2b-b736-decb-0e80-201ff4512bae",
-<<<<<<< HEAD
-        "x-ms-request-id": "ffaa1c4f-301e-0040-062f-f39503000000",
-=======
         "x-ms-request-id": "d79d8cc4-c01e-0019-3047-09cd1b000000",
->>>>>>> 8d420312
         "x-ms-version": "2019-12-12"
       },
       "ResponseBody": []
@@ -1115,11 +1055,7 @@
           "Microsoft-HTTPAPI/2.0"
         ],
         "x-ms-client-request-id": "084d9d92-9399-b734-e2ae-c4bad678bd92",
-<<<<<<< HEAD
-        "x-ms-request-id": "84b1b380-f01e-003d-6b2f-f3e420000000",
-=======
         "x-ms-request-id": "839dd573-e01e-006c-3947-09a637000000",
->>>>>>> 8d420312
         "x-ms-version": "2019-12-12"
       },
       "ResponseBody": []
@@ -1222,11 +1158,7 @@
           "Microsoft-HTTPAPI/2.0"
         ],
         "x-ms-client-request-id": "c3dcb500-14d7-c394-a80a-beaa409bdae2",
-<<<<<<< HEAD
-        "x-ms-request-id": "84b1b389-f01e-003d-712f-f3e420000000",
-=======
         "x-ms-request-id": "839dd59e-e01e-006c-5b47-09a637000000",
->>>>>>> 8d420312
         "x-ms-version": "2019-12-12"
       },
       "ResponseBody": []
