{
  "Entries": [
    {
      "RequestUri": "https://storagedotnettesting.blob.core.windows.net/test-container-c5de4526-ce8b-daf5-6ac4-b25f162a8f3d?restype=container",
      "RequestMethod": "PUT",
      "RequestHeaders": {
        "Authorization": "Sanitized",
        "traceparent": "00-615ff836bcafc64989199ae6c5e9c5b2-5d56be3ff532c949-00",
        "User-Agent": [
          "azsdk-net-Storage.Blobs/12.7.0-alpha.20201001.1",
          "(.NET Core 4.6.29220.03; Microsoft Windows 10.0.19041 )"
        ],
        "x-ms-blob-public-access": "container",
        "x-ms-client-request-id": "f246b0d1-b1bf-6552-35c0-4538d6ca2017",
        "x-ms-date": "Thu, 01 Oct 2020 23:31:47 GMT",
        "x-ms-return-client-request-id": "true",
        "x-ms-version": "2020-02-10"
      },
      "RequestBody": null,
      "StatusCode": 201,
      "ResponseHeaders": {
        "Content-Length": "0",
        "Date": "Thu, 01 Oct 2020 23:31:46 GMT",
        "ETag": "\u00220x8D866622A365951\u0022",
        "Last-Modified": "Thu, 01 Oct 2020 23:31:47 GMT",
        "Server": [
          "Windows-Azure-Blob/1.0",
          "Microsoft-HTTPAPI/2.0"
        ],
        "x-ms-client-request-id": "f246b0d1-b1bf-6552-35c0-4538d6ca2017",
<<<<<<< HEAD
        "x-ms-request-id": "61ff3c3c-601e-004d-1947-09824c000000",
=======
        "x-ms-request-id": "98208e10-a01e-0082-534b-98e668000000",
>>>>>>> 365f255a
        "x-ms-version": "2020-02-10"
      },
      "ResponseBody": []
    },
    {
      "RequestUri": "https://storagedotnettesting.blob.core.windows.net/test-container-c5de4526-ce8b-daf5-6ac4-b25f162a8f3d/test-blob-584ac5f4-77be-bcae-dad3-413ebd0e9bad",
      "RequestMethod": "PUT",
      "RequestHeaders": {
        "Authorization": "Sanitized",
        "Content-Length": "0",
        "If-None-Match": "*",
        "traceparent": "00-a9206e8bdb6d2a4b9537871dea0fcd51-a35946de2877bb4f-00",
        "User-Agent": [
          "azsdk-net-Storage.Blobs/12.7.0-alpha.20201001.1",
          "(.NET Core 4.6.29220.03; Microsoft Windows 10.0.19041 )"
        ],
        "x-ms-blob-type": "AppendBlob",
        "x-ms-client-request-id": "1106088b-b185-d6df-0365-19b9014d58e8",
        "x-ms-date": "Thu, 01 Oct 2020 23:31:47 GMT",
        "x-ms-encryption-scope": "scope",
        "x-ms-return-client-request-id": "true",
        "x-ms-version": "2020-02-10"
      },
      "RequestBody": null,
      "StatusCode": 201,
      "ResponseHeaders": {
        "Content-Length": "0",
        "Date": "Thu, 01 Oct 2020 23:31:46 GMT",
        "ETag": "\u00220x8D866622A520418\u0022",
        "Last-Modified": "Thu, 01 Oct 2020 23:31:47 GMT",
        "Server": [
          "Windows-Azure-Blob/1.0",
          "Microsoft-HTTPAPI/2.0"
        ],
        "x-ms-client-request-id": "1106088b-b185-d6df-0365-19b9014d58e8",
        "x-ms-encryption-scope": "scope",
        "x-ms-request-id": "98208e82-a01e-0082-354b-98e668000000",
        "x-ms-request-server-encrypted": "true",
        "x-ms-version": "2020-02-10"
      },
      "ResponseBody": []
    },
    {
      "RequestUri": "https://storagedotnettesting.blob.core.windows.net/test-container-c5de4526-ce8b-daf5-6ac4-b25f162a8f3d/test-blob-584ac5f4-77be-bcae-dad3-413ebd0e9bad?comp=appendblock",
      "RequestMethod": "PUT",
      "RequestHeaders": {
        "Authorization": "Sanitized",
        "Content-Length": "1024",
        "traceparent": "00-235d34c62b848e4885c553d3afbeb73f-2fbca1e24c26d742-00",
        "User-Agent": [
          "azsdk-net-Storage.Blobs/12.7.0-alpha.20201001.1",
          "(.NET Core 4.6.29220.03; Microsoft Windows 10.0.19041 )"
        ],
        "x-ms-client-request-id": "93366ccb-e6d0-e783-e5a2-85467b09eb70",
        "x-ms-date": "Thu, 01 Oct 2020 23:31:47 GMT",
        "x-ms-encryption-scope": "scope",
        "x-ms-return-client-request-id": "true",
        "x-ms-version": "2020-02-10"
      },
      "RequestBody": "NBWNZeScfpASkZzTJTI0uSz583lyN95aAokY63AUqCcklwPAPbszV0a6Ri3a2peonocRwxshOvw2MmNahJIg/ul1ro0udHxxxpsyuPGxgCfyb03oAuQMA10HiQpX2NO0mUhDZSwJeioLoP1/74ILhbI7ZxVEOPsEaKswJupxGe3Ifh\u002BobRr76fQj3GLnjBTb\u002BwRXHHC\u002Bb2FMPvyA2VM/moYPtnBjYheYP34gIVuZHduXVSvlGf19Cg\u002B9XC8dew\u002Bh40Lb19ajeJntv93xnU0FsyAg6YQoWoCJkaxgpQboesRvfz0YvUYF89yR\u002BFofi2zCt6gO/ZKLeInCUkUpQ9KTBUQYgh4Q7fXaGvWnl2IlaQY/nu1d2X0y4wazVmsA27AJ/vIVBwlOscqyM\u002BKc5OEnneg/6qXlNSvH5p8XXJaK2j9FnZlvD2L88Owiqqablf8ljLiCwPEKJMjGTiBqNlUzKFmjV0dIt42GQvm5w4uFLFGg8s/eBxlNOnjQqMFCkrmW7oJM\u002BD233dUr/H73UWE9QSLOykSFVSBAVRzOdw7MQ7BAItQIODMU6BX6sgqbVukXk2eec8h1EJhhDKMg6WXGX7nNty\u002BMNAjuuuIvi6MVpf4ztuOnLc/oyhE8pyyQ8/6vNFNRzZ\u002B6i19esLnmRYX1S2ek7TOBHjHp5ewdT43bXsfjf1dPxNdeeSqESH0WAoSMRlvF6wbLLRUiaOeznDvSglHyAsYtpYePRnMI/daz0uNnkQkyFnLBGFJCLVvvq9zvssUrJP\u002B\u002BXqHTNaWSwzA/bpUESwsyoGzfMOpz63gsn5uWGUsQiK7jqTJnXuDMLlUhAr/F61/RvBFZS/MVSnIoppUK\u002B6nlLuXnIKHYykGLEgGUUui4ZrQ7xVw5tzy6zl6/P7dKwjOrPNTZ3cu\u002B\u002BPHQzTnxgPiJb0DhzzZNq3epLVFDGYuJQVDO6RUU34jpfcxqaOkDyE5mNc93afP8XpFcL7B5et9mRozoIpbjdZC3\u002BFJp4kKOpmQD3OO8Eddd0YuDuK/YcALtBCFcGqW3gsA/wHChkntOzolMdZ78qjW0i1ELX7zg34hPfN4gMYu\u002BTFkifVFnuz8PNeoljPpk8FrsqI5UqyMDXuHoURadLpz\u002BjSlE2S3kTc8R\u002ByrSulON64uDNIj8aqA2Hh5wfmoocgdNJ/7RHxctCFq\u002BQrD5MaOOWmWKGfoTASOIDroOc89l6YkjhZNUvMt0VisuPifwPO174iMEnlgNOSbbSBFcH5SLWVkm1qsQOZ6ZFcPO5cP8mNHNkpGrYUoxFUtseHS6GDeWouTNyWZBa6iFaoiUPlRj369Aj4wC3/cP9cBgo8Eq3/2LN0LeLs9qiyfpJvbBnNf3CA==",
      "StatusCode": 201,
      "ResponseHeaders": {
        "Content-Length": "0",
        "Date": "Thu, 01 Oct 2020 23:31:46 GMT",
        "ETag": "\u00220x8D866622A5A6A8E\u0022",
        "Last-Modified": "Thu, 01 Oct 2020 23:31:47 GMT",
        "Server": [
          "Windows-Azure-Blob/1.0",
          "Microsoft-HTTPAPI/2.0"
        ],
        "x-ms-blob-append-offset": "0",
        "x-ms-blob-committed-block-count": "1",
        "x-ms-client-request-id": "93366ccb-e6d0-e783-e5a2-85467b09eb70",
        "x-ms-content-crc64": "Lpat/Dg7RwQ=",
        "x-ms-encryption-scope": "scope",
        "x-ms-request-id": "98208eb8-a01e-0082-644b-98e668000000",
        "x-ms-request-server-encrypted": "true",
        "x-ms-version": "2020-02-10"
      },
      "ResponseBody": []
    },
    {
      "RequestUri": "https://storagedotnettesting.blob.core.windows.net/test-container-c5de4526-ce8b-daf5-6ac4-b25f162a8f3d?restype=container",
      "RequestMethod": "DELETE",
      "RequestHeaders": {
        "Authorization": "Sanitized",
        "traceparent": "00-29575c0355de4640a2e98de5044529da-cc9751d9663a7b46-00",
        "User-Agent": [
          "azsdk-net-Storage.Blobs/12.7.0-alpha.20201001.1",
          "(.NET Core 4.6.29220.03; Microsoft Windows 10.0.19041 )"
        ],
        "x-ms-client-request-id": "95ed1505-c417-8218-1741-7fc4ef9a2877",
        "x-ms-date": "Thu, 01 Oct 2020 23:31:47 GMT",
        "x-ms-return-client-request-id": "true",
        "x-ms-version": "2020-02-10"
      },
      "RequestBody": null,
      "StatusCode": 202,
      "ResponseHeaders": {
        "Content-Length": "0",
        "Date": "Thu, 01 Oct 2020 23:31:46 GMT",
        "Server": [
          "Windows-Azure-Blob/1.0",
          "Microsoft-HTTPAPI/2.0"
        ],
        "x-ms-client-request-id": "95ed1505-c417-8218-1741-7fc4ef9a2877",
<<<<<<< HEAD
        "x-ms-request-id": "61ff3c6b-601e-004d-4047-09824c000000",
=======
        "x-ms-request-id": "98208edb-a01e-0082-034b-98e668000000",
>>>>>>> 365f255a
        "x-ms-version": "2020-02-10"
      },
      "ResponseBody": []
    }
  ],
  "Variables": {
    "RandomSeed": "2105204027",
    "Storage_TestConfigDefault": "ProductionTenant\nstoragedotnettesting\nU2FuaXRpemVk\nhttps://storagedotnettesting.blob.core.windows.net\nhttps://storagedotnettesting.file.core.windows.net\nhttps://storagedotnettesting.queue.core.windows.net\nhttps://storagedotnettesting.table.core.windows.net\n\n\n\n\nhttps://storagedotnettesting-secondary.blob.core.windows.net\nhttps://storagedotnettesting-secondary.file.core.windows.net\nhttps://storagedotnettesting-secondary.queue.core.windows.net\nhttps://storagedotnettesting-secondary.table.core.windows.net\n\nSanitized\n\n\nCloud\nBlobEndpoint=https://storagedotnettesting.blob.core.windows.net/;QueueEndpoint=https://storagedotnettesting.queue.core.windows.net/;FileEndpoint=https://storagedotnettesting.file.core.windows.net/;BlobSecondaryEndpoint=https://storagedotnettesting-secondary.blob.core.windows.net/;QueueSecondaryEndpoint=https://storagedotnettesting-secondary.queue.core.windows.net/;FileSecondaryEndpoint=https://storagedotnettesting-secondary.file.core.windows.net/;AccountName=storagedotnettesting;AccountKey=Kg==;\nscope"
  }
}<|MERGE_RESOLUTION|>--- conflicted
+++ resolved
@@ -28,11 +28,7 @@
           "Microsoft-HTTPAPI/2.0"
         ],
         "x-ms-client-request-id": "f246b0d1-b1bf-6552-35c0-4538d6ca2017",
-<<<<<<< HEAD
-        "x-ms-request-id": "61ff3c3c-601e-004d-1947-09824c000000",
-=======
         "x-ms-request-id": "98208e10-a01e-0082-534b-98e668000000",
->>>>>>> 365f255a
         "x-ms-version": "2020-02-10"
       },
       "ResponseBody": []
@@ -139,11 +135,7 @@
           "Microsoft-HTTPAPI/2.0"
         ],
         "x-ms-client-request-id": "95ed1505-c417-8218-1741-7fc4ef9a2877",
-<<<<<<< HEAD
-        "x-ms-request-id": "61ff3c6b-601e-004d-4047-09824c000000",
-=======
         "x-ms-request-id": "98208edb-a01e-0082-034b-98e668000000",
->>>>>>> 365f255a
         "x-ms-version": "2020-02-10"
       },
       "ResponseBody": []
