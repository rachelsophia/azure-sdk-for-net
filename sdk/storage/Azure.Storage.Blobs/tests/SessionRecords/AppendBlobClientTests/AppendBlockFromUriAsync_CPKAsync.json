--- conflicted
+++ resolved
@@ -28,11 +28,7 @@
           "Microsoft-HTTPAPI/2.0"
         ],
         "x-ms-client-request-id": "587e27df-6447-2e62-55bc-08e5f55d87a4",
-<<<<<<< HEAD
-        "x-ms-request-id": "a9c7fcc3-c01e-0026-5148-0905b8000000",
-=======
         "x-ms-request-id": "22d7fa62-e01e-002a-0146-9878c6000000",
->>>>>>> 365f255a
         "x-ms-version": "2020-02-10"
       },
       "ResponseBody": []
@@ -67,11 +63,7 @@
           "Microsoft-HTTPAPI/2.0"
         ],
         "x-ms-client-request-id": "9203a4b0-3ba4-65e7-d255-31093aa5c8da",
-<<<<<<< HEAD
-        "x-ms-request-id": "a9c7fcca-c01e-0026-5448-0905b8000000",
-=======
         "x-ms-request-id": "22d7fa7d-e01e-002a-1746-9878c6000000",
->>>>>>> 365f255a
         "x-ms-version": "2020-02-10"
       },
       "ResponseBody": []
@@ -257,11 +249,7 @@
           "Microsoft-HTTPAPI/2.0"
         ],
         "x-ms-client-request-id": "fcec2a27-9bba-e6f1-5238-cb46526aa3cb",
-<<<<<<< HEAD
-        "x-ms-request-id": "a9c7fcef-c01e-0026-7448-0905b8000000",
-=======
         "x-ms-request-id": "22d7faec-e01e-002a-7b46-9878c6000000",
->>>>>>> 365f255a
         "x-ms-version": "2020-02-10"
       },
       "ResponseBody": []
