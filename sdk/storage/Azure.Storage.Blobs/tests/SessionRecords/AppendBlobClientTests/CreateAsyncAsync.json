--- conflicted
+++ resolved
@@ -28,11 +28,7 @@
           "Microsoft-HTTPAPI/2.0"
         ],
         "x-ms-client-request-id": "23d8bdd7-8621-8c67-6fa2-a8b3fca7f861",
-<<<<<<< HEAD
-        "x-ms-request-id": "1dfde775-501e-000b-062f-f36950000000",
-=======
         "x-ms-request-id": "217a5351-601e-002f-7548-09406b000000",
->>>>>>> 8d420312
         "x-ms-version": "2019-12-12"
       },
       "ResponseBody": []
@@ -97,11 +93,7 @@
         ],
         "Transfer-Encoding": "chunked",
         "x-ms-client-request-id": "4e754f5b-0d77-aefe-7daf-34072eb8f5c8",
-<<<<<<< HEAD
-        "x-ms-request-id": "1dfde785-501e-000b-132f-f36950000000",
-=======
         "x-ms-request-id": "217a5358-601e-002f-7a48-09406b000000",
->>>>>>> 8d420312
         "x-ms-version": "2019-12-12"
       },
       "ResponseBody": "\uFEFF\u003C?xml version=\u00221.0\u0022 encoding=\u0022utf-8\u0022?\u003E\u003CEnumerationResults ServiceEndpoint=\u0022https://seanmcccanary.blob.core.windows.net/\u0022 ContainerName=\u0022test-container-59c7d5bf-3e49-119e-0699-39e5619c3e68\u0022\u003E\u003CBlobs\u003E\u003CBlob\u003E\u003CName\u003Etest-blob-0e33bbaf-7827-1b4e-3693-806395b33268\u003C/Name\u003E\u003CProperties\u003E\u003CCreation-Time\u003EThu, 02 Apr 2020 23:40:31 GMT\u003C/Creation-Time\u003E\u003CLast-Modified\u003EThu, 02 Apr 2020 23:40:31 GMT\u003C/Last-Modified\u003E\u003CEtag\u003E0x8D7D75F3BAB435C\u003C/Etag\u003E\u003CContent-Length\u003E0\u003C/Content-Length\u003E\u003CContent-Type\u003Eapplication/octet-stream\u003C/Content-Type\u003E\u003CContent-Encoding /\u003E\u003CContent-Language /\u003E\u003CContent-CRC64 /\u003E\u003CContent-MD5 /\u003E\u003CCache-Control /\u003E\u003CContent-Disposition /\u003E\u003CBlobType\u003EAppendBlob\u003C/BlobType\u003E\u003CLeaseStatus\u003Eunlocked\u003C/LeaseStatus\u003E\u003CLeaseState\u003Eavailable\u003C/LeaseState\u003E\u003CServerEncrypted\u003Etrue\u003C/ServerEncrypted\u003E\u003C/Properties\u003E\u003C/Blob\u003E\u003C/Blobs\u003E\u003CNextMarker /\u003E\u003C/EnumerationResults\u003E"
@@ -131,11 +123,7 @@
           "Microsoft-HTTPAPI/2.0"
         ],
         "x-ms-client-request-id": "b733a39c-a88f-6344-41e8-37e91f9765bb",
-<<<<<<< HEAD
-        "x-ms-request-id": "1dfde78d-501e-000b-192f-f36950000000",
-=======
         "x-ms-request-id": "217a535a-601e-002f-7c48-09406b000000",
->>>>>>> 8d420312
         "x-ms-version": "2019-12-12"
       },
       "ResponseBody": []
