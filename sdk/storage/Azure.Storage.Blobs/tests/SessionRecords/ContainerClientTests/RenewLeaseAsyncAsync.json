--- conflicted
+++ resolved
@@ -27,11 +27,7 @@
           "Microsoft-HTTPAPI/2.0"
         ],
         "x-ms-client-request-id": "d8d37f58-bf67-ec51-0913-b1a89ef60cd4",
-<<<<<<< HEAD
-        "x-ms-request-id": "959e62dc-b01e-003c-6533-f3bbfc000000",
-=======
         "x-ms-request-id": "e80299c6-c01e-008f-2a4b-09c4ca000000",
->>>>>>> 8d420312
         "x-ms-version": "2019-12-12"
       },
       "ResponseBody": []
@@ -67,11 +63,7 @@
         ],
         "x-ms-client-request-id": "0d221a8f-b077-5bcf-3642-3835b1b6e493",
         "x-ms-lease-id": "7830cef8-fc7c-9148-a032-0d9b0875c6de",
-<<<<<<< HEAD
-        "x-ms-request-id": "959e62df-b01e-003c-6633-f3bbfc000000",
-=======
         "x-ms-request-id": "e80299de-c01e-008f-3e4b-09c4ca000000",
->>>>>>> 8d420312
         "x-ms-version": "2019-12-12"
       },
       "ResponseBody": []
@@ -106,11 +98,7 @@
         ],
         "x-ms-client-request-id": "ed0c80ae-b852-4e66-f80f-e34d1ea8f891",
         "x-ms-lease-id": "7830cef8-fc7c-9148-a032-0d9b0875c6de",
-<<<<<<< HEAD
-        "x-ms-request-id": "959e62e2-b01e-003c-6933-f3bbfc000000",
-=======
         "x-ms-request-id": "e80299ef-c01e-008f-4a4b-09c4ca000000",
->>>>>>> 8d420312
         "x-ms-version": "2019-12-12"
       },
       "ResponseBody": []
@@ -141,11 +129,7 @@
           "Microsoft-HTTPAPI/2.0"
         ],
         "x-ms-client-request-id": "3187791e-f6aa-9341-6c5a-de7c0ff88448",
-<<<<<<< HEAD
-        "x-ms-request-id": "959e62e3-b01e-003c-6a33-f3bbfc000000",
-=======
         "x-ms-request-id": "e8029a0c-c01e-008f-604b-09c4ca000000",
->>>>>>> 8d420312
         "x-ms-version": "2019-12-12"
       },
       "ResponseBody": []
