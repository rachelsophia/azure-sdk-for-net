{
  "Entries": [
    {
      "RequestUri": "https://seanmcccanary.blob.core.windows.net/test-container-cad5e123-0214-b38e-ed33-c3a7524bc716?restype=container",
      "RequestMethod": "PUT",
      "RequestHeaders": {
        "Authorization": "Sanitized",
        "traceparent": "00-abac6e801ee5df41aa1c597f64c0fb67-6f1c6fbd54f74546-00",
        "User-Agent": [
          "azsdk-net-Storage.Blobs/12.5.0-dev.20200402.1",
          "(.NET Core 4.6.28325.01; Microsoft Windows 10.0.18362 )"
        ],
        "x-ms-client-request-id": "321621ad-db4d-4feb-cf48-6148c3d337e5",
        "x-ms-date": "Fri, 03 Apr 2020 00:01:09 GMT",
        "x-ms-return-client-request-id": "true",
        "x-ms-version": "2019-12-12"
      },
      "RequestBody": null,
      "StatusCode": 201,
      "ResponseHeaders": {
        "Content-Length": "0",
        "Date": "Fri, 03 Apr 2020 00:01:08 GMT",
        "ETag": "\u00220x8D7D7621D1053D4\u0022",
        "Last-Modified": "Fri, 03 Apr 2020 00:01:09 GMT",
        "Server": [
          "Windows-Azure-Blob/1.0",
          "Microsoft-HTTPAPI/2.0"
        ],
        "x-ms-client-request-id": "321621ad-db4d-4feb-cf48-6148c3d337e5",
<<<<<<< HEAD
        "x-ms-request-id": "1793d519-101e-0025-7033-f33b47000000",
=======
        "x-ms-request-id": "2944c908-e01e-0098-304a-096dc1000000",
>>>>>>> 8d420312
        "x-ms-version": "2019-12-12"
      },
      "ResponseBody": []
    },
    {
      "RequestUri": "https://seanmcccanary.blob.core.windows.net/test-container-cad5e123-0214-b38e-ed33-c3a7524bc716?restype=container",
      "RequestMethod": "DELETE",
      "RequestHeaders": {
        "Authorization": "Sanitized",
        "traceparent": "00-b4063b2091fb5948a3c09d345c5b855d-250d1abc80b07342-00",
        "User-Agent": [
          "azsdk-net-Storage.Blobs/12.5.0-dev.20200402.1",
          "(.NET Core 4.6.28325.01; Microsoft Windows 10.0.18362 )"
        ],
        "x-ms-client-request-id": "30f91870-9535-0ec8-4463-4e2bc7b224ad",
        "x-ms-date": "Fri, 03 Apr 2020 00:01:10 GMT",
        "x-ms-return-client-request-id": "true",
        "x-ms-version": "2019-12-12"
      },
      "RequestBody": null,
      "StatusCode": 202,
      "ResponseHeaders": {
        "Content-Length": "0",
        "Date": "Fri, 03 Apr 2020 00:01:08 GMT",
        "Server": [
          "Windows-Azure-Blob/1.0",
          "Microsoft-HTTPAPI/2.0"
        ],
        "x-ms-client-request-id": "30f91870-9535-0ec8-4463-4e2bc7b224ad",
<<<<<<< HEAD
        "x-ms-request-id": "1793d520-101e-0025-7533-f33b47000000",
=======
        "x-ms-request-id": "2944c91f-e01e-0098-424a-096dc1000000",
>>>>>>> 8d420312
        "x-ms-version": "2019-12-12"
      },
      "ResponseBody": []
    }
  ],
  "Variables": {
    "RandomSeed": "1013002988",
    "Storage_TestConfigDefault": "ProductionTenant\nseanmcccanary\nU2FuaXRpemVk\nhttps://seanmcccanary.blob.core.windows.net\nhttps://seanmcccanary.file.core.windows.net\nhttps://seanmcccanary.queue.core.windows.net\nhttps://seanmcccanary.table.core.windows.net\n\n\n\n\nhttps://seanmcccanary-secondary.blob.core.windows.net\nhttps://seanmcccanary-secondary.file.core.windows.net\nhttps://seanmcccanary-secondary.queue.core.windows.net\nhttps://seanmcccanary-secondary.table.core.windows.net\n\nSanitized\n\n\nCloud\nBlobEndpoint=https://seanmcccanary.blob.core.windows.net/;QueueEndpoint=https://seanmcccanary.queue.core.windows.net/;FileEndpoint=https://seanmcccanary.file.core.windows.net/;BlobSecondaryEndpoint=https://seanmcccanary-secondary.blob.core.windows.net/;QueueSecondaryEndpoint=https://seanmcccanary-secondary.queue.core.windows.net/;FileSecondaryEndpoint=https://seanmcccanary-secondary.file.core.windows.net/;AccountName=seanmcccanary;AccountKey=Sanitized\nseanscope1"
  }
}<|MERGE_RESOLUTION|>--- conflicted
+++ resolved
@@ -27,11 +27,7 @@
           "Microsoft-HTTPAPI/2.0"
         ],
         "x-ms-client-request-id": "321621ad-db4d-4feb-cf48-6148c3d337e5",
-<<<<<<< HEAD
-        "x-ms-request-id": "1793d519-101e-0025-7033-f33b47000000",
-=======
         "x-ms-request-id": "2944c908-e01e-0098-304a-096dc1000000",
->>>>>>> 8d420312
         "x-ms-version": "2019-12-12"
       },
       "ResponseBody": []
@@ -61,11 +57,7 @@
           "Microsoft-HTTPAPI/2.0"
         ],
         "x-ms-client-request-id": "30f91870-9535-0ec8-4463-4e2bc7b224ad",
-<<<<<<< HEAD
-        "x-ms-request-id": "1793d520-101e-0025-7533-f33b47000000",
-=======
         "x-ms-request-id": "2944c91f-e01e-0098-424a-096dc1000000",
->>>>>>> 8d420312
         "x-ms-version": "2019-12-12"
       },
       "ResponseBody": []
