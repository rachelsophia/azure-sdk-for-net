{
  "Entries": [
    {
<<<<<<< HEAD
      "RequestUri": "https://seanmcccanary.blob.core.windows.net/test-container-623da416-db63-72bf-cc82-4fc2e03038ed?restype=container",
      "RequestMethod": "PUT",
      "RequestHeaders": {
        "Authorization": "Sanitized",
        "traceparent": "00-4594e6204bcffd4684dfee7bf3d2f162-eed7bd5c42693047-00",
        "User-Agent": [
          "azsdk-net-Storage.Blobs/12.5.0-dev.20200402.1",
          "(.NET Core 4.6.28325.01; Microsoft Windows 10.0.18362 )"
        ],
        "x-ms-client-request-id": "4c1e32ca-5c80-49d4-8ccf-ddb75abbe768",
        "x-ms-date": "Fri, 03 Apr 2020 00:02:05 GMT",
=======
      "RequestUri": "https://amandadev2.blob.core.windows.net/test-container-623da416-db63-72bf-cc82-4fc2e03038ed?restype=container",
      "RequestMethod": "PUT",
      "RequestHeaders": {
        "Authorization": "Sanitized",
        "traceparent": "00-af65b934455c8a4eaf395ddac072d5fc-378442f2d0c6e44b-00",
        "User-Agent": [
          "azsdk-net-Storage.Blobs/12.5.0-dev.20200803.1",
          "(.NET Core 4.6.29017.01; Microsoft Windows 10.0.18363 )"
        ],
        "x-ms-client-request-id": "4c1e32ca-5c80-49d4-8ccf-ddb75abbe768",
        "x-ms-date": "Mon, 03 Aug 2020 17:53:49 GMT",
>>>>>>> 994efc63
        "x-ms-return-client-request-id": "true",
        "x-ms-version": "2019-12-12"
      },
      "RequestBody": null,
      "StatusCode": 201,
      "ResponseHeaders": {
        "Content-Length": "0",
<<<<<<< HEAD
        "Date": "Fri, 03 Apr 2020 00:02:04 GMT",
        "ETag": "\u00220x8D7D7623E77CCDC\u0022",
        "Last-Modified": "Fri, 03 Apr 2020 00:02:05 GMT",
=======
        "Date": "Mon, 03 Aug 2020 17:53:49 GMT",
        "ETag": "\u00220x8D837D62D59C441\u0022",
        "Last-Modified": "Mon, 03 Aug 2020 17:53:49 GMT",
>>>>>>> 994efc63
        "Server": [
          "Windows-Azure-Blob/1.0",
          "Microsoft-HTTPAPI/2.0"
        ],
        "x-ms-client-request-id": "4c1e32ca-5c80-49d4-8ccf-ddb75abbe768",
<<<<<<< HEAD
        "x-ms-request-id": "4af8a4b8-f01e-004f-274b-093cf4000000",
=======
        "x-ms-request-id": "45a51613-d01e-0079-02bf-69fb51000000",
>>>>>>> 994efc63
        "x-ms-version": "2019-12-12"
      },
      "ResponseBody": []
    },
    {
<<<<<<< HEAD
      "RequestUri": "https://seanmcccanary.blob.core.windows.net/test-container-623da416-db63-72bf-cc82-4fc2e03038ed?restype=container\u0026comp=acl",
=======
      "RequestUri": "https://amandadev2.blob.core.windows.net/test-container-623da416-db63-72bf-cc82-4fc2e03038ed?restype=container\u0026comp=acl",
>>>>>>> 994efc63
      "RequestMethod": "PUT",
      "RequestHeaders": {
        "Authorization": "Sanitized",
        "Content-Length": "249",
        "Content-Type": "application/xml",
<<<<<<< HEAD
        "traceparent": "00-207681f68e823946987a1c2c5ff5257d-50f4849d518b7746-00",
        "User-Agent": [
          "azsdk-net-Storage.Blobs/12.5.0-dev.20200402.1",
          "(.NET Core 4.6.28325.01; Microsoft Windows 10.0.18362 )"
        ],
        "x-ms-blob-public-access": "container",
        "x-ms-client-request-id": "31e18a77-7474-50a9-0421-0c503fb103c0",
        "x-ms-date": "Fri, 03 Apr 2020 00:02:06 GMT",
        "x-ms-return-client-request-id": "true",
        "x-ms-version": "2019-12-12"
      },
      "RequestBody": "\u003CSignedIdentifiers\u003E\u003CSignedIdentifier\u003E\u003CId\u003Eibdcsxjqywtuskgehlpt\u003C/Id\u003E\u003CAccessPolicy\u003E\u003CStart\u003E2020-04-02T23:02:05.7038810Z\u003C/Start\u003E\u003CExpiry\u003E2020-04-03T01:02:05.7038810Z\u003C/Expiry\u003E\u003CPermission\u003Erw\u003C/Permission\u003E\u003C/AccessPolicy\u003E\u003C/SignedIdentifier\u003E\u003C/SignedIdentifiers\u003E",
      "StatusCode": 200,
      "ResponseHeaders": {
        "Content-Length": "0",
        "Date": "Fri, 03 Apr 2020 00:02:04 GMT",
        "ETag": "\u00220x8D7D7623E84FE25\u0022",
        "Last-Modified": "Fri, 03 Apr 2020 00:02:05 GMT",
=======
        "traceparent": "00-c685b9ddcffac2469f400b55b3119eec-f32b5f1d79e8824c-00",
        "User-Agent": [
          "azsdk-net-Storage.Blobs/12.5.0-dev.20200803.1",
          "(.NET Core 4.6.29017.01; Microsoft Windows 10.0.18363 )"
        ],
        "x-ms-blob-public-access": "container",
        "x-ms-client-request-id": "31e18a77-7474-50a9-0421-0c503fb103c0",
        "x-ms-date": "Mon, 03 Aug 2020 17:53:49 GMT",
        "x-ms-return-client-request-id": "true",
        "x-ms-version": "2019-12-12"
      },
      "RequestBody": "\u003CSignedIdentifiers\u003E\u003CSignedIdentifier\u003E\u003CId\u003Eibdcsxjqywtuskgehlpt\u003C/Id\u003E\u003CAccessPolicy\u003E\u003CStart\u003E2020-08-03T16:53:49.4699924Z\u003C/Start\u003E\u003CExpiry\u003E2020-08-03T18:53:49.4699924Z\u003C/Expiry\u003E\u003CPermission\u003Erw\u003C/Permission\u003E\u003C/AccessPolicy\u003E\u003C/SignedIdentifier\u003E\u003C/SignedIdentifiers\u003E",
      "StatusCode": 200,
      "ResponseHeaders": {
        "Content-Length": "0",
        "Date": "Mon, 03 Aug 2020 17:53:49 GMT",
        "ETag": "\u00220x8D837D62D610A9B\u0022",
        "Last-Modified": "Mon, 03 Aug 2020 17:53:49 GMT",
>>>>>>> 994efc63
        "Server": [
          "Windows-Azure-Blob/1.0",
          "Microsoft-HTTPAPI/2.0"
        ],
        "x-ms-client-request-id": "31e18a77-7474-50a9-0421-0c503fb103c0",
<<<<<<< HEAD
        "x-ms-request-id": "4af8a4e2-f01e-004f-4b4b-093cf4000000",
=======
        "x-ms-request-id": "45a51640-d01e-0079-28bf-69fb51000000",
>>>>>>> 994efc63
        "x-ms-version": "2019-12-12"
      },
      "ResponseBody": []
    },
    {
<<<<<<< HEAD
      "RequestUri": "https://seanmcccanary.blob.core.windows.net/test-container-623da416-db63-72bf-cc82-4fc2e03038ed?restype=container",
      "RequestMethod": "DELETE",
      "RequestHeaders": {
        "Authorization": "Sanitized",
        "traceparent": "00-a956ea053c85ae41877df52e3f458f28-d454775e45309944-00",
        "User-Agent": [
          "azsdk-net-Storage.Blobs/12.5.0-dev.20200402.1",
          "(.NET Core 4.6.28325.01; Microsoft Windows 10.0.18362 )"
        ],
        "x-ms-client-request-id": "28b4c59f-c6b7-9e39-421b-c4f15ec2bbdd",
        "x-ms-date": "Fri, 03 Apr 2020 00:02:06 GMT",
=======
      "RequestUri": "https://amandadev2.blob.core.windows.net/test-container-623da416-db63-72bf-cc82-4fc2e03038ed?restype=container",
      "RequestMethod": "DELETE",
      "RequestHeaders": {
        "Authorization": "Sanitized",
        "traceparent": "00-de0f739bf753474ba4c1c0f370f30d2c-59d172b6bf58a84a-00",
        "User-Agent": [
          "azsdk-net-Storage.Blobs/12.5.0-dev.20200803.1",
          "(.NET Core 4.6.29017.01; Microsoft Windows 10.0.18363 )"
        ],
        "x-ms-client-request-id": "28b4c59f-c6b7-9e39-421b-c4f15ec2bbdd",
        "x-ms-date": "Mon, 03 Aug 2020 17:53:49 GMT",
>>>>>>> 994efc63
        "x-ms-return-client-request-id": "true",
        "x-ms-version": "2019-12-12"
      },
      "RequestBody": null,
      "StatusCode": 202,
      "ResponseHeaders": {
        "Content-Length": "0",
<<<<<<< HEAD
        "Date": "Fri, 03 Apr 2020 00:02:05 GMT",
=======
        "Date": "Mon, 03 Aug 2020 17:53:49 GMT",
>>>>>>> 994efc63
        "Server": [
          "Windows-Azure-Blob/1.0",
          "Microsoft-HTTPAPI/2.0"
        ],
        "x-ms-client-request-id": "28b4c59f-c6b7-9e39-421b-c4f15ec2bbdd",
<<<<<<< HEAD
        "x-ms-request-id": "4af8a500-f01e-004f-684b-093cf4000000",
=======
        "x-ms-request-id": "45a5166c-d01e-0079-52bf-69fb51000000",
>>>>>>> 994efc63
        "x-ms-version": "2019-12-12"
      },
      "ResponseBody": []
    },
    {
<<<<<<< HEAD
      "RequestUri": "https://seanmcccanary.blob.core.windows.net/test-container-908cf246-a2e0-1620-5977-abb25951d4fc?restype=container",
      "RequestMethod": "PUT",
      "RequestHeaders": {
        "Authorization": "Sanitized",
        "traceparent": "00-4c3c0d418d977e42a3243b24d0ea838c-796275386c14464d-00",
        "User-Agent": [
          "azsdk-net-Storage.Blobs/12.5.0-dev.20200402.1",
          "(.NET Core 4.6.28325.01; Microsoft Windows 10.0.18362 )"
        ],
        "x-ms-client-request-id": "89123d07-587b-fd28-a59e-cf401a8744f1",
        "x-ms-date": "Fri, 03 Apr 2020 00:02:06 GMT",
=======
      "RequestUri": "https://amandadev2.blob.core.windows.net/test-container-908cf246-a2e0-1620-5977-abb25951d4fc?restype=container",
      "RequestMethod": "PUT",
      "RequestHeaders": {
        "Authorization": "Sanitized",
        "traceparent": "00-3f83847f1a0d574cb9f8ba7c66559921-a656d74c47ea304a-00",
        "User-Agent": [
          "azsdk-net-Storage.Blobs/12.5.0-dev.20200803.1",
          "(.NET Core 4.6.29017.01; Microsoft Windows 10.0.18363 )"
        ],
        "x-ms-client-request-id": "89123d07-587b-fd28-a59e-cf401a8744f1",
        "x-ms-date": "Mon, 03 Aug 2020 17:53:49 GMT",
>>>>>>> 994efc63
        "x-ms-return-client-request-id": "true",
        "x-ms-version": "2019-12-12"
      },
      "RequestBody": null,
      "StatusCode": 201,
      "ResponseHeaders": {
        "Content-Length": "0",
<<<<<<< HEAD
        "Date": "Fri, 03 Apr 2020 00:02:05 GMT",
        "ETag": "\u00220x8D7D7623EC6956B\u0022",
        "Last-Modified": "Fri, 03 Apr 2020 00:02:05 GMT",
=======
        "Date": "Mon, 03 Aug 2020 17:53:49 GMT",
        "ETag": "\u00220x8D837D62D84B66F\u0022",
        "Last-Modified": "Mon, 03 Aug 2020 17:53:49 GMT",
>>>>>>> 994efc63
        "Server": [
          "Windows-Azure-Blob/1.0",
          "Microsoft-HTTPAPI/2.0"
        ],
        "x-ms-client-request-id": "89123d07-587b-fd28-a59e-cf401a8744f1",
<<<<<<< HEAD
        "x-ms-request-id": "4aeac419-201e-0001-1f4b-09127c000000",
=======
        "x-ms-request-id": "9cbd0573-b01e-0100-03bf-69d44e000000",
>>>>>>> 994efc63
        "x-ms-version": "2019-12-12"
      },
      "ResponseBody": []
    },
    {
<<<<<<< HEAD
      "RequestUri": "https://seanmcccanary.blob.core.windows.net/test-container-908cf246-a2e0-1620-5977-abb25951d4fc?restype=container\u0026comp=acl",
=======
      "RequestUri": "https://amandadev2.blob.core.windows.net/test-container-908cf246-a2e0-1620-5977-abb25951d4fc?restype=container\u0026comp=acl",
>>>>>>> 994efc63
      "RequestMethod": "PUT",
      "RequestHeaders": {
        "Authorization": "Sanitized",
        "Content-Length": "249",
        "Content-Type": "application/xml",
<<<<<<< HEAD
        "If-Modified-Since": "Thu, 02 Apr 2020 00:02:05 GMT",
        "traceparent": "00-ea9e8bd4a9a81a4aad0e49ec14795eaa-bac40aa17cfd054e-00",
        "User-Agent": [
          "azsdk-net-Storage.Blobs/12.5.0-dev.20200402.1",
          "(.NET Core 4.6.28325.01; Microsoft Windows 10.0.18362 )"
        ],
        "x-ms-blob-public-access": "container",
        "x-ms-client-request-id": "c5b1b186-a65c-eca0-c6ff-121423b5d432",
        "x-ms-date": "Fri, 03 Apr 2020 00:02:06 GMT",
        "x-ms-return-client-request-id": "true",
        "x-ms-version": "2019-12-12"
      },
      "RequestBody": "\u003CSignedIdentifiers\u003E\u003CSignedIdentifier\u003E\u003CId\u003Ernckpnqcqfhmbhitojwr\u003C/Id\u003E\u003CAccessPolicy\u003E\u003CStart\u003E2020-04-02T23:02:05.7038810Z\u003C/Start\u003E\u003CExpiry\u003E2020-04-03T01:02:05.7038810Z\u003C/Expiry\u003E\u003CPermission\u003Erw\u003C/Permission\u003E\u003C/AccessPolicy\u003E\u003C/SignedIdentifier\u003E\u003C/SignedIdentifiers\u003E",
      "StatusCode": 200,
      "ResponseHeaders": {
        "Content-Length": "0",
        "Date": "Fri, 03 Apr 2020 00:02:05 GMT",
        "ETag": "\u00220x8D7D7623ED37AB0\u0022",
        "Last-Modified": "Fri, 03 Apr 2020 00:02:05 GMT",
=======
        "If-Modified-Since": "Sun, 02 Aug 2020 17:53:49 GMT",
        "traceparent": "00-0cf8c8d6bc3e9548a3ed88d4a7bd96e6-54fac2b8a38f404a-00",
        "User-Agent": [
          "azsdk-net-Storage.Blobs/12.5.0-dev.20200803.1",
          "(.NET Core 4.6.29017.01; Microsoft Windows 10.0.18363 )"
        ],
        "x-ms-blob-public-access": "container",
        "x-ms-client-request-id": "c5b1b186-a65c-eca0-c6ff-121423b5d432",
        "x-ms-date": "Mon, 03 Aug 2020 17:53:49 GMT",
        "x-ms-return-client-request-id": "true",
        "x-ms-version": "2019-12-12"
      },
      "RequestBody": "\u003CSignedIdentifiers\u003E\u003CSignedIdentifier\u003E\u003CId\u003Ernckpnqcqfhmbhitojwr\u003C/Id\u003E\u003CAccessPolicy\u003E\u003CStart\u003E2020-08-03T16:53:49.4699924Z\u003C/Start\u003E\u003CExpiry\u003E2020-08-03T18:53:49.4699924Z\u003C/Expiry\u003E\u003CPermission\u003Erw\u003C/Permission\u003E\u003C/AccessPolicy\u003E\u003C/SignedIdentifier\u003E\u003C/SignedIdentifiers\u003E",
      "StatusCode": 200,
      "ResponseHeaders": {
        "Content-Length": "0",
        "Date": "Mon, 03 Aug 2020 17:53:49 GMT",
        "ETag": "\u00220x8D837D62D8C1A26\u0022",
        "Last-Modified": "Mon, 03 Aug 2020 17:53:49 GMT",
>>>>>>> 994efc63
        "Server": [
          "Windows-Azure-Blob/1.0",
          "Microsoft-HTTPAPI/2.0"
        ],
        "x-ms-client-request-id": "c5b1b186-a65c-eca0-c6ff-121423b5d432",
<<<<<<< HEAD
        "x-ms-request-id": "4aeac426-201e-0001-2a4b-09127c000000",
=======
        "x-ms-request-id": "9cbd05aa-b01e-0100-35bf-69d44e000000",
>>>>>>> 994efc63
        "x-ms-version": "2019-12-12"
      },
      "ResponseBody": []
    },
    {
<<<<<<< HEAD
      "RequestUri": "https://seanmcccanary.blob.core.windows.net/test-container-908cf246-a2e0-1620-5977-abb25951d4fc?restype=container",
      "RequestMethod": "DELETE",
      "RequestHeaders": {
        "Authorization": "Sanitized",
        "traceparent": "00-93f2c354a3f0834ca91793d4a3e8cabd-c8b8c0dab8373840-00",
        "User-Agent": [
          "azsdk-net-Storage.Blobs/12.5.0-dev.20200402.1",
          "(.NET Core 4.6.28325.01; Microsoft Windows 10.0.18362 )"
        ],
        "x-ms-client-request-id": "ba93a54a-e536-98c0-a995-19dca1c03a57",
        "x-ms-date": "Fri, 03 Apr 2020 00:02:06 GMT",
=======
      "RequestUri": "https://amandadev2.blob.core.windows.net/test-container-908cf246-a2e0-1620-5977-abb25951d4fc?restype=container",
      "RequestMethod": "DELETE",
      "RequestHeaders": {
        "Authorization": "Sanitized",
        "traceparent": "00-dfe9c87ff1099846a2f1ffd595a30fc7-05f66eacda7fba4e-00",
        "User-Agent": [
          "azsdk-net-Storage.Blobs/12.5.0-dev.20200803.1",
          "(.NET Core 4.6.29017.01; Microsoft Windows 10.0.18363 )"
        ],
        "x-ms-client-request-id": "ba93a54a-e536-98c0-a995-19dca1c03a57",
        "x-ms-date": "Mon, 03 Aug 2020 17:53:49 GMT",
>>>>>>> 994efc63
        "x-ms-return-client-request-id": "true",
        "x-ms-version": "2019-12-12"
      },
      "RequestBody": null,
      "StatusCode": 202,
      "ResponseHeaders": {
        "Content-Length": "0",
<<<<<<< HEAD
        "Date": "Fri, 03 Apr 2020 00:02:05 GMT",
=======
        "Date": "Mon, 03 Aug 2020 17:53:49 GMT",
>>>>>>> 994efc63
        "Server": [
          "Windows-Azure-Blob/1.0",
          "Microsoft-HTTPAPI/2.0"
        ],
        "x-ms-client-request-id": "ba93a54a-e536-98c0-a995-19dca1c03a57",
<<<<<<< HEAD
        "x-ms-request-id": "4aeac43e-201e-0001-414b-09127c000000",
=======
        "x-ms-request-id": "9cbd05dd-b01e-0100-67bf-69d44e000000",
>>>>>>> 994efc63
        "x-ms-version": "2019-12-12"
      },
      "ResponseBody": []
    },
    {
<<<<<<< HEAD
      "RequestUri": "https://seanmcccanary.blob.core.windows.net/test-container-4b99b0f3-4914-ad8e-3253-58da487f3faa?restype=container",
      "RequestMethod": "PUT",
      "RequestHeaders": {
        "Authorization": "Sanitized",
        "traceparent": "00-a10cec449e22f34f985262aebbc469e0-53a5ce4f24c79040-00",
        "User-Agent": [
          "azsdk-net-Storage.Blobs/12.5.0-dev.20200402.1",
          "(.NET Core 4.6.28325.01; Microsoft Windows 10.0.18362 )"
        ],
        "x-ms-client-request-id": "fb2c0747-6981-000d-16e5-87e28ce54f2a",
        "x-ms-date": "Fri, 03 Apr 2020 00:02:06 GMT",
=======
      "RequestUri": "https://amandadev2.blob.core.windows.net/test-container-4b99b0f3-4914-ad8e-3253-58da487f3faa?restype=container",
      "RequestMethod": "PUT",
      "RequestHeaders": {
        "Authorization": "Sanitized",
        "traceparent": "00-c41abc7c7a59df4a901a77a79c36668a-2bcf2bd8c54f8542-00",
        "User-Agent": [
          "azsdk-net-Storage.Blobs/12.5.0-dev.20200803.1",
          "(.NET Core 4.6.29017.01; Microsoft Windows 10.0.18363 )"
        ],
        "x-ms-client-request-id": "fb2c0747-6981-000d-16e5-87e28ce54f2a",
        "x-ms-date": "Mon, 03 Aug 2020 17:53:50 GMT",
>>>>>>> 994efc63
        "x-ms-return-client-request-id": "true",
        "x-ms-version": "2019-12-12"
      },
      "RequestBody": null,
      "StatusCode": 201,
      "ResponseHeaders": {
        "Content-Length": "0",
<<<<<<< HEAD
        "Date": "Fri, 03 Apr 2020 00:02:05 GMT",
        "ETag": "\u00220x8D7D7623F12649F\u0022",
        "Last-Modified": "Fri, 03 Apr 2020 00:02:06 GMT",
=======
        "Date": "Mon, 03 Aug 2020 17:53:49 GMT",
        "ETag": "\u00220x8D837D62DB0CF37\u0022",
        "Last-Modified": "Mon, 03 Aug 2020 17:53:50 GMT",
>>>>>>> 994efc63
        "Server": [
          "Windows-Azure-Blob/1.0",
          "Microsoft-HTTPAPI/2.0"
        ],
        "x-ms-client-request-id": "fb2c0747-6981-000d-16e5-87e28ce54f2a",
<<<<<<< HEAD
        "x-ms-request-id": "5f368920-401e-0017-394b-09e4ab000000",
=======
        "x-ms-request-id": "50e55cd6-c01e-0000-15bf-69921b000000",
>>>>>>> 994efc63
        "x-ms-version": "2019-12-12"
      },
      "ResponseBody": []
    },
    {
<<<<<<< HEAD
      "RequestUri": "https://seanmcccanary.blob.core.windows.net/test-container-4b99b0f3-4914-ad8e-3253-58da487f3faa?restype=container\u0026comp=acl",
=======
      "RequestUri": "https://amandadev2.blob.core.windows.net/test-container-4b99b0f3-4914-ad8e-3253-58da487f3faa?restype=container\u0026comp=acl",
>>>>>>> 994efc63
      "RequestMethod": "PUT",
      "RequestHeaders": {
        "Authorization": "Sanitized",
        "Content-Length": "249",
        "Content-Type": "application/xml",
<<<<<<< HEAD
        "If-Unmodified-Since": "Sat, 04 Apr 2020 00:02:05 GMT",
        "traceparent": "00-9d584f79774d1a4385e8d9e81328a934-a52dc6a72a304f4d-00",
        "User-Agent": [
          "azsdk-net-Storage.Blobs/12.5.0-dev.20200402.1",
          "(.NET Core 4.6.28325.01; Microsoft Windows 10.0.18362 )"
        ],
        "x-ms-blob-public-access": "container",
        "x-ms-client-request-id": "8bb50b10-53d2-df46-8513-0a39f7f64be0",
        "x-ms-date": "Fri, 03 Apr 2020 00:02:07 GMT",
        "x-ms-return-client-request-id": "true",
        "x-ms-version": "2019-12-12"
      },
      "RequestBody": "\u003CSignedIdentifiers\u003E\u003CSignedIdentifier\u003E\u003CId\u003Elfxxpfwjmgiswofqhgtl\u003C/Id\u003E\u003CAccessPolicy\u003E\u003CStart\u003E2020-04-02T23:02:05.7038810Z\u003C/Start\u003E\u003CExpiry\u003E2020-04-03T01:02:05.7038810Z\u003C/Expiry\u003E\u003CPermission\u003Erw\u003C/Permission\u003E\u003C/AccessPolicy\u003E\u003C/SignedIdentifier\u003E\u003C/SignedIdentifiers\u003E",
      "StatusCode": 200,
      "ResponseHeaders": {
        "Content-Length": "0",
        "Date": "Fri, 03 Apr 2020 00:02:05 GMT",
        "ETag": "\u00220x8D7D7623F257A43\u0022",
        "Last-Modified": "Fri, 03 Apr 2020 00:02:06 GMT",
=======
        "If-Unmodified-Since": "Tue, 04 Aug 2020 17:53:49 GMT",
        "traceparent": "00-3844eac9d3453a4184788a71b624b217-bfc0a93ac8623c43-00",
        "User-Agent": [
          "azsdk-net-Storage.Blobs/12.5.0-dev.20200803.1",
          "(.NET Core 4.6.29017.01; Microsoft Windows 10.0.18363 )"
        ],
        "x-ms-blob-public-access": "container",
        "x-ms-client-request-id": "8bb50b10-53d2-df46-8513-0a39f7f64be0",
        "x-ms-date": "Mon, 03 Aug 2020 17:53:50 GMT",
        "x-ms-return-client-request-id": "true",
        "x-ms-version": "2019-12-12"
      },
      "RequestBody": "\u003CSignedIdentifiers\u003E\u003CSignedIdentifier\u003E\u003CId\u003Elfxxpfwjmgiswofqhgtl\u003C/Id\u003E\u003CAccessPolicy\u003E\u003CStart\u003E2020-08-03T16:53:49.4699924Z\u003C/Start\u003E\u003CExpiry\u003E2020-08-03T18:53:49.4699924Z\u003C/Expiry\u003E\u003CPermission\u003Erw\u003C/Permission\u003E\u003C/AccessPolicy\u003E\u003C/SignedIdentifier\u003E\u003C/SignedIdentifiers\u003E",
      "StatusCode": 200,
      "ResponseHeaders": {
        "Content-Length": "0",
        "Date": "Mon, 03 Aug 2020 17:53:49 GMT",
        "ETag": "\u00220x8D837D62DB81438\u0022",
        "Last-Modified": "Mon, 03 Aug 2020 17:53:50 GMT",
>>>>>>> 994efc63
        "Server": [
          "Windows-Azure-Blob/1.0",
          "Microsoft-HTTPAPI/2.0"
        ],
        "x-ms-client-request-id": "8bb50b10-53d2-df46-8513-0a39f7f64be0",
<<<<<<< HEAD
        "x-ms-request-id": "5f36893c-401e-0017-504b-09e4ab000000",
=======
        "x-ms-request-id": "50e55cf2-c01e-0000-2ebf-69921b000000",
>>>>>>> 994efc63
        "x-ms-version": "2019-12-12"
      },
      "ResponseBody": []
    },
    {
<<<<<<< HEAD
      "RequestUri": "https://seanmcccanary.blob.core.windows.net/test-container-4b99b0f3-4914-ad8e-3253-58da487f3faa?restype=container",
      "RequestMethod": "DELETE",
      "RequestHeaders": {
        "Authorization": "Sanitized",
        "traceparent": "00-1efd475ef90e714bb97f3b656a81e2bb-1482f753694d0348-00",
        "User-Agent": [
          "azsdk-net-Storage.Blobs/12.5.0-dev.20200402.1",
          "(.NET Core 4.6.28325.01; Microsoft Windows 10.0.18362 )"
        ],
        "x-ms-client-request-id": "8b809e82-07f6-fe6d-fe49-5bcebe2e459c",
        "x-ms-date": "Fri, 03 Apr 2020 00:02:07 GMT",
=======
      "RequestUri": "https://amandadev2.blob.core.windows.net/test-container-4b99b0f3-4914-ad8e-3253-58da487f3faa?restype=container",
      "RequestMethod": "DELETE",
      "RequestHeaders": {
        "Authorization": "Sanitized",
        "traceparent": "00-10e04a05d1dcfe44a347b727838ab8b4-3eea91fcb55ae340-00",
        "User-Agent": [
          "azsdk-net-Storage.Blobs/12.5.0-dev.20200803.1",
          "(.NET Core 4.6.29017.01; Microsoft Windows 10.0.18363 )"
        ],
        "x-ms-client-request-id": "8b809e82-07f6-fe6d-fe49-5bcebe2e459c",
        "x-ms-date": "Mon, 03 Aug 2020 17:53:50 GMT",
>>>>>>> 994efc63
        "x-ms-return-client-request-id": "true",
        "x-ms-version": "2019-12-12"
      },
      "RequestBody": null,
      "StatusCode": 202,
      "ResponseHeaders": {
        "Content-Length": "0",
<<<<<<< HEAD
        "Date": "Fri, 03 Apr 2020 00:02:05 GMT",
=======
        "Date": "Mon, 03 Aug 2020 17:53:49 GMT",
>>>>>>> 994efc63
        "Server": [
          "Windows-Azure-Blob/1.0",
          "Microsoft-HTTPAPI/2.0"
        ],
        "x-ms-client-request-id": "8b809e82-07f6-fe6d-fe49-5bcebe2e459c",
<<<<<<< HEAD
        "x-ms-request-id": "5f36894f-401e-0017-624b-09e4ab000000",
=======
        "x-ms-request-id": "50e55d07-c01e-0000-40bf-69921b000000",
>>>>>>> 994efc63
        "x-ms-version": "2019-12-12"
      },
      "ResponseBody": []
    },
    {
<<<<<<< HEAD
      "RequestUri": "https://seanmcccanary.blob.core.windows.net/test-container-bb2e8bcd-4a50-5f09-3c88-36da0da9a822?restype=container",
      "RequestMethod": "PUT",
      "RequestHeaders": {
        "Authorization": "Sanitized",
        "traceparent": "00-92ac71ea9b5c77459401bccb35c4111e-cde231c31485ea46-00",
        "User-Agent": [
          "azsdk-net-Storage.Blobs/12.5.0-dev.20200402.1",
          "(.NET Core 4.6.28325.01; Microsoft Windows 10.0.18362 )"
        ],
        "x-ms-client-request-id": "abcfa8b3-7534-377b-9421-4e6dd093f154",
        "x-ms-date": "Fri, 03 Apr 2020 00:02:07 GMT",
=======
      "RequestUri": "https://amandadev2.blob.core.windows.net/test-container-bb2e8bcd-4a50-5f09-3c88-36da0da9a822?restype=container",
      "RequestMethod": "PUT",
      "RequestHeaders": {
        "Authorization": "Sanitized",
        "traceparent": "00-6f6f9e1e92cd094cbe13dd7a7f784bb8-3031f369e44b1c4a-00",
        "User-Agent": [
          "azsdk-net-Storage.Blobs/12.5.0-dev.20200803.1",
          "(.NET Core 4.6.29017.01; Microsoft Windows 10.0.18363 )"
        ],
        "x-ms-client-request-id": "abcfa8b3-7534-377b-9421-4e6dd093f154",
        "x-ms-date": "Mon, 03 Aug 2020 17:53:50 GMT",
>>>>>>> 994efc63
        "x-ms-return-client-request-id": "true",
        "x-ms-version": "2019-12-12"
      },
      "RequestBody": null,
      "StatusCode": 201,
      "ResponseHeaders": {
        "Content-Length": "0",
<<<<<<< HEAD
        "Date": "Fri, 03 Apr 2020 00:02:06 GMT",
        "ETag": "\u00220x8D7D7623F639786\u0022",
        "Last-Modified": "Fri, 03 Apr 2020 00:02:06 GMT",
=======
        "Date": "Mon, 03 Aug 2020 17:53:49 GMT",
        "ETag": "\u00220x8D837D62DDC7F76\u0022",
        "Last-Modified": "Mon, 03 Aug 2020 17:53:50 GMT",
>>>>>>> 994efc63
        "Server": [
          "Windows-Azure-Blob/1.0",
          "Microsoft-HTTPAPI/2.0"
        ],
        "x-ms-client-request-id": "abcfa8b3-7534-377b-9421-4e6dd093f154",
<<<<<<< HEAD
        "x-ms-request-id": "d7a08c75-c01e-0019-434b-09cd1b000000",
=======
        "x-ms-request-id": "5d566855-a01e-0010-32bf-69a4fd000000",
>>>>>>> 994efc63
        "x-ms-version": "2019-12-12"
      },
      "ResponseBody": []
    },
    {
<<<<<<< HEAD
      "RequestUri": "https://seanmcccanary.blob.core.windows.net/test-container-bb2e8bcd-4a50-5f09-3c88-36da0da9a822?comp=lease\u0026restype=container",
      "RequestMethod": "PUT",
      "RequestHeaders": {
        "Authorization": "Sanitized",
        "traceparent": "00-bb006338393e7642a5563b2755567f23-911ee1e45b856142-00",
        "User-Agent": [
          "azsdk-net-Storage.Blobs/12.5.0-dev.20200402.1",
          "(.NET Core 4.6.28325.01; Microsoft Windows 10.0.18362 )"
        ],
        "x-ms-client-request-id": "a57b8c6b-7e4b-f7be-26d1-9b25670a8f78",
        "x-ms-date": "Fri, 03 Apr 2020 00:02:07 GMT",
=======
      "RequestUri": "https://amandadev2.blob.core.windows.net/test-container-bb2e8bcd-4a50-5f09-3c88-36da0da9a822?comp=lease\u0026restype=container",
      "RequestMethod": "PUT",
      "RequestHeaders": {
        "Authorization": "Sanitized",
        "traceparent": "00-7a2bff7e6fe91a41a7411bebac757735-d9376ae1c6ce264d-00",
        "User-Agent": [
          "azsdk-net-Storage.Blobs/12.5.0-dev.20200803.1",
          "(.NET Core 4.6.29017.01; Microsoft Windows 10.0.18363 )"
        ],
        "x-ms-client-request-id": "a57b8c6b-7e4b-f7be-26d1-9b25670a8f78",
        "x-ms-date": "Mon, 03 Aug 2020 17:53:50 GMT",
>>>>>>> 994efc63
        "x-ms-lease-action": "acquire",
        "x-ms-lease-duration": "-1",
        "x-ms-proposed-lease-id": "6dedfcd9-7fc2-54c5-717b-7a0ee8be5a1c",
        "x-ms-return-client-request-id": "true",
        "x-ms-version": "2019-12-12"
      },
      "RequestBody": null,
      "StatusCode": 201,
      "ResponseHeaders": {
        "Content-Length": "0",
<<<<<<< HEAD
        "Date": "Fri, 03 Apr 2020 00:02:06 GMT",
        "ETag": "\u00220x8D7D7623F639786\u0022",
        "Last-Modified": "Fri, 03 Apr 2020 00:02:06 GMT",
=======
        "Date": "Mon, 03 Aug 2020 17:53:49 GMT",
        "ETag": "\u00220x8D837D62DDC7F76\u0022",
        "Last-Modified": "Mon, 03 Aug 2020 17:53:50 GMT",
>>>>>>> 994efc63
        "Server": [
          "Windows-Azure-Blob/1.0",
          "Microsoft-HTTPAPI/2.0"
        ],
        "x-ms-client-request-id": "a57b8c6b-7e4b-f7be-26d1-9b25670a8f78",
        "x-ms-lease-id": "6dedfcd9-7fc2-54c5-717b-7a0ee8be5a1c",
<<<<<<< HEAD
        "x-ms-request-id": "d7a08c89-c01e-0019-544b-09cd1b000000",
=======
        "x-ms-request-id": "5d566880-a01e-0010-54bf-69a4fd000000",
>>>>>>> 994efc63
        "x-ms-version": "2019-12-12"
      },
      "ResponseBody": []
    },
    {
<<<<<<< HEAD
      "RequestUri": "https://seanmcccanary.blob.core.windows.net/test-container-bb2e8bcd-4a50-5f09-3c88-36da0da9a822?restype=container\u0026comp=acl",
=======
      "RequestUri": "https://amandadev2.blob.core.windows.net/test-container-bb2e8bcd-4a50-5f09-3c88-36da0da9a822?restype=container\u0026comp=acl",
>>>>>>> 994efc63
      "RequestMethod": "PUT",
      "RequestHeaders": {
        "Authorization": "Sanitized",
        "Content-Length": "249",
        "Content-Type": "application/xml",
<<<<<<< HEAD
        "traceparent": "00-6e3bc66186524b4f9b094cf6db56a952-46dbf2d9cadb1c4a-00",
        "User-Agent": [
          "azsdk-net-Storage.Blobs/12.5.0-dev.20200402.1",
          "(.NET Core 4.6.28325.01; Microsoft Windows 10.0.18362 )"
        ],
        "x-ms-blob-public-access": "container",
        "x-ms-client-request-id": "5ca2b928-b542-94d1-2fb8-a0b026e5ea51",
        "x-ms-date": "Fri, 03 Apr 2020 00:02:07 GMT",
=======
        "traceparent": "00-3e4377c306667f4590f772c95ae3b6dc-e0b28a119c888e46-00",
        "User-Agent": [
          "azsdk-net-Storage.Blobs/12.5.0-dev.20200803.1",
          "(.NET Core 4.6.29017.01; Microsoft Windows 10.0.18363 )"
        ],
        "x-ms-blob-public-access": "container",
        "x-ms-client-request-id": "5ca2b928-b542-94d1-2fb8-a0b026e5ea51",
        "x-ms-date": "Mon, 03 Aug 2020 17:53:50 GMT",
>>>>>>> 994efc63
        "x-ms-lease-id": "6dedfcd9-7fc2-54c5-717b-7a0ee8be5a1c",
        "x-ms-return-client-request-id": "true",
        "x-ms-version": "2019-12-12"
      },
<<<<<<< HEAD
      "RequestBody": "\u003CSignedIdentifiers\u003E\u003CSignedIdentifier\u003E\u003CId\u003Epaeuravcjnhmwshcdtmr\u003C/Id\u003E\u003CAccessPolicy\u003E\u003CStart\u003E2020-04-02T23:02:05.7038810Z\u003C/Start\u003E\u003CExpiry\u003E2020-04-03T01:02:05.7038810Z\u003C/Expiry\u003E\u003CPermission\u003Erw\u003C/Permission\u003E\u003C/AccessPolicy\u003E\u003C/SignedIdentifier\u003E\u003C/SignedIdentifiers\u003E",
      "StatusCode": 200,
      "ResponseHeaders": {
        "Content-Length": "0",
        "Date": "Fri, 03 Apr 2020 00:02:06 GMT",
        "ETag": "\u00220x8D7D7623F7C0E7F\u0022",
        "Last-Modified": "Fri, 03 Apr 2020 00:02:06 GMT",
=======
      "RequestBody": "\u003CSignedIdentifiers\u003E\u003CSignedIdentifier\u003E\u003CId\u003Epaeuravcjnhmwshcdtmr\u003C/Id\u003E\u003CAccessPolicy\u003E\u003CStart\u003E2020-08-03T16:53:49.4699924Z\u003C/Start\u003E\u003CExpiry\u003E2020-08-03T18:53:49.4699924Z\u003C/Expiry\u003E\u003CPermission\u003Erw\u003C/Permission\u003E\u003C/AccessPolicy\u003E\u003C/SignedIdentifier\u003E\u003C/SignedIdentifiers\u003E",
      "StatusCode": 200,
      "ResponseHeaders": {
        "Content-Length": "0",
        "Date": "Mon, 03 Aug 2020 17:53:49 GMT",
        "ETag": "\u00220x8D837D62DEDACF6\u0022",
        "Last-Modified": "Mon, 03 Aug 2020 17:53:50 GMT",
>>>>>>> 994efc63
        "Server": [
          "Windows-Azure-Blob/1.0",
          "Microsoft-HTTPAPI/2.0"
        ],
        "x-ms-client-request-id": "5ca2b928-b542-94d1-2fb8-a0b026e5ea51",
<<<<<<< HEAD
        "x-ms-request-id": "d7a08c98-c01e-0019-634b-09cd1b000000",
=======
        "x-ms-request-id": "5d5668a7-a01e-0010-76bf-69a4fd000000",
>>>>>>> 994efc63
        "x-ms-version": "2019-12-12"
      },
      "ResponseBody": []
    },
    {
<<<<<<< HEAD
      "RequestUri": "https://seanmcccanary.blob.core.windows.net/test-container-bb2e8bcd-4a50-5f09-3c88-36da0da9a822?restype=container",
      "RequestMethod": "DELETE",
      "RequestHeaders": {
        "Authorization": "Sanitized",
        "traceparent": "00-a3a1b0f16f3bbe4dadb7114753713ec7-60c18bac2ab8cf40-00",
        "User-Agent": [
          "azsdk-net-Storage.Blobs/12.5.0-dev.20200402.1",
          "(.NET Core 4.6.28325.01; Microsoft Windows 10.0.18362 )"
        ],
        "x-ms-client-request-id": "aefd3c94-3267-fd35-1b94-fda6c032ef0c",
        "x-ms-date": "Fri, 03 Apr 2020 00:02:07 GMT",
=======
      "RequestUri": "https://amandadev2.blob.core.windows.net/test-container-bb2e8bcd-4a50-5f09-3c88-36da0da9a822?restype=container",
      "RequestMethod": "DELETE",
      "RequestHeaders": {
        "Authorization": "Sanitized",
        "traceparent": "00-9dc7f818d98ebf4394a656cb7bd2d500-2ee0a2c906ceba47-00",
        "User-Agent": [
          "azsdk-net-Storage.Blobs/12.5.0-dev.20200803.1",
          "(.NET Core 4.6.29017.01; Microsoft Windows 10.0.18363 )"
        ],
        "x-ms-client-request-id": "aefd3c94-3267-fd35-1b94-fda6c032ef0c",
        "x-ms-date": "Mon, 03 Aug 2020 17:53:50 GMT",
>>>>>>> 994efc63
        "x-ms-lease-id": "6dedfcd9-7fc2-54c5-717b-7a0ee8be5a1c",
        "x-ms-return-client-request-id": "true",
        "x-ms-version": "2019-12-12"
      },
      "RequestBody": null,
      "StatusCode": 202,
      "ResponseHeaders": {
        "Content-Length": "0",
<<<<<<< HEAD
        "Date": "Fri, 03 Apr 2020 00:02:06 GMT",
=======
        "Date": "Mon, 03 Aug 2020 17:53:49 GMT",
>>>>>>> 994efc63
        "Server": [
          "Windows-Azure-Blob/1.0",
          "Microsoft-HTTPAPI/2.0"
        ],
        "x-ms-client-request-id": "aefd3c94-3267-fd35-1b94-fda6c032ef0c",
<<<<<<< HEAD
        "x-ms-request-id": "d7a08ca5-c01e-0019-6e4b-09cd1b000000",
=======
        "x-ms-request-id": "5d5668d0-a01e-0010-1bbf-69a4fd000000",
>>>>>>> 994efc63
        "x-ms-version": "2019-12-12"
      },
      "ResponseBody": []
    }
  ],
  "Variables": {
<<<<<<< HEAD
    "DateTimeOffsetNow": "2020-04-02T17:02:05.7038810-07:00",
    "RandomSeed": "545615882",
    "Storage_TestConfigDefault": "ProductionTenant\nseanmcccanary\nU2FuaXRpemVk\nhttps://seanmcccanary.blob.core.windows.net\nhttps://seanmcccanary.file.core.windows.net\nhttps://seanmcccanary.queue.core.windows.net\nhttps://seanmcccanary.table.core.windows.net\n\n\n\n\nhttps://seanmcccanary-secondary.blob.core.windows.net\nhttps://seanmcccanary-secondary.file.core.windows.net\nhttps://seanmcccanary-secondary.queue.core.windows.net\nhttps://seanmcccanary-secondary.table.core.windows.net\n\nSanitized\n\n\nCloud\nBlobEndpoint=https://seanmcccanary.blob.core.windows.net/;QueueEndpoint=https://seanmcccanary.queue.core.windows.net/;FileEndpoint=https://seanmcccanary.file.core.windows.net/;BlobSecondaryEndpoint=https://seanmcccanary-secondary.blob.core.windows.net/;QueueSecondaryEndpoint=https://seanmcccanary-secondary.queue.core.windows.net/;FileSecondaryEndpoint=https://seanmcccanary-secondary.file.core.windows.net/;AccountName=seanmcccanary;AccountKey=Sanitized\nseanscope1"
=======
    "DateTimeOffsetNow": "2020-08-03T10:53:49.4699924-07:00",
    "RandomSeed": "545615882",
    "Storage_TestConfigDefault": "ProductionTenant\namandadev2\nU2FuaXRpemVk\nhttps://amandadev2.blob.core.windows.net\nhttps://amandadev2.file.core.windows.net\nhttps://amandadev2.queue.core.windows.net\nhttps://amandadev2.table.core.windows.net\n\n\n\n\nhttps://amandadev2-secondary.blob.core.windows.net\nhttps://amandadev2-secondary.file.core.windows.net\nhttps://amandadev2-secondary.queue.core.windows.net\nhttps://amandadev2-secondary.table.core.windows.net\n\nSanitized\n\n\nCloud\nBlobEndpoint=https://amandadev2.blob.core.windows.net/;QueueEndpoint=https://amandadev2.queue.core.windows.net/;FileEndpoint=https://amandadev2.file.core.windows.net/;BlobSecondaryEndpoint=https://amandadev2-secondary.blob.core.windows.net/;QueueSecondaryEndpoint=https://amandadev2-secondary.queue.core.windows.net/;FileSecondaryEndpoint=https://amandadev2-secondary.file.core.windows.net/;AccountName=amandadev2;AccountKey=Kg==;\n"
>>>>>>> 994efc63
  }
}<|MERGE_RESOLUTION|>--- conflicted
+++ resolved
@@ -1,31 +1,17 @@
 {
   "Entries": [
     {
-<<<<<<< HEAD
-      "RequestUri": "https://seanmcccanary.blob.core.windows.net/test-container-623da416-db63-72bf-cc82-4fc2e03038ed?restype=container",
-      "RequestMethod": "PUT",
-      "RequestHeaders": {
-        "Authorization": "Sanitized",
-        "traceparent": "00-4594e6204bcffd4684dfee7bf3d2f162-eed7bd5c42693047-00",
-        "User-Agent": [
-          "azsdk-net-Storage.Blobs/12.5.0-dev.20200402.1",
-          "(.NET Core 4.6.28325.01; Microsoft Windows 10.0.18362 )"
+      "RequestUri": "https://amandadev2.blob.core.windows.net/test-container-623da416-db63-72bf-cc82-4fc2e03038ed?restype=container",
+      "RequestMethod": "PUT",
+      "RequestHeaders": {
+        "Authorization": "Sanitized",
+        "traceparent": "00-af65b934455c8a4eaf395ddac072d5fc-378442f2d0c6e44b-00",
+        "User-Agent": [
+          "azsdk-net-Storage.Blobs/12.5.0-dev.20200803.1",
+          "(.NET Core 4.6.29017.01; Microsoft Windows 10.0.18363 )"
         ],
         "x-ms-client-request-id": "4c1e32ca-5c80-49d4-8ccf-ddb75abbe768",
-        "x-ms-date": "Fri, 03 Apr 2020 00:02:05 GMT",
-=======
-      "RequestUri": "https://amandadev2.blob.core.windows.net/test-container-623da416-db63-72bf-cc82-4fc2e03038ed?restype=container",
-      "RequestMethod": "PUT",
-      "RequestHeaders": {
-        "Authorization": "Sanitized",
-        "traceparent": "00-af65b934455c8a4eaf395ddac072d5fc-378442f2d0c6e44b-00",
-        "User-Agent": [
-          "azsdk-net-Storage.Blobs/12.5.0-dev.20200803.1",
-          "(.NET Core 4.6.29017.01; Microsoft Windows 10.0.18363 )"
-        ],
-        "x-ms-client-request-id": "4c1e32ca-5c80-49d4-8ccf-ddb75abbe768",
-        "x-ms-date": "Mon, 03 Aug 2020 17:53:49 GMT",
->>>>>>> 994efc63
+        "x-ms-date": "Mon, 03 Aug 2020 17:53:49 GMT",
         "x-ms-return-client-request-id": "true",
         "x-ms-version": "2019-12-12"
       },
@@ -33,67 +19,33 @@
       "StatusCode": 201,
       "ResponseHeaders": {
         "Content-Length": "0",
-<<<<<<< HEAD
-        "Date": "Fri, 03 Apr 2020 00:02:04 GMT",
-        "ETag": "\u00220x8D7D7623E77CCDC\u0022",
-        "Last-Modified": "Fri, 03 Apr 2020 00:02:05 GMT",
-=======
         "Date": "Mon, 03 Aug 2020 17:53:49 GMT",
         "ETag": "\u00220x8D837D62D59C441\u0022",
         "Last-Modified": "Mon, 03 Aug 2020 17:53:49 GMT",
->>>>>>> 994efc63
         "Server": [
           "Windows-Azure-Blob/1.0",
           "Microsoft-HTTPAPI/2.0"
         ],
         "x-ms-client-request-id": "4c1e32ca-5c80-49d4-8ccf-ddb75abbe768",
-<<<<<<< HEAD
-        "x-ms-request-id": "4af8a4b8-f01e-004f-274b-093cf4000000",
-=======
         "x-ms-request-id": "45a51613-d01e-0079-02bf-69fb51000000",
->>>>>>> 994efc63
-        "x-ms-version": "2019-12-12"
-      },
-      "ResponseBody": []
-    },
-    {
-<<<<<<< HEAD
-      "RequestUri": "https://seanmcccanary.blob.core.windows.net/test-container-623da416-db63-72bf-cc82-4fc2e03038ed?restype=container\u0026comp=acl",
-=======
+        "x-ms-version": "2019-12-12"
+      },
+      "ResponseBody": []
+    },
+    {
       "RequestUri": "https://amandadev2.blob.core.windows.net/test-container-623da416-db63-72bf-cc82-4fc2e03038ed?restype=container\u0026comp=acl",
->>>>>>> 994efc63
       "RequestMethod": "PUT",
       "RequestHeaders": {
         "Authorization": "Sanitized",
         "Content-Length": "249",
         "Content-Type": "application/xml",
-<<<<<<< HEAD
-        "traceparent": "00-207681f68e823946987a1c2c5ff5257d-50f4849d518b7746-00",
-        "User-Agent": [
-          "azsdk-net-Storage.Blobs/12.5.0-dev.20200402.1",
-          "(.NET Core 4.6.28325.01; Microsoft Windows 10.0.18362 )"
+        "traceparent": "00-c685b9ddcffac2469f400b55b3119eec-f32b5f1d79e8824c-00",
+        "User-Agent": [
+          "azsdk-net-Storage.Blobs/12.5.0-dev.20200803.1",
+          "(.NET Core 4.6.29017.01; Microsoft Windows 10.0.18363 )"
         ],
         "x-ms-blob-public-access": "container",
         "x-ms-client-request-id": "31e18a77-7474-50a9-0421-0c503fb103c0",
-        "x-ms-date": "Fri, 03 Apr 2020 00:02:06 GMT",
-        "x-ms-return-client-request-id": "true",
-        "x-ms-version": "2019-12-12"
-      },
-      "RequestBody": "\u003CSignedIdentifiers\u003E\u003CSignedIdentifier\u003E\u003CId\u003Eibdcsxjqywtuskgehlpt\u003C/Id\u003E\u003CAccessPolicy\u003E\u003CStart\u003E2020-04-02T23:02:05.7038810Z\u003C/Start\u003E\u003CExpiry\u003E2020-04-03T01:02:05.7038810Z\u003C/Expiry\u003E\u003CPermission\u003Erw\u003C/Permission\u003E\u003C/AccessPolicy\u003E\u003C/SignedIdentifier\u003E\u003C/SignedIdentifiers\u003E",
-      "StatusCode": 200,
-      "ResponseHeaders": {
-        "Content-Length": "0",
-        "Date": "Fri, 03 Apr 2020 00:02:04 GMT",
-        "ETag": "\u00220x8D7D7623E84FE25\u0022",
-        "Last-Modified": "Fri, 03 Apr 2020 00:02:05 GMT",
-=======
-        "traceparent": "00-c685b9ddcffac2469f400b55b3119eec-f32b5f1d79e8824c-00",
-        "User-Agent": [
-          "azsdk-net-Storage.Blobs/12.5.0-dev.20200803.1",
-          "(.NET Core 4.6.29017.01; Microsoft Windows 10.0.18363 )"
-        ],
-        "x-ms-blob-public-access": "container",
-        "x-ms-client-request-id": "31e18a77-7474-50a9-0421-0c503fb103c0",
         "x-ms-date": "Mon, 03 Aug 2020 17:53:49 GMT",
         "x-ms-return-client-request-id": "true",
         "x-ms-version": "2019-12-12"
@@ -105,35 +57,17 @@
         "Date": "Mon, 03 Aug 2020 17:53:49 GMT",
         "ETag": "\u00220x8D837D62D610A9B\u0022",
         "Last-Modified": "Mon, 03 Aug 2020 17:53:49 GMT",
->>>>>>> 994efc63
         "Server": [
           "Windows-Azure-Blob/1.0",
           "Microsoft-HTTPAPI/2.0"
         ],
         "x-ms-client-request-id": "31e18a77-7474-50a9-0421-0c503fb103c0",
-<<<<<<< HEAD
-        "x-ms-request-id": "4af8a4e2-f01e-004f-4b4b-093cf4000000",
-=======
         "x-ms-request-id": "45a51640-d01e-0079-28bf-69fb51000000",
->>>>>>> 994efc63
-        "x-ms-version": "2019-12-12"
-      },
-      "ResponseBody": []
-    },
-    {
-<<<<<<< HEAD
-      "RequestUri": "https://seanmcccanary.blob.core.windows.net/test-container-623da416-db63-72bf-cc82-4fc2e03038ed?restype=container",
-      "RequestMethod": "DELETE",
-      "RequestHeaders": {
-        "Authorization": "Sanitized",
-        "traceparent": "00-a956ea053c85ae41877df52e3f458f28-d454775e45309944-00",
-        "User-Agent": [
-          "azsdk-net-Storage.Blobs/12.5.0-dev.20200402.1",
-          "(.NET Core 4.6.28325.01; Microsoft Windows 10.0.18362 )"
-        ],
-        "x-ms-client-request-id": "28b4c59f-c6b7-9e39-421b-c4f15ec2bbdd",
-        "x-ms-date": "Fri, 03 Apr 2020 00:02:06 GMT",
-=======
+        "x-ms-version": "2019-12-12"
+      },
+      "ResponseBody": []
+    },
+    {
       "RequestUri": "https://amandadev2.blob.core.windows.net/test-container-623da416-db63-72bf-cc82-4fc2e03038ed?restype=container",
       "RequestMethod": "DELETE",
       "RequestHeaders": {
@@ -145,7 +79,6 @@
         ],
         "x-ms-client-request-id": "28b4c59f-c6b7-9e39-421b-c4f15ec2bbdd",
         "x-ms-date": "Mon, 03 Aug 2020 17:53:49 GMT",
->>>>>>> 994efc63
         "x-ms-return-client-request-id": "true",
         "x-ms-version": "2019-12-12"
       },
@@ -153,51 +86,29 @@
       "StatusCode": 202,
       "ResponseHeaders": {
         "Content-Length": "0",
-<<<<<<< HEAD
-        "Date": "Fri, 03 Apr 2020 00:02:05 GMT",
-=======
-        "Date": "Mon, 03 Aug 2020 17:53:49 GMT",
->>>>>>> 994efc63
+        "Date": "Mon, 03 Aug 2020 17:53:49 GMT",
         "Server": [
           "Windows-Azure-Blob/1.0",
           "Microsoft-HTTPAPI/2.0"
         ],
         "x-ms-client-request-id": "28b4c59f-c6b7-9e39-421b-c4f15ec2bbdd",
-<<<<<<< HEAD
-        "x-ms-request-id": "4af8a500-f01e-004f-684b-093cf4000000",
-=======
         "x-ms-request-id": "45a5166c-d01e-0079-52bf-69fb51000000",
->>>>>>> 994efc63
-        "x-ms-version": "2019-12-12"
-      },
-      "ResponseBody": []
-    },
-    {
-<<<<<<< HEAD
-      "RequestUri": "https://seanmcccanary.blob.core.windows.net/test-container-908cf246-a2e0-1620-5977-abb25951d4fc?restype=container",
-      "RequestMethod": "PUT",
-      "RequestHeaders": {
-        "Authorization": "Sanitized",
-        "traceparent": "00-4c3c0d418d977e42a3243b24d0ea838c-796275386c14464d-00",
-        "User-Agent": [
-          "azsdk-net-Storage.Blobs/12.5.0-dev.20200402.1",
-          "(.NET Core 4.6.28325.01; Microsoft Windows 10.0.18362 )"
+        "x-ms-version": "2019-12-12"
+      },
+      "ResponseBody": []
+    },
+    {
+      "RequestUri": "https://amandadev2.blob.core.windows.net/test-container-908cf246-a2e0-1620-5977-abb25951d4fc?restype=container",
+      "RequestMethod": "PUT",
+      "RequestHeaders": {
+        "Authorization": "Sanitized",
+        "traceparent": "00-3f83847f1a0d574cb9f8ba7c66559921-a656d74c47ea304a-00",
+        "User-Agent": [
+          "azsdk-net-Storage.Blobs/12.5.0-dev.20200803.1",
+          "(.NET Core 4.6.29017.01; Microsoft Windows 10.0.18363 )"
         ],
         "x-ms-client-request-id": "89123d07-587b-fd28-a59e-cf401a8744f1",
-        "x-ms-date": "Fri, 03 Apr 2020 00:02:06 GMT",
-=======
-      "RequestUri": "https://amandadev2.blob.core.windows.net/test-container-908cf246-a2e0-1620-5977-abb25951d4fc?restype=container",
-      "RequestMethod": "PUT",
-      "RequestHeaders": {
-        "Authorization": "Sanitized",
-        "traceparent": "00-3f83847f1a0d574cb9f8ba7c66559921-a656d74c47ea304a-00",
-        "User-Agent": [
-          "azsdk-net-Storage.Blobs/12.5.0-dev.20200803.1",
-          "(.NET Core 4.6.29017.01; Microsoft Windows 10.0.18363 )"
-        ],
-        "x-ms-client-request-id": "89123d07-587b-fd28-a59e-cf401a8744f1",
-        "x-ms-date": "Mon, 03 Aug 2020 17:53:49 GMT",
->>>>>>> 994efc63
+        "x-ms-date": "Mon, 03 Aug 2020 17:53:49 GMT",
         "x-ms-return-client-request-id": "true",
         "x-ms-version": "2019-12-12"
       },
@@ -205,69 +116,34 @@
       "StatusCode": 201,
       "ResponseHeaders": {
         "Content-Length": "0",
-<<<<<<< HEAD
-        "Date": "Fri, 03 Apr 2020 00:02:05 GMT",
-        "ETag": "\u00220x8D7D7623EC6956B\u0022",
-        "Last-Modified": "Fri, 03 Apr 2020 00:02:05 GMT",
-=======
         "Date": "Mon, 03 Aug 2020 17:53:49 GMT",
         "ETag": "\u00220x8D837D62D84B66F\u0022",
         "Last-Modified": "Mon, 03 Aug 2020 17:53:49 GMT",
->>>>>>> 994efc63
         "Server": [
           "Windows-Azure-Blob/1.0",
           "Microsoft-HTTPAPI/2.0"
         ],
         "x-ms-client-request-id": "89123d07-587b-fd28-a59e-cf401a8744f1",
-<<<<<<< HEAD
-        "x-ms-request-id": "4aeac419-201e-0001-1f4b-09127c000000",
-=======
         "x-ms-request-id": "9cbd0573-b01e-0100-03bf-69d44e000000",
->>>>>>> 994efc63
-        "x-ms-version": "2019-12-12"
-      },
-      "ResponseBody": []
-    },
-    {
-<<<<<<< HEAD
-      "RequestUri": "https://seanmcccanary.blob.core.windows.net/test-container-908cf246-a2e0-1620-5977-abb25951d4fc?restype=container\u0026comp=acl",
-=======
+        "x-ms-version": "2019-12-12"
+      },
+      "ResponseBody": []
+    },
+    {
       "RequestUri": "https://amandadev2.blob.core.windows.net/test-container-908cf246-a2e0-1620-5977-abb25951d4fc?restype=container\u0026comp=acl",
->>>>>>> 994efc63
       "RequestMethod": "PUT",
       "RequestHeaders": {
         "Authorization": "Sanitized",
         "Content-Length": "249",
         "Content-Type": "application/xml",
-<<<<<<< HEAD
-        "If-Modified-Since": "Thu, 02 Apr 2020 00:02:05 GMT",
-        "traceparent": "00-ea9e8bd4a9a81a4aad0e49ec14795eaa-bac40aa17cfd054e-00",
-        "User-Agent": [
-          "azsdk-net-Storage.Blobs/12.5.0-dev.20200402.1",
-          "(.NET Core 4.6.28325.01; Microsoft Windows 10.0.18362 )"
+        "If-Modified-Since": "Sun, 02 Aug 2020 17:53:49 GMT",
+        "traceparent": "00-0cf8c8d6bc3e9548a3ed88d4a7bd96e6-54fac2b8a38f404a-00",
+        "User-Agent": [
+          "azsdk-net-Storage.Blobs/12.5.0-dev.20200803.1",
+          "(.NET Core 4.6.29017.01; Microsoft Windows 10.0.18363 )"
         ],
         "x-ms-blob-public-access": "container",
         "x-ms-client-request-id": "c5b1b186-a65c-eca0-c6ff-121423b5d432",
-        "x-ms-date": "Fri, 03 Apr 2020 00:02:06 GMT",
-        "x-ms-return-client-request-id": "true",
-        "x-ms-version": "2019-12-12"
-      },
-      "RequestBody": "\u003CSignedIdentifiers\u003E\u003CSignedIdentifier\u003E\u003CId\u003Ernckpnqcqfhmbhitojwr\u003C/Id\u003E\u003CAccessPolicy\u003E\u003CStart\u003E2020-04-02T23:02:05.7038810Z\u003C/Start\u003E\u003CExpiry\u003E2020-04-03T01:02:05.7038810Z\u003C/Expiry\u003E\u003CPermission\u003Erw\u003C/Permission\u003E\u003C/AccessPolicy\u003E\u003C/SignedIdentifier\u003E\u003C/SignedIdentifiers\u003E",
-      "StatusCode": 200,
-      "ResponseHeaders": {
-        "Content-Length": "0",
-        "Date": "Fri, 03 Apr 2020 00:02:05 GMT",
-        "ETag": "\u00220x8D7D7623ED37AB0\u0022",
-        "Last-Modified": "Fri, 03 Apr 2020 00:02:05 GMT",
-=======
-        "If-Modified-Since": "Sun, 02 Aug 2020 17:53:49 GMT",
-        "traceparent": "00-0cf8c8d6bc3e9548a3ed88d4a7bd96e6-54fac2b8a38f404a-00",
-        "User-Agent": [
-          "azsdk-net-Storage.Blobs/12.5.0-dev.20200803.1",
-          "(.NET Core 4.6.29017.01; Microsoft Windows 10.0.18363 )"
-        ],
-        "x-ms-blob-public-access": "container",
-        "x-ms-client-request-id": "c5b1b186-a65c-eca0-c6ff-121423b5d432",
         "x-ms-date": "Mon, 03 Aug 2020 17:53:49 GMT",
         "x-ms-return-client-request-id": "true",
         "x-ms-version": "2019-12-12"
@@ -279,35 +155,17 @@
         "Date": "Mon, 03 Aug 2020 17:53:49 GMT",
         "ETag": "\u00220x8D837D62D8C1A26\u0022",
         "Last-Modified": "Mon, 03 Aug 2020 17:53:49 GMT",
->>>>>>> 994efc63
         "Server": [
           "Windows-Azure-Blob/1.0",
           "Microsoft-HTTPAPI/2.0"
         ],
         "x-ms-client-request-id": "c5b1b186-a65c-eca0-c6ff-121423b5d432",
-<<<<<<< HEAD
-        "x-ms-request-id": "4aeac426-201e-0001-2a4b-09127c000000",
-=======
         "x-ms-request-id": "9cbd05aa-b01e-0100-35bf-69d44e000000",
->>>>>>> 994efc63
-        "x-ms-version": "2019-12-12"
-      },
-      "ResponseBody": []
-    },
-    {
-<<<<<<< HEAD
-      "RequestUri": "https://seanmcccanary.blob.core.windows.net/test-container-908cf246-a2e0-1620-5977-abb25951d4fc?restype=container",
-      "RequestMethod": "DELETE",
-      "RequestHeaders": {
-        "Authorization": "Sanitized",
-        "traceparent": "00-93f2c354a3f0834ca91793d4a3e8cabd-c8b8c0dab8373840-00",
-        "User-Agent": [
-          "azsdk-net-Storage.Blobs/12.5.0-dev.20200402.1",
-          "(.NET Core 4.6.28325.01; Microsoft Windows 10.0.18362 )"
-        ],
-        "x-ms-client-request-id": "ba93a54a-e536-98c0-a995-19dca1c03a57",
-        "x-ms-date": "Fri, 03 Apr 2020 00:02:06 GMT",
-=======
+        "x-ms-version": "2019-12-12"
+      },
+      "ResponseBody": []
+    },
+    {
       "RequestUri": "https://amandadev2.blob.core.windows.net/test-container-908cf246-a2e0-1620-5977-abb25951d4fc?restype=container",
       "RequestMethod": "DELETE",
       "RequestHeaders": {
@@ -319,7 +177,6 @@
         ],
         "x-ms-client-request-id": "ba93a54a-e536-98c0-a995-19dca1c03a57",
         "x-ms-date": "Mon, 03 Aug 2020 17:53:49 GMT",
->>>>>>> 994efc63
         "x-ms-return-client-request-id": "true",
         "x-ms-version": "2019-12-12"
       },
@@ -327,51 +184,29 @@
       "StatusCode": 202,
       "ResponseHeaders": {
         "Content-Length": "0",
-<<<<<<< HEAD
-        "Date": "Fri, 03 Apr 2020 00:02:05 GMT",
-=======
-        "Date": "Mon, 03 Aug 2020 17:53:49 GMT",
->>>>>>> 994efc63
+        "Date": "Mon, 03 Aug 2020 17:53:49 GMT",
         "Server": [
           "Windows-Azure-Blob/1.0",
           "Microsoft-HTTPAPI/2.0"
         ],
         "x-ms-client-request-id": "ba93a54a-e536-98c0-a995-19dca1c03a57",
-<<<<<<< HEAD
-        "x-ms-request-id": "4aeac43e-201e-0001-414b-09127c000000",
-=======
         "x-ms-request-id": "9cbd05dd-b01e-0100-67bf-69d44e000000",
->>>>>>> 994efc63
-        "x-ms-version": "2019-12-12"
-      },
-      "ResponseBody": []
-    },
-    {
-<<<<<<< HEAD
-      "RequestUri": "https://seanmcccanary.blob.core.windows.net/test-container-4b99b0f3-4914-ad8e-3253-58da487f3faa?restype=container",
-      "RequestMethod": "PUT",
-      "RequestHeaders": {
-        "Authorization": "Sanitized",
-        "traceparent": "00-a10cec449e22f34f985262aebbc469e0-53a5ce4f24c79040-00",
-        "User-Agent": [
-          "azsdk-net-Storage.Blobs/12.5.0-dev.20200402.1",
-          "(.NET Core 4.6.28325.01; Microsoft Windows 10.0.18362 )"
+        "x-ms-version": "2019-12-12"
+      },
+      "ResponseBody": []
+    },
+    {
+      "RequestUri": "https://amandadev2.blob.core.windows.net/test-container-4b99b0f3-4914-ad8e-3253-58da487f3faa?restype=container",
+      "RequestMethod": "PUT",
+      "RequestHeaders": {
+        "Authorization": "Sanitized",
+        "traceparent": "00-c41abc7c7a59df4a901a77a79c36668a-2bcf2bd8c54f8542-00",
+        "User-Agent": [
+          "azsdk-net-Storage.Blobs/12.5.0-dev.20200803.1",
+          "(.NET Core 4.6.29017.01; Microsoft Windows 10.0.18363 )"
         ],
         "x-ms-client-request-id": "fb2c0747-6981-000d-16e5-87e28ce54f2a",
-        "x-ms-date": "Fri, 03 Apr 2020 00:02:06 GMT",
-=======
-      "RequestUri": "https://amandadev2.blob.core.windows.net/test-container-4b99b0f3-4914-ad8e-3253-58da487f3faa?restype=container",
-      "RequestMethod": "PUT",
-      "RequestHeaders": {
-        "Authorization": "Sanitized",
-        "traceparent": "00-c41abc7c7a59df4a901a77a79c36668a-2bcf2bd8c54f8542-00",
-        "User-Agent": [
-          "azsdk-net-Storage.Blobs/12.5.0-dev.20200803.1",
-          "(.NET Core 4.6.29017.01; Microsoft Windows 10.0.18363 )"
-        ],
-        "x-ms-client-request-id": "fb2c0747-6981-000d-16e5-87e28ce54f2a",
-        "x-ms-date": "Mon, 03 Aug 2020 17:53:50 GMT",
->>>>>>> 994efc63
+        "x-ms-date": "Mon, 03 Aug 2020 17:53:50 GMT",
         "x-ms-return-client-request-id": "true",
         "x-ms-version": "2019-12-12"
       },
@@ -379,69 +214,34 @@
       "StatusCode": 201,
       "ResponseHeaders": {
         "Content-Length": "0",
-<<<<<<< HEAD
-        "Date": "Fri, 03 Apr 2020 00:02:05 GMT",
-        "ETag": "\u00220x8D7D7623F12649F\u0022",
-        "Last-Modified": "Fri, 03 Apr 2020 00:02:06 GMT",
-=======
         "Date": "Mon, 03 Aug 2020 17:53:49 GMT",
         "ETag": "\u00220x8D837D62DB0CF37\u0022",
         "Last-Modified": "Mon, 03 Aug 2020 17:53:50 GMT",
->>>>>>> 994efc63
         "Server": [
           "Windows-Azure-Blob/1.0",
           "Microsoft-HTTPAPI/2.0"
         ],
         "x-ms-client-request-id": "fb2c0747-6981-000d-16e5-87e28ce54f2a",
-<<<<<<< HEAD
-        "x-ms-request-id": "5f368920-401e-0017-394b-09e4ab000000",
-=======
         "x-ms-request-id": "50e55cd6-c01e-0000-15bf-69921b000000",
->>>>>>> 994efc63
-        "x-ms-version": "2019-12-12"
-      },
-      "ResponseBody": []
-    },
-    {
-<<<<<<< HEAD
-      "RequestUri": "https://seanmcccanary.blob.core.windows.net/test-container-4b99b0f3-4914-ad8e-3253-58da487f3faa?restype=container\u0026comp=acl",
-=======
+        "x-ms-version": "2019-12-12"
+      },
+      "ResponseBody": []
+    },
+    {
       "RequestUri": "https://amandadev2.blob.core.windows.net/test-container-4b99b0f3-4914-ad8e-3253-58da487f3faa?restype=container\u0026comp=acl",
->>>>>>> 994efc63
       "RequestMethod": "PUT",
       "RequestHeaders": {
         "Authorization": "Sanitized",
         "Content-Length": "249",
         "Content-Type": "application/xml",
-<<<<<<< HEAD
-        "If-Unmodified-Since": "Sat, 04 Apr 2020 00:02:05 GMT",
-        "traceparent": "00-9d584f79774d1a4385e8d9e81328a934-a52dc6a72a304f4d-00",
-        "User-Agent": [
-          "azsdk-net-Storage.Blobs/12.5.0-dev.20200402.1",
-          "(.NET Core 4.6.28325.01; Microsoft Windows 10.0.18362 )"
+        "If-Unmodified-Since": "Tue, 04 Aug 2020 17:53:49 GMT",
+        "traceparent": "00-3844eac9d3453a4184788a71b624b217-bfc0a93ac8623c43-00",
+        "User-Agent": [
+          "azsdk-net-Storage.Blobs/12.5.0-dev.20200803.1",
+          "(.NET Core 4.6.29017.01; Microsoft Windows 10.0.18363 )"
         ],
         "x-ms-blob-public-access": "container",
         "x-ms-client-request-id": "8bb50b10-53d2-df46-8513-0a39f7f64be0",
-        "x-ms-date": "Fri, 03 Apr 2020 00:02:07 GMT",
-        "x-ms-return-client-request-id": "true",
-        "x-ms-version": "2019-12-12"
-      },
-      "RequestBody": "\u003CSignedIdentifiers\u003E\u003CSignedIdentifier\u003E\u003CId\u003Elfxxpfwjmgiswofqhgtl\u003C/Id\u003E\u003CAccessPolicy\u003E\u003CStart\u003E2020-04-02T23:02:05.7038810Z\u003C/Start\u003E\u003CExpiry\u003E2020-04-03T01:02:05.7038810Z\u003C/Expiry\u003E\u003CPermission\u003Erw\u003C/Permission\u003E\u003C/AccessPolicy\u003E\u003C/SignedIdentifier\u003E\u003C/SignedIdentifiers\u003E",
-      "StatusCode": 200,
-      "ResponseHeaders": {
-        "Content-Length": "0",
-        "Date": "Fri, 03 Apr 2020 00:02:05 GMT",
-        "ETag": "\u00220x8D7D7623F257A43\u0022",
-        "Last-Modified": "Fri, 03 Apr 2020 00:02:06 GMT",
-=======
-        "If-Unmodified-Since": "Tue, 04 Aug 2020 17:53:49 GMT",
-        "traceparent": "00-3844eac9d3453a4184788a71b624b217-bfc0a93ac8623c43-00",
-        "User-Agent": [
-          "azsdk-net-Storage.Blobs/12.5.0-dev.20200803.1",
-          "(.NET Core 4.6.29017.01; Microsoft Windows 10.0.18363 )"
-        ],
-        "x-ms-blob-public-access": "container",
-        "x-ms-client-request-id": "8bb50b10-53d2-df46-8513-0a39f7f64be0",
         "x-ms-date": "Mon, 03 Aug 2020 17:53:50 GMT",
         "x-ms-return-client-request-id": "true",
         "x-ms-version": "2019-12-12"
@@ -453,35 +253,17 @@
         "Date": "Mon, 03 Aug 2020 17:53:49 GMT",
         "ETag": "\u00220x8D837D62DB81438\u0022",
         "Last-Modified": "Mon, 03 Aug 2020 17:53:50 GMT",
->>>>>>> 994efc63
         "Server": [
           "Windows-Azure-Blob/1.0",
           "Microsoft-HTTPAPI/2.0"
         ],
         "x-ms-client-request-id": "8bb50b10-53d2-df46-8513-0a39f7f64be0",
-<<<<<<< HEAD
-        "x-ms-request-id": "5f36893c-401e-0017-504b-09e4ab000000",
-=======
         "x-ms-request-id": "50e55cf2-c01e-0000-2ebf-69921b000000",
->>>>>>> 994efc63
-        "x-ms-version": "2019-12-12"
-      },
-      "ResponseBody": []
-    },
-    {
-<<<<<<< HEAD
-      "RequestUri": "https://seanmcccanary.blob.core.windows.net/test-container-4b99b0f3-4914-ad8e-3253-58da487f3faa?restype=container",
-      "RequestMethod": "DELETE",
-      "RequestHeaders": {
-        "Authorization": "Sanitized",
-        "traceparent": "00-1efd475ef90e714bb97f3b656a81e2bb-1482f753694d0348-00",
-        "User-Agent": [
-          "azsdk-net-Storage.Blobs/12.5.0-dev.20200402.1",
-          "(.NET Core 4.6.28325.01; Microsoft Windows 10.0.18362 )"
-        ],
-        "x-ms-client-request-id": "8b809e82-07f6-fe6d-fe49-5bcebe2e459c",
-        "x-ms-date": "Fri, 03 Apr 2020 00:02:07 GMT",
-=======
+        "x-ms-version": "2019-12-12"
+      },
+      "ResponseBody": []
+    },
+    {
       "RequestUri": "https://amandadev2.blob.core.windows.net/test-container-4b99b0f3-4914-ad8e-3253-58da487f3faa?restype=container",
       "RequestMethod": "DELETE",
       "RequestHeaders": {
@@ -493,7 +275,6 @@
         ],
         "x-ms-client-request-id": "8b809e82-07f6-fe6d-fe49-5bcebe2e459c",
         "x-ms-date": "Mon, 03 Aug 2020 17:53:50 GMT",
->>>>>>> 994efc63
         "x-ms-return-client-request-id": "true",
         "x-ms-version": "2019-12-12"
       },
@@ -501,51 +282,29 @@
       "StatusCode": 202,
       "ResponseHeaders": {
         "Content-Length": "0",
-<<<<<<< HEAD
-        "Date": "Fri, 03 Apr 2020 00:02:05 GMT",
-=======
-        "Date": "Mon, 03 Aug 2020 17:53:49 GMT",
->>>>>>> 994efc63
+        "Date": "Mon, 03 Aug 2020 17:53:49 GMT",
         "Server": [
           "Windows-Azure-Blob/1.0",
           "Microsoft-HTTPAPI/2.0"
         ],
         "x-ms-client-request-id": "8b809e82-07f6-fe6d-fe49-5bcebe2e459c",
-<<<<<<< HEAD
-        "x-ms-request-id": "5f36894f-401e-0017-624b-09e4ab000000",
-=======
         "x-ms-request-id": "50e55d07-c01e-0000-40bf-69921b000000",
->>>>>>> 994efc63
-        "x-ms-version": "2019-12-12"
-      },
-      "ResponseBody": []
-    },
-    {
-<<<<<<< HEAD
-      "RequestUri": "https://seanmcccanary.blob.core.windows.net/test-container-bb2e8bcd-4a50-5f09-3c88-36da0da9a822?restype=container",
-      "RequestMethod": "PUT",
-      "RequestHeaders": {
-        "Authorization": "Sanitized",
-        "traceparent": "00-92ac71ea9b5c77459401bccb35c4111e-cde231c31485ea46-00",
-        "User-Agent": [
-          "azsdk-net-Storage.Blobs/12.5.0-dev.20200402.1",
-          "(.NET Core 4.6.28325.01; Microsoft Windows 10.0.18362 )"
+        "x-ms-version": "2019-12-12"
+      },
+      "ResponseBody": []
+    },
+    {
+      "RequestUri": "https://amandadev2.blob.core.windows.net/test-container-bb2e8bcd-4a50-5f09-3c88-36da0da9a822?restype=container",
+      "RequestMethod": "PUT",
+      "RequestHeaders": {
+        "Authorization": "Sanitized",
+        "traceparent": "00-6f6f9e1e92cd094cbe13dd7a7f784bb8-3031f369e44b1c4a-00",
+        "User-Agent": [
+          "azsdk-net-Storage.Blobs/12.5.0-dev.20200803.1",
+          "(.NET Core 4.6.29017.01; Microsoft Windows 10.0.18363 )"
         ],
         "x-ms-client-request-id": "abcfa8b3-7534-377b-9421-4e6dd093f154",
-        "x-ms-date": "Fri, 03 Apr 2020 00:02:07 GMT",
-=======
-      "RequestUri": "https://amandadev2.blob.core.windows.net/test-container-bb2e8bcd-4a50-5f09-3c88-36da0da9a822?restype=container",
-      "RequestMethod": "PUT",
-      "RequestHeaders": {
-        "Authorization": "Sanitized",
-        "traceparent": "00-6f6f9e1e92cd094cbe13dd7a7f784bb8-3031f369e44b1c4a-00",
-        "User-Agent": [
-          "azsdk-net-Storage.Blobs/12.5.0-dev.20200803.1",
-          "(.NET Core 4.6.29017.01; Microsoft Windows 10.0.18363 )"
-        ],
-        "x-ms-client-request-id": "abcfa8b3-7534-377b-9421-4e6dd093f154",
-        "x-ms-date": "Mon, 03 Aug 2020 17:53:50 GMT",
->>>>>>> 994efc63
+        "x-ms-date": "Mon, 03 Aug 2020 17:53:50 GMT",
         "x-ms-return-client-request-id": "true",
         "x-ms-version": "2019-12-12"
       },
@@ -553,55 +312,31 @@
       "StatusCode": 201,
       "ResponseHeaders": {
         "Content-Length": "0",
-<<<<<<< HEAD
-        "Date": "Fri, 03 Apr 2020 00:02:06 GMT",
-        "ETag": "\u00220x8D7D7623F639786\u0022",
-        "Last-Modified": "Fri, 03 Apr 2020 00:02:06 GMT",
-=======
         "Date": "Mon, 03 Aug 2020 17:53:49 GMT",
         "ETag": "\u00220x8D837D62DDC7F76\u0022",
         "Last-Modified": "Mon, 03 Aug 2020 17:53:50 GMT",
->>>>>>> 994efc63
         "Server": [
           "Windows-Azure-Blob/1.0",
           "Microsoft-HTTPAPI/2.0"
         ],
         "x-ms-client-request-id": "abcfa8b3-7534-377b-9421-4e6dd093f154",
-<<<<<<< HEAD
-        "x-ms-request-id": "d7a08c75-c01e-0019-434b-09cd1b000000",
-=======
         "x-ms-request-id": "5d566855-a01e-0010-32bf-69a4fd000000",
->>>>>>> 994efc63
-        "x-ms-version": "2019-12-12"
-      },
-      "ResponseBody": []
-    },
-    {
-<<<<<<< HEAD
-      "RequestUri": "https://seanmcccanary.blob.core.windows.net/test-container-bb2e8bcd-4a50-5f09-3c88-36da0da9a822?comp=lease\u0026restype=container",
-      "RequestMethod": "PUT",
-      "RequestHeaders": {
-        "Authorization": "Sanitized",
-        "traceparent": "00-bb006338393e7642a5563b2755567f23-911ee1e45b856142-00",
-        "User-Agent": [
-          "azsdk-net-Storage.Blobs/12.5.0-dev.20200402.1",
-          "(.NET Core 4.6.28325.01; Microsoft Windows 10.0.18362 )"
+        "x-ms-version": "2019-12-12"
+      },
+      "ResponseBody": []
+    },
+    {
+      "RequestUri": "https://amandadev2.blob.core.windows.net/test-container-bb2e8bcd-4a50-5f09-3c88-36da0da9a822?comp=lease\u0026restype=container",
+      "RequestMethod": "PUT",
+      "RequestHeaders": {
+        "Authorization": "Sanitized",
+        "traceparent": "00-7a2bff7e6fe91a41a7411bebac757735-d9376ae1c6ce264d-00",
+        "User-Agent": [
+          "azsdk-net-Storage.Blobs/12.5.0-dev.20200803.1",
+          "(.NET Core 4.6.29017.01; Microsoft Windows 10.0.18363 )"
         ],
         "x-ms-client-request-id": "a57b8c6b-7e4b-f7be-26d1-9b25670a8f78",
-        "x-ms-date": "Fri, 03 Apr 2020 00:02:07 GMT",
-=======
-      "RequestUri": "https://amandadev2.blob.core.windows.net/test-container-bb2e8bcd-4a50-5f09-3c88-36da0da9a822?comp=lease\u0026restype=container",
-      "RequestMethod": "PUT",
-      "RequestHeaders": {
-        "Authorization": "Sanitized",
-        "traceparent": "00-7a2bff7e6fe91a41a7411bebac757735-d9376ae1c6ce264d-00",
-        "User-Agent": [
-          "azsdk-net-Storage.Blobs/12.5.0-dev.20200803.1",
-          "(.NET Core 4.6.29017.01; Microsoft Windows 10.0.18363 )"
-        ],
-        "x-ms-client-request-id": "a57b8c6b-7e4b-f7be-26d1-9b25670a8f78",
-        "x-ms-date": "Mon, 03 Aug 2020 17:53:50 GMT",
->>>>>>> 994efc63
+        "x-ms-date": "Mon, 03 Aug 2020 17:53:50 GMT",
         "x-ms-lease-action": "acquire",
         "x-ms-lease-duration": "-1",
         "x-ms-proposed-lease-id": "6dedfcd9-7fc2-54c5-717b-7a0ee8be5a1c",
@@ -612,73 +347,39 @@
       "StatusCode": 201,
       "ResponseHeaders": {
         "Content-Length": "0",
-<<<<<<< HEAD
-        "Date": "Fri, 03 Apr 2020 00:02:06 GMT",
-        "ETag": "\u00220x8D7D7623F639786\u0022",
-        "Last-Modified": "Fri, 03 Apr 2020 00:02:06 GMT",
-=======
         "Date": "Mon, 03 Aug 2020 17:53:49 GMT",
         "ETag": "\u00220x8D837D62DDC7F76\u0022",
         "Last-Modified": "Mon, 03 Aug 2020 17:53:50 GMT",
->>>>>>> 994efc63
         "Server": [
           "Windows-Azure-Blob/1.0",
           "Microsoft-HTTPAPI/2.0"
         ],
         "x-ms-client-request-id": "a57b8c6b-7e4b-f7be-26d1-9b25670a8f78",
         "x-ms-lease-id": "6dedfcd9-7fc2-54c5-717b-7a0ee8be5a1c",
-<<<<<<< HEAD
-        "x-ms-request-id": "d7a08c89-c01e-0019-544b-09cd1b000000",
-=======
         "x-ms-request-id": "5d566880-a01e-0010-54bf-69a4fd000000",
->>>>>>> 994efc63
-        "x-ms-version": "2019-12-12"
-      },
-      "ResponseBody": []
-    },
-    {
-<<<<<<< HEAD
-      "RequestUri": "https://seanmcccanary.blob.core.windows.net/test-container-bb2e8bcd-4a50-5f09-3c88-36da0da9a822?restype=container\u0026comp=acl",
-=======
+        "x-ms-version": "2019-12-12"
+      },
+      "ResponseBody": []
+    },
+    {
       "RequestUri": "https://amandadev2.blob.core.windows.net/test-container-bb2e8bcd-4a50-5f09-3c88-36da0da9a822?restype=container\u0026comp=acl",
->>>>>>> 994efc63
       "RequestMethod": "PUT",
       "RequestHeaders": {
         "Authorization": "Sanitized",
         "Content-Length": "249",
         "Content-Type": "application/xml",
-<<<<<<< HEAD
-        "traceparent": "00-6e3bc66186524b4f9b094cf6db56a952-46dbf2d9cadb1c4a-00",
-        "User-Agent": [
-          "azsdk-net-Storage.Blobs/12.5.0-dev.20200402.1",
-          "(.NET Core 4.6.28325.01; Microsoft Windows 10.0.18362 )"
+        "traceparent": "00-3e4377c306667f4590f772c95ae3b6dc-e0b28a119c888e46-00",
+        "User-Agent": [
+          "azsdk-net-Storage.Blobs/12.5.0-dev.20200803.1",
+          "(.NET Core 4.6.29017.01; Microsoft Windows 10.0.18363 )"
         ],
         "x-ms-blob-public-access": "container",
         "x-ms-client-request-id": "5ca2b928-b542-94d1-2fb8-a0b026e5ea51",
-        "x-ms-date": "Fri, 03 Apr 2020 00:02:07 GMT",
-=======
-        "traceparent": "00-3e4377c306667f4590f772c95ae3b6dc-e0b28a119c888e46-00",
-        "User-Agent": [
-          "azsdk-net-Storage.Blobs/12.5.0-dev.20200803.1",
-          "(.NET Core 4.6.29017.01; Microsoft Windows 10.0.18363 )"
-        ],
-        "x-ms-blob-public-access": "container",
-        "x-ms-client-request-id": "5ca2b928-b542-94d1-2fb8-a0b026e5ea51",
-        "x-ms-date": "Mon, 03 Aug 2020 17:53:50 GMT",
->>>>>>> 994efc63
+        "x-ms-date": "Mon, 03 Aug 2020 17:53:50 GMT",
         "x-ms-lease-id": "6dedfcd9-7fc2-54c5-717b-7a0ee8be5a1c",
         "x-ms-return-client-request-id": "true",
         "x-ms-version": "2019-12-12"
       },
-<<<<<<< HEAD
-      "RequestBody": "\u003CSignedIdentifiers\u003E\u003CSignedIdentifier\u003E\u003CId\u003Epaeuravcjnhmwshcdtmr\u003C/Id\u003E\u003CAccessPolicy\u003E\u003CStart\u003E2020-04-02T23:02:05.7038810Z\u003C/Start\u003E\u003CExpiry\u003E2020-04-03T01:02:05.7038810Z\u003C/Expiry\u003E\u003CPermission\u003Erw\u003C/Permission\u003E\u003C/AccessPolicy\u003E\u003C/SignedIdentifier\u003E\u003C/SignedIdentifiers\u003E",
-      "StatusCode": 200,
-      "ResponseHeaders": {
-        "Content-Length": "0",
-        "Date": "Fri, 03 Apr 2020 00:02:06 GMT",
-        "ETag": "\u00220x8D7D7623F7C0E7F\u0022",
-        "Last-Modified": "Fri, 03 Apr 2020 00:02:06 GMT",
-=======
       "RequestBody": "\u003CSignedIdentifiers\u003E\u003CSignedIdentifier\u003E\u003CId\u003Epaeuravcjnhmwshcdtmr\u003C/Id\u003E\u003CAccessPolicy\u003E\u003CStart\u003E2020-08-03T16:53:49.4699924Z\u003C/Start\u003E\u003CExpiry\u003E2020-08-03T18:53:49.4699924Z\u003C/Expiry\u003E\u003CPermission\u003Erw\u003C/Permission\u003E\u003C/AccessPolicy\u003E\u003C/SignedIdentifier\u003E\u003C/SignedIdentifiers\u003E",
       "StatusCode": 200,
       "ResponseHeaders": {
@@ -686,35 +387,17 @@
         "Date": "Mon, 03 Aug 2020 17:53:49 GMT",
         "ETag": "\u00220x8D837D62DEDACF6\u0022",
         "Last-Modified": "Mon, 03 Aug 2020 17:53:50 GMT",
->>>>>>> 994efc63
         "Server": [
           "Windows-Azure-Blob/1.0",
           "Microsoft-HTTPAPI/2.0"
         ],
         "x-ms-client-request-id": "5ca2b928-b542-94d1-2fb8-a0b026e5ea51",
-<<<<<<< HEAD
-        "x-ms-request-id": "d7a08c98-c01e-0019-634b-09cd1b000000",
-=======
         "x-ms-request-id": "5d5668a7-a01e-0010-76bf-69a4fd000000",
->>>>>>> 994efc63
-        "x-ms-version": "2019-12-12"
-      },
-      "ResponseBody": []
-    },
-    {
-<<<<<<< HEAD
-      "RequestUri": "https://seanmcccanary.blob.core.windows.net/test-container-bb2e8bcd-4a50-5f09-3c88-36da0da9a822?restype=container",
-      "RequestMethod": "DELETE",
-      "RequestHeaders": {
-        "Authorization": "Sanitized",
-        "traceparent": "00-a3a1b0f16f3bbe4dadb7114753713ec7-60c18bac2ab8cf40-00",
-        "User-Agent": [
-          "azsdk-net-Storage.Blobs/12.5.0-dev.20200402.1",
-          "(.NET Core 4.6.28325.01; Microsoft Windows 10.0.18362 )"
-        ],
-        "x-ms-client-request-id": "aefd3c94-3267-fd35-1b94-fda6c032ef0c",
-        "x-ms-date": "Fri, 03 Apr 2020 00:02:07 GMT",
-=======
+        "x-ms-version": "2019-12-12"
+      },
+      "ResponseBody": []
+    },
+    {
       "RequestUri": "https://amandadev2.blob.core.windows.net/test-container-bb2e8bcd-4a50-5f09-3c88-36da0da9a822?restype=container",
       "RequestMethod": "DELETE",
       "RequestHeaders": {
@@ -726,7 +409,6 @@
         ],
         "x-ms-client-request-id": "aefd3c94-3267-fd35-1b94-fda6c032ef0c",
         "x-ms-date": "Mon, 03 Aug 2020 17:53:50 GMT",
->>>>>>> 994efc63
         "x-ms-lease-id": "6dedfcd9-7fc2-54c5-717b-7a0ee8be5a1c",
         "x-ms-return-client-request-id": "true",
         "x-ms-version": "2019-12-12"
@@ -735,35 +417,21 @@
       "StatusCode": 202,
       "ResponseHeaders": {
         "Content-Length": "0",
-<<<<<<< HEAD
-        "Date": "Fri, 03 Apr 2020 00:02:06 GMT",
-=======
-        "Date": "Mon, 03 Aug 2020 17:53:49 GMT",
->>>>>>> 994efc63
+        "Date": "Mon, 03 Aug 2020 17:53:49 GMT",
         "Server": [
           "Windows-Azure-Blob/1.0",
           "Microsoft-HTTPAPI/2.0"
         ],
         "x-ms-client-request-id": "aefd3c94-3267-fd35-1b94-fda6c032ef0c",
-<<<<<<< HEAD
-        "x-ms-request-id": "d7a08ca5-c01e-0019-6e4b-09cd1b000000",
-=======
         "x-ms-request-id": "5d5668d0-a01e-0010-1bbf-69a4fd000000",
->>>>>>> 994efc63
         "x-ms-version": "2019-12-12"
       },
       "ResponseBody": []
     }
   ],
   "Variables": {
-<<<<<<< HEAD
-    "DateTimeOffsetNow": "2020-04-02T17:02:05.7038810-07:00",
-    "RandomSeed": "545615882",
-    "Storage_TestConfigDefault": "ProductionTenant\nseanmcccanary\nU2FuaXRpemVk\nhttps://seanmcccanary.blob.core.windows.net\nhttps://seanmcccanary.file.core.windows.net\nhttps://seanmcccanary.queue.core.windows.net\nhttps://seanmcccanary.table.core.windows.net\n\n\n\n\nhttps://seanmcccanary-secondary.blob.core.windows.net\nhttps://seanmcccanary-secondary.file.core.windows.net\nhttps://seanmcccanary-secondary.queue.core.windows.net\nhttps://seanmcccanary-secondary.table.core.windows.net\n\nSanitized\n\n\nCloud\nBlobEndpoint=https://seanmcccanary.blob.core.windows.net/;QueueEndpoint=https://seanmcccanary.queue.core.windows.net/;FileEndpoint=https://seanmcccanary.file.core.windows.net/;BlobSecondaryEndpoint=https://seanmcccanary-secondary.blob.core.windows.net/;QueueSecondaryEndpoint=https://seanmcccanary-secondary.queue.core.windows.net/;FileSecondaryEndpoint=https://seanmcccanary-secondary.file.core.windows.net/;AccountName=seanmcccanary;AccountKey=Sanitized\nseanscope1"
-=======
     "DateTimeOffsetNow": "2020-08-03T10:53:49.4699924-07:00",
     "RandomSeed": "545615882",
     "Storage_TestConfigDefault": "ProductionTenant\namandadev2\nU2FuaXRpemVk\nhttps://amandadev2.blob.core.windows.net\nhttps://amandadev2.file.core.windows.net\nhttps://amandadev2.queue.core.windows.net\nhttps://amandadev2.table.core.windows.net\n\n\n\n\nhttps://amandadev2-secondary.blob.core.windows.net\nhttps://amandadev2-secondary.file.core.windows.net\nhttps://amandadev2-secondary.queue.core.windows.net\nhttps://amandadev2-secondary.table.core.windows.net\n\nSanitized\n\n\nCloud\nBlobEndpoint=https://amandadev2.blob.core.windows.net/;QueueEndpoint=https://amandadev2.queue.core.windows.net/;FileEndpoint=https://amandadev2.file.core.windows.net/;BlobSecondaryEndpoint=https://amandadev2-secondary.blob.core.windows.net/;QueueSecondaryEndpoint=https://amandadev2-secondary.queue.core.windows.net/;FileSecondaryEndpoint=https://amandadev2-secondary.file.core.windows.net/;AccountName=amandadev2;AccountKey=Kg==;\n"
->>>>>>> 994efc63
   }
 }