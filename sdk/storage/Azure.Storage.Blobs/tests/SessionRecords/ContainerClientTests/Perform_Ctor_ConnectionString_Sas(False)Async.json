{
  "Entries": [
    {
<<<<<<< HEAD
      "RequestUri": "https://seanmcccanary.blob.core.windows.net/test-container-1145b819-1074-52ef-e0fb-ce80be127e19?sv=2019-12-12\u0026ss=bfqt\u0026srt=sco\u0026spr=https\u0026se=2020-06-01T21%3A13%3A22Z\u0026sp=rwdlacup\u0026sig=Sanitized\u0026restype=container",
      "RequestMethod": "PUT",
      "RequestHeaders": {
        "traceparent": "00-40ae8b5dae710f469eaec6420c43d5b2-0f45630b2f74c847-00",
        "User-Agent": [
          "azsdk-net-Storage.Blobs/12.5.0-dev.20200601.1",
          "(.NET Core 4.6.28619.01; Microsoft Windows 10.0.18362 )"
=======
      "RequestUri": "https://seanmcccanary.blob.core.windows.net/test-container-1145b819-1074-52ef-e0fb-ce80be127e19?sv=2019-12-12\u0026ss=bfqt\u0026srt=sco\u0026spr=https\u0026se=2020-06-24T23%3A01%3A41Z\u0026sp=rwdxlacuptf\u0026sig=Sanitized\u0026restype=container",
      "RequestMethod": "PUT",
      "RequestHeaders": {
        "traceparent": "00-49f793590ca599479e1c9632002edac7-bc0a3135a4c44843-00",
        "User-Agent": [
          "azsdk-net-Storage.Blobs/12.5.0-dev.20200624.1",
          "(.NET Core 4.6.28801.04; Microsoft Windows 10.0.18362 )"
>>>>>>> 994efc63
        ],
        "x-ms-client-request-id": "bbebad5f-65a7-147b-b57d-a230315b528f",
        "x-ms-return-client-request-id": "true",
        "x-ms-version": "2019-12-12"
      },
      "RequestBody": null,
      "StatusCode": 201,
      "ResponseHeaders": {
        "Content-Length": "0",
<<<<<<< HEAD
        "Date": "Mon, 01 Jun 2020 20:13:23 GMT",
        "ETag": "\u00220x8D806683CE123A5\u0022",
        "Last-Modified": "Mon, 01 Jun 2020 20:13:24 GMT",
=======
        "Date": "Wed, 24 Jun 2020 22:01:41 GMT",
        "ETag": "\u00220x8D8188A2D0D9373\u0022",
        "Last-Modified": "Wed, 24 Jun 2020 22:01:41 GMT",
>>>>>>> 994efc63
        "Server": [
          "Windows-Azure-Blob/1.0",
          "Microsoft-HTTPAPI/2.0"
        ],
        "x-ms-client-request-id": "bbebad5f-65a7-147b-b57d-a230315b528f",
<<<<<<< HEAD
        "x-ms-request-id": "875a6fd0-b01e-004e-5351-386328000000",
=======
        "x-ms-request-id": "4f2c45fc-f01e-004f-5d73-4a3cf4000000",
>>>>>>> 994efc63
        "x-ms-version": "2019-12-12"
      },
      "ResponseBody": []
    },
    {
<<<<<<< HEAD
      "RequestUri": "https://seanmcccanary.blob.core.windows.net/test-container-1ad76d32-04db-c702-6e43-de940050fbe0?sv=2019-12-12\u0026ss=bfqt\u0026srt=sco\u0026spr=https\u0026se=2020-06-01T21%3A13%3A22Z\u0026sp=rwdlacup\u0026sig=Sanitized\u0026restype=container",
      "RequestMethod": "PUT",
      "RequestHeaders": {
        "traceparent": "00-9d4d03b2e8271c44910efaea4937df37-aa850c38982cfd4f-00",
        "User-Agent": [
          "azsdk-net-Storage.Blobs/12.5.0-dev.20200601.1",
          "(.NET Core 4.6.28619.01; Microsoft Windows 10.0.18362 )"
=======
      "RequestUri": "https://seanmcccanary.blob.core.windows.net/test-container-1ad76d32-04db-c702-6e43-de940050fbe0?sv=2019-12-12\u0026ss=bfqt\u0026srt=sco\u0026spr=https\u0026se=2020-06-24T23%3A01%3A41Z\u0026sp=rwdxlacuptf\u0026sig=Sanitized\u0026restype=container",
      "RequestMethod": "PUT",
      "RequestHeaders": {
        "traceparent": "00-8732249249674942865673d99fe79a65-d8d31364f6ec2749-00",
        "User-Agent": [
          "azsdk-net-Storage.Blobs/12.5.0-dev.20200624.1",
          "(.NET Core 4.6.28801.04; Microsoft Windows 10.0.18362 )"
>>>>>>> 994efc63
        ],
        "x-ms-client-request-id": "76247271-207d-6fc9-dd97-e3c5276412d7",
        "x-ms-return-client-request-id": "true",
        "x-ms-version": "2019-12-12"
      },
      "RequestBody": null,
      "StatusCode": 201,
      "ResponseHeaders": {
        "Content-Length": "0",
<<<<<<< HEAD
        "Date": "Mon, 01 Jun 2020 20:13:23 GMT",
        "ETag": "\u00220x8D806683D0280C2\u0022",
        "Last-Modified": "Mon, 01 Jun 2020 20:13:24 GMT",
=======
        "Date": "Wed, 24 Jun 2020 22:01:41 GMT",
        "ETag": "\u00220x8D8188A2D2F516E\u0022",
        "Last-Modified": "Wed, 24 Jun 2020 22:01:41 GMT",
>>>>>>> 994efc63
        "Server": [
          "Windows-Azure-Blob/1.0",
          "Microsoft-HTTPAPI/2.0"
        ],
        "x-ms-client-request-id": "76247271-207d-6fc9-dd97-e3c5276412d7",
<<<<<<< HEAD
        "x-ms-request-id": "c134b79c-c01e-0009-4751-380873000000",
=======
        "x-ms-request-id": "dc9489d8-601e-0072-2c73-4a4aef000000",
>>>>>>> 994efc63
        "x-ms-version": "2019-12-12"
      },
      "ResponseBody": []
    },
    {
<<<<<<< HEAD
      "RequestUri": "https://seanmcccanary.blob.core.windows.net/test-container-1145b819-1074-52ef-e0fb-ce80be127e19/test-blob-c171ed00-f064-54cf-d7e1-3e1702dd637f?sv=2019-12-12\u0026ss=bfqt\u0026srt=sco\u0026spr=https\u0026se=2020-06-01T21%3A13%3A22Z\u0026sp=rwdlacup\u0026sig=Sanitized",
      "RequestMethod": "PUT",
      "RequestHeaders": {
        "Content-Length": "1024",
        "traceparent": "00-ebda7358feca9047bcecec902c03e380-33b257e7796eff4a-00",
        "User-Agent": [
          "azsdk-net-Storage.Blobs/12.5.0-dev.20200601.1",
          "(.NET Core 4.6.28619.01; Microsoft Windows 10.0.18362 )"
=======
      "RequestUri": "https://seanmcccanary.blob.core.windows.net/test-container-1145b819-1074-52ef-e0fb-ce80be127e19/test-blob-c171ed00-f064-54cf-d7e1-3e1702dd637f?sv=2019-12-12\u0026ss=bfqt\u0026srt=sco\u0026spr=https\u0026se=2020-06-24T23%3A01%3A41Z\u0026sp=rwdxlacuptf\u0026sig=Sanitized",
      "RequestMethod": "PUT",
      "RequestHeaders": {
        "Content-Length": "1024",
        "traceparent": "00-c92c8d0c3515d54f807afe50276496e0-d83048be5cb18a46-00",
        "User-Agent": [
          "azsdk-net-Storage.Blobs/12.5.0-dev.20200624.1",
          "(.NET Core 4.6.28801.04; Microsoft Windows 10.0.18362 )"
>>>>>>> 994efc63
        ],
        "x-ms-blob-type": "BlockBlob",
        "x-ms-client-request-id": "36e73d42-f51d-f58b-71e4-9fe7442cb556",
        "x-ms-return-client-request-id": "true",
        "x-ms-version": "2019-12-12"
      },
      "RequestBody": "Hb2lkLntAULmxnXNXXSBHYcAsReWQlpyR2TCtN/\u002BV9p\u002BcKdpv4EeLSKMm1\u002BKXWI\u002BSCNDFlEB3NtiM0lVKkxi526aTuzNF10F4oT0Caf75\u002BkBg2y8u0GIfJTMBos4yAPWKrPw7w52cTDFPTPNDdI0Z0tfU6bgpSwsEtJXARDSzRmBHt/zCvjaixI7930Num/CmJ9A2HVc9YSGw9w8HnAg83AaTO/zQFxShMiUpa6vH1hjlWlxkfWkJChabUYbnmyiGgQN822AzldC7lOsx1DW16SE2YkGr2F6dSjGmNIWN\u002BZb8oqpoivr48YRLqOh\u002BF3Xg5Wil8Xjm2uikn5FuTWELLZtUNXGLDR5mfbC9YC\u002B2X3K7hU8dJ8heFceBxCtpSmQjAHsNKeIEVdhKP3PIabq47kBessgSLgXTNh9qCQkzPPMMWh/0qTVQt2920uhUVawMyRWqyteb0RJ1ejPCmgyPFwKAu89axEUKzfuYmxtdfqBzXQAziDHbsEjNv28Bjh0i5/ul09ncscSQoD0cA3Y21/tTTzzMW48QpQuGTUUVyT\u002BedfMft2rGlqt7Yuf0/20S1qdzrj7gFoxslS6OViR/upb9fY1C12BQjPiRkPinG6Wec7bdohrAvl8m8uJ8OEBG\u002B\u002BgRN4Hfj/9G4yFGTkWThbmI7\u002BKtodi7/P8uXCR\u002BFFS4CtUQleQj/qO3lv85ui/Zky1oswhd2VnPlTqCsXPayI6MjgOwgy\u002BVZTE/NgsZggKPVMj3FWEMWnG7QMCpYQ1vnI4wbOwsKNA9k03XHuMOthL4M1yrI/MtgHPSNUIvLAQjz1l86RVWoyv4uUITNTuObIrt8S3whLibAuy4WjONzqdJ809J0cz9oZAwsmqw2ks4A8j3QTrWcwqgoeZongk4aurayUHsBFq98A9dgBJOKiihQBYqlo1sc4AE6TAmVQNHOEe/lhDJS/9uOVEreLM4Ure9x14yzZQdbpXB51sql1sMFoeKzlQXmDRW/J18ATrMzJa4qI2lVGqzYid7B6SkA6H2H2IrbYQjZi9p3BE24W1a9NrEsi7NZoIdF2xsnJBPsrk7RiGY4Z7SlQJee7hZfID6IBLJn5FzKLjfzlYX9sme2ilYO1sLwhN78d0srurJw5qrcrx9hdLniF1o\u002BNMIut54v6GOwUEl7h4/je30RrmN1cr7bEQNYVQWsLM9oskAMzc\u002Bs\u002B9JewJZhYRePjglMwHjmyMITQ6aKx4NeFDOKAtU/1q29ZKKRFrIoeb/ryMcMX1xGcemN\u002BYoZEiRPAKxS515CX6drn1vWVbIP6tnmrw68UcTXM4Droe0jlFJ\u002BQgYFxZJRqXkvoL/wcCw3jg6gMnMlgr7ne6PdVq3KOAsA==",
      "StatusCode": 201,
      "ResponseHeaders": {
        "Content-Length": "0",
        "Content-MD5": "fgZZD5fQLxLWfjOFNoGH3Q==",
<<<<<<< HEAD
        "Date": "Mon, 01 Jun 2020 20:13:23 GMT",
        "ETag": "\u00220x8D806683D1547CA\u0022",
        "Last-Modified": "Mon, 01 Jun 2020 20:13:24 GMT",
=======
        "Date": "Wed, 24 Jun 2020 22:01:41 GMT",
        "ETag": "\u00220x8D8188A2D38E94B\u0022",
        "Last-Modified": "Wed, 24 Jun 2020 22:01:41 GMT",
>>>>>>> 994efc63
        "Server": [
          "Windows-Azure-Blob/1.0",
          "Microsoft-HTTPAPI/2.0"
        ],
        "x-ms-client-request-id": "36e73d42-f51d-f58b-71e4-9fe7442cb556",
        "x-ms-content-crc64": "Nr18mEm9VTU=",
<<<<<<< HEAD
        "x-ms-request-id": "875a7004-b01e-004e-7651-386328000000",
        "x-ms-request-server-encrypted": "true",
        "x-ms-version": "2019-12-12",
        "x-ms-version-id": "2020-06-01T20:13:24.4095434Z"
=======
        "x-ms-request-id": "dc9489e4-601e-0072-3573-4a4aef000000",
        "x-ms-request-server-encrypted": "true",
        "x-ms-version": "2019-12-12",
        "x-ms-version-id": "2020-06-24T22:01:41.6183115Z"
>>>>>>> 994efc63
      },
      "ResponseBody": []
    },
    {
<<<<<<< HEAD
      "RequestUri": "https://seanmcccanary.blob.core.windows.net/test-container-1ad76d32-04db-c702-6e43-de940050fbe0/test-blob-81ce231a-ff25-bf2a-b3c9-40cb17031972?sv=2019-12-12\u0026ss=bfqt\u0026srt=sco\u0026spr=https\u0026se=2020-06-01T21%3A13%3A22Z\u0026sp=rwdlacup\u0026sig=Sanitized",
      "RequestMethod": "PUT",
      "RequestHeaders": {
        "Content-Length": "1024",
        "traceparent": "00-ba0cfa6e923d53469a4e7353593a16ee-bf1d2c477749d649-00",
        "User-Agent": [
          "azsdk-net-Storage.Blobs/12.5.0-dev.20200601.1",
          "(.NET Core 4.6.28619.01; Microsoft Windows 10.0.18362 )"
=======
      "RequestUri": "https://seanmcccanary.blob.core.windows.net/test-container-1ad76d32-04db-c702-6e43-de940050fbe0/test-blob-81ce231a-ff25-bf2a-b3c9-40cb17031972?sv=2019-12-12\u0026ss=bfqt\u0026srt=sco\u0026spr=https\u0026se=2020-06-24T23%3A01%3A41Z\u0026sp=rwdxlacuptf\u0026sig=Sanitized",
      "RequestMethod": "PUT",
      "RequestHeaders": {
        "Content-Length": "1024",
        "traceparent": "00-eb96722334800742a3ac274f3050a642-b3592e151af5fc49-00",
        "User-Agent": [
          "azsdk-net-Storage.Blobs/12.5.0-dev.20200624.1",
          "(.NET Core 4.6.28801.04; Microsoft Windows 10.0.18362 )"
>>>>>>> 994efc63
        ],
        "x-ms-blob-type": "BlockBlob",
        "x-ms-client-request-id": "9f278b06-4abb-9f92-f544-4ebdb4920b2c",
        "x-ms-return-client-request-id": "true",
        "x-ms-version": "2019-12-12"
      },
      "RequestBody": "Hb2lkLntAULmxnXNXXSBHYcAsReWQlpyR2TCtN/\u002BV9p\u002BcKdpv4EeLSKMm1\u002BKXWI\u002BSCNDFlEB3NtiM0lVKkxi526aTuzNF10F4oT0Caf75\u002BkBg2y8u0GIfJTMBos4yAPWKrPw7w52cTDFPTPNDdI0Z0tfU6bgpSwsEtJXARDSzRmBHt/zCvjaixI7930Num/CmJ9A2HVc9YSGw9w8HnAg83AaTO/zQFxShMiUpa6vH1hjlWlxkfWkJChabUYbnmyiGgQN822AzldC7lOsx1DW16SE2YkGr2F6dSjGmNIWN\u002BZb8oqpoivr48YRLqOh\u002BF3Xg5Wil8Xjm2uikn5FuTWELLZtUNXGLDR5mfbC9YC\u002B2X3K7hU8dJ8heFceBxCtpSmQjAHsNKeIEVdhKP3PIabq47kBessgSLgXTNh9qCQkzPPMMWh/0qTVQt2920uhUVawMyRWqyteb0RJ1ejPCmgyPFwKAu89axEUKzfuYmxtdfqBzXQAziDHbsEjNv28Bjh0i5/ul09ncscSQoD0cA3Y21/tTTzzMW48QpQuGTUUVyT\u002BedfMft2rGlqt7Yuf0/20S1qdzrj7gFoxslS6OViR/upb9fY1C12BQjPiRkPinG6Wec7bdohrAvl8m8uJ8OEBG\u002B\u002BgRN4Hfj/9G4yFGTkWThbmI7\u002BKtodi7/P8uXCR\u002BFFS4CtUQleQj/qO3lv85ui/Zky1oswhd2VnPlTqCsXPayI6MjgOwgy\u002BVZTE/NgsZggKPVMj3FWEMWnG7QMCpYQ1vnI4wbOwsKNA9k03XHuMOthL4M1yrI/MtgHPSNUIvLAQjz1l86RVWoyv4uUITNTuObIrt8S3whLibAuy4WjONzqdJ809J0cz9oZAwsmqw2ks4A8j3QTrWcwqgoeZongk4aurayUHsBFq98A9dgBJOKiihQBYqlo1sc4AE6TAmVQNHOEe/lhDJS/9uOVEreLM4Ure9x14yzZQdbpXB51sql1sMFoeKzlQXmDRW/J18ATrMzJa4qI2lVGqzYid7B6SkA6H2H2IrbYQjZi9p3BE24W1a9NrEsi7NZoIdF2xsnJBPsrk7RiGY4Z7SlQJee7hZfID6IBLJn5FzKLjfzlYX9sme2ilYO1sLwhN78d0srurJw5qrcrx9hdLniF1o\u002BNMIut54v6GOwUEl7h4/je30RrmN1cr7bEQNYVQWsLM9oskAMzc\u002Bs\u002B9JewJZhYRePjglMwHjmyMITQ6aKx4NeFDOKAtU/1q29ZKKRFrIoeb/ryMcMX1xGcemN\u002BYoZEiRPAKxS515CX6drn1vWVbIP6tnmrw68UcTXM4Droe0jlFJ\u002BQgYFxZJRqXkvoL/wcCw3jg6gMnMlgr7ne6PdVq3KOAsA==",
      "StatusCode": 201,
      "ResponseHeaders": {
        "Content-Length": "0",
        "Content-MD5": "fgZZD5fQLxLWfjOFNoGH3Q==",
<<<<<<< HEAD
        "Date": "Mon, 01 Jun 2020 20:13:24 GMT",
        "ETag": "\u00220x8D806683D1E4A23\u0022",
        "Last-Modified": "Mon, 01 Jun 2020 20:13:24 GMT",
=======
        "Date": "Wed, 24 Jun 2020 22:01:41 GMT",
        "ETag": "\u00220x8D8188A2D41C48B\u0022",
        "Last-Modified": "Wed, 24 Jun 2020 22:01:41 GMT",
>>>>>>> 994efc63
        "Server": [
          "Windows-Azure-Blob/1.0",
          "Microsoft-HTTPAPI/2.0"
        ],
        "x-ms-client-request-id": "9f278b06-4abb-9f92-f544-4ebdb4920b2c",
        "x-ms-content-crc64": "Nr18mEm9VTU=",
<<<<<<< HEAD
        "x-ms-request-id": "c134b7a9-c01e-0009-4e51-380873000000",
        "x-ms-request-server-encrypted": "true",
        "x-ms-version": "2019-12-12",
        "x-ms-version-id": "2020-06-01T20:13:24.4685859Z"
=======
        "x-ms-request-id": "dc9489ee-601e-0072-3f73-4a4aef000000",
        "x-ms-request-server-encrypted": "true",
        "x-ms-version": "2019-12-12",
        "x-ms-version-id": "2020-06-24T22:01:41.6763531Z"
>>>>>>> 994efc63
      },
      "ResponseBody": []
    },
    {
<<<<<<< HEAD
      "RequestUri": "https://seanmcccanary.blob.core.windows.net/test-container-1145b819-1074-52ef-e0fb-ce80be127e19?sv=2019-12-12\u0026ss=bfqt\u0026srt=sco\u0026spr=https\u0026se=2020-06-01T21%3A13%3A22Z\u0026sp=rwdlacup\u0026sig=Sanitized\u0026restype=container",
      "RequestMethod": "DELETE",
      "RequestHeaders": {
        "traceparent": "00-a183613bb93587478d0fe2c7ff864660-ea13fb1ff25b6141-00",
        "User-Agent": [
          "azsdk-net-Storage.Blobs/12.5.0-dev.20200601.1",
          "(.NET Core 4.6.28619.01; Microsoft Windows 10.0.18362 )"
=======
      "RequestUri": "https://seanmcccanary.blob.core.windows.net/test-container-1145b819-1074-52ef-e0fb-ce80be127e19?sv=2019-12-12\u0026ss=bfqt\u0026srt=sco\u0026spr=https\u0026se=2020-06-24T23%3A01%3A41Z\u0026sp=rwdxlacuptf\u0026sig=Sanitized\u0026restype=container",
      "RequestMethod": "DELETE",
      "RequestHeaders": {
        "traceparent": "00-89578b0eab4ad548930a388d9c6816de-62e7426b4ed23349-00",
        "User-Agent": [
          "azsdk-net-Storage.Blobs/12.5.0-dev.20200624.1",
          "(.NET Core 4.6.28801.04; Microsoft Windows 10.0.18362 )"
>>>>>>> 994efc63
        ],
        "x-ms-client-request-id": "b9e151bb-1604-419a-bcd3-8b456980e2f7",
        "x-ms-return-client-request-id": "true",
        "x-ms-version": "2019-12-12"
      },
      "RequestBody": null,
      "StatusCode": 202,
      "ResponseHeaders": {
        "Content-Length": "0",
<<<<<<< HEAD
        "Date": "Mon, 01 Jun 2020 20:13:23 GMT",
=======
        "Date": "Wed, 24 Jun 2020 22:01:41 GMT",
>>>>>>> 994efc63
        "Server": [
          "Windows-Azure-Blob/1.0",
          "Microsoft-HTTPAPI/2.0"
        ],
        "x-ms-client-request-id": "b9e151bb-1604-419a-bcd3-8b456980e2f7",
<<<<<<< HEAD
        "x-ms-request-id": "875a701e-b01e-004e-0951-386328000000",
=======
        "x-ms-request-id": "dc9489f7-601e-0072-4473-4a4aef000000",
>>>>>>> 994efc63
        "x-ms-version": "2019-12-12"
      },
      "ResponseBody": []
    },
    {
<<<<<<< HEAD
      "RequestUri": "https://seanmcccanary.blob.core.windows.net/test-container-1ad76d32-04db-c702-6e43-de940050fbe0?sv=2019-12-12\u0026ss=bfqt\u0026srt=sco\u0026spr=https\u0026se=2020-06-01T21%3A13%3A22Z\u0026sp=rwdlacup\u0026sig=Sanitized\u0026restype=container",
      "RequestMethod": "DELETE",
      "RequestHeaders": {
        "traceparent": "00-ef0758657339bc4793dde2f2dd25d230-439e5a0bcc2f2b45-00",
        "User-Agent": [
          "azsdk-net-Storage.Blobs/12.5.0-dev.20200601.1",
          "(.NET Core 4.6.28619.01; Microsoft Windows 10.0.18362 )"
=======
      "RequestUri": "https://seanmcccanary.blob.core.windows.net/test-container-1ad76d32-04db-c702-6e43-de940050fbe0?sv=2019-12-12\u0026ss=bfqt\u0026srt=sco\u0026spr=https\u0026se=2020-06-24T23%3A01%3A41Z\u0026sp=rwdxlacuptf\u0026sig=Sanitized\u0026restype=container",
      "RequestMethod": "DELETE",
      "RequestHeaders": {
        "traceparent": "00-b947bac47070bc4e8b2dd79cd69db556-75fa7a859be9144e-00",
        "User-Agent": [
          "azsdk-net-Storage.Blobs/12.5.0-dev.20200624.1",
          "(.NET Core 4.6.28801.04; Microsoft Windows 10.0.18362 )"
>>>>>>> 994efc63
        ],
        "x-ms-client-request-id": "6302bbaf-51b0-8c28-d943-43262a7b217e",
        "x-ms-return-client-request-id": "true",
        "x-ms-version": "2019-12-12"
      },
      "RequestBody": null,
      "StatusCode": 202,
      "ResponseHeaders": {
        "Content-Length": "0",
<<<<<<< HEAD
        "Date": "Mon, 01 Jun 2020 20:13:24 GMT",
=======
        "Date": "Wed, 24 Jun 2020 22:01:41 GMT",
>>>>>>> 994efc63
        "Server": [
          "Windows-Azure-Blob/1.0",
          "Microsoft-HTTPAPI/2.0"
        ],
        "x-ms-client-request-id": "6302bbaf-51b0-8c28-d943-43262a7b217e",
<<<<<<< HEAD
        "x-ms-request-id": "c134b7ad-c01e-0009-5151-380873000000",
=======
        "x-ms-request-id": "dc9489fe-601e-0072-4a73-4a4aef000000",
>>>>>>> 994efc63
        "x-ms-version": "2019-12-12"
      },
      "ResponseBody": []
    }
  ],
  "Variables": {
<<<<<<< HEAD
    "DateTimeOffsetNow": "2020-06-01T15:13:22.9345064-05:00",
=======
    "DateTimeOffsetNow": "2020-06-24T17:01:41.0962275-05:00",
>>>>>>> 994efc63
    "RandomSeed": "1099728937",
    "Storage_TestConfigDefault": "ProductionTenant\nseanmcccanary\nU2FuaXRpemVk\nhttps://seanmcccanary.blob.core.windows.net\nhttps://seanmcccanary.file.core.windows.net\nhttps://seanmcccanary.queue.core.windows.net\nhttps://seanmcccanary.table.core.windows.net\n\n\n\n\nhttps://seanmcccanary-secondary.blob.core.windows.net\nhttps://seanmcccanary-secondary.file.core.windows.net\nhttps://seanmcccanary-secondary.queue.core.windows.net\nhttps://seanmcccanary-secondary.table.core.windows.net\n\nSanitized\n\n\nCloud\nBlobEndpoint=https://seanmcccanary.blob.core.windows.net/;QueueEndpoint=https://seanmcccanary.queue.core.windows.net/;FileEndpoint=https://seanmcccanary.file.core.windows.net/;BlobSecondaryEndpoint=https://seanmcccanary-secondary.blob.core.windows.net/;QueueSecondaryEndpoint=https://seanmcccanary-secondary.queue.core.windows.net/;FileSecondaryEndpoint=https://seanmcccanary-secondary.file.core.windows.net/;AccountName=seanmcccanary;AccountKey=Sanitized\nseanscope1"
  }
}<|MERGE_RESOLUTION|>--- conflicted
+++ resolved
@@ -1,15 +1,6 @@
 {
   "Entries": [
     {
-<<<<<<< HEAD
-      "RequestUri": "https://seanmcccanary.blob.core.windows.net/test-container-1145b819-1074-52ef-e0fb-ce80be127e19?sv=2019-12-12\u0026ss=bfqt\u0026srt=sco\u0026spr=https\u0026se=2020-06-01T21%3A13%3A22Z\u0026sp=rwdlacup\u0026sig=Sanitized\u0026restype=container",
-      "RequestMethod": "PUT",
-      "RequestHeaders": {
-        "traceparent": "00-40ae8b5dae710f469eaec6420c43d5b2-0f45630b2f74c847-00",
-        "User-Agent": [
-          "azsdk-net-Storage.Blobs/12.5.0-dev.20200601.1",
-          "(.NET Core 4.6.28619.01; Microsoft Windows 10.0.18362 )"
-=======
       "RequestUri": "https://seanmcccanary.blob.core.windows.net/test-container-1145b819-1074-52ef-e0fb-ce80be127e19?sv=2019-12-12\u0026ss=bfqt\u0026srt=sco\u0026spr=https\u0026se=2020-06-24T23%3A01%3A41Z\u0026sp=rwdxlacuptf\u0026sig=Sanitized\u0026restype=container",
       "RequestMethod": "PUT",
       "RequestHeaders": {
@@ -17,7 +8,6 @@
         "User-Agent": [
           "azsdk-net-Storage.Blobs/12.5.0-dev.20200624.1",
           "(.NET Core 4.6.28801.04; Microsoft Windows 10.0.18362 )"
->>>>>>> 994efc63
         ],
         "x-ms-client-request-id": "bbebad5f-65a7-147b-b57d-a230315b528f",
         "x-ms-return-client-request-id": "true",
@@ -27,39 +17,20 @@
       "StatusCode": 201,
       "ResponseHeaders": {
         "Content-Length": "0",
-<<<<<<< HEAD
-        "Date": "Mon, 01 Jun 2020 20:13:23 GMT",
-        "ETag": "\u00220x8D806683CE123A5\u0022",
-        "Last-Modified": "Mon, 01 Jun 2020 20:13:24 GMT",
-=======
         "Date": "Wed, 24 Jun 2020 22:01:41 GMT",
         "ETag": "\u00220x8D8188A2D0D9373\u0022",
         "Last-Modified": "Wed, 24 Jun 2020 22:01:41 GMT",
->>>>>>> 994efc63
         "Server": [
           "Windows-Azure-Blob/1.0",
           "Microsoft-HTTPAPI/2.0"
         ],
         "x-ms-client-request-id": "bbebad5f-65a7-147b-b57d-a230315b528f",
-<<<<<<< HEAD
-        "x-ms-request-id": "875a6fd0-b01e-004e-5351-386328000000",
-=======
         "x-ms-request-id": "4f2c45fc-f01e-004f-5d73-4a3cf4000000",
->>>>>>> 994efc63
         "x-ms-version": "2019-12-12"
       },
       "ResponseBody": []
     },
     {
-<<<<<<< HEAD
-      "RequestUri": "https://seanmcccanary.blob.core.windows.net/test-container-1ad76d32-04db-c702-6e43-de940050fbe0?sv=2019-12-12\u0026ss=bfqt\u0026srt=sco\u0026spr=https\u0026se=2020-06-01T21%3A13%3A22Z\u0026sp=rwdlacup\u0026sig=Sanitized\u0026restype=container",
-      "RequestMethod": "PUT",
-      "RequestHeaders": {
-        "traceparent": "00-9d4d03b2e8271c44910efaea4937df37-aa850c38982cfd4f-00",
-        "User-Agent": [
-          "azsdk-net-Storage.Blobs/12.5.0-dev.20200601.1",
-          "(.NET Core 4.6.28619.01; Microsoft Windows 10.0.18362 )"
-=======
       "RequestUri": "https://seanmcccanary.blob.core.windows.net/test-container-1ad76d32-04db-c702-6e43-de940050fbe0?sv=2019-12-12\u0026ss=bfqt\u0026srt=sco\u0026spr=https\u0026se=2020-06-24T23%3A01%3A41Z\u0026sp=rwdxlacuptf\u0026sig=Sanitized\u0026restype=container",
       "RequestMethod": "PUT",
       "RequestHeaders": {
@@ -67,7 +38,6 @@
         "User-Agent": [
           "azsdk-net-Storage.Blobs/12.5.0-dev.20200624.1",
           "(.NET Core 4.6.28801.04; Microsoft Windows 10.0.18362 )"
->>>>>>> 994efc63
         ],
         "x-ms-client-request-id": "76247271-207d-6fc9-dd97-e3c5276412d7",
         "x-ms-return-client-request-id": "true",
@@ -77,40 +47,20 @@
       "StatusCode": 201,
       "ResponseHeaders": {
         "Content-Length": "0",
-<<<<<<< HEAD
-        "Date": "Mon, 01 Jun 2020 20:13:23 GMT",
-        "ETag": "\u00220x8D806683D0280C2\u0022",
-        "Last-Modified": "Mon, 01 Jun 2020 20:13:24 GMT",
-=======
         "Date": "Wed, 24 Jun 2020 22:01:41 GMT",
         "ETag": "\u00220x8D8188A2D2F516E\u0022",
         "Last-Modified": "Wed, 24 Jun 2020 22:01:41 GMT",
->>>>>>> 994efc63
         "Server": [
           "Windows-Azure-Blob/1.0",
           "Microsoft-HTTPAPI/2.0"
         ],
         "x-ms-client-request-id": "76247271-207d-6fc9-dd97-e3c5276412d7",
-<<<<<<< HEAD
-        "x-ms-request-id": "c134b79c-c01e-0009-4751-380873000000",
-=======
         "x-ms-request-id": "dc9489d8-601e-0072-2c73-4a4aef000000",
->>>>>>> 994efc63
         "x-ms-version": "2019-12-12"
       },
       "ResponseBody": []
     },
     {
-<<<<<<< HEAD
-      "RequestUri": "https://seanmcccanary.blob.core.windows.net/test-container-1145b819-1074-52ef-e0fb-ce80be127e19/test-blob-c171ed00-f064-54cf-d7e1-3e1702dd637f?sv=2019-12-12\u0026ss=bfqt\u0026srt=sco\u0026spr=https\u0026se=2020-06-01T21%3A13%3A22Z\u0026sp=rwdlacup\u0026sig=Sanitized",
-      "RequestMethod": "PUT",
-      "RequestHeaders": {
-        "Content-Length": "1024",
-        "traceparent": "00-ebda7358feca9047bcecec902c03e380-33b257e7796eff4a-00",
-        "User-Agent": [
-          "azsdk-net-Storage.Blobs/12.5.0-dev.20200601.1",
-          "(.NET Core 4.6.28619.01; Microsoft Windows 10.0.18362 )"
-=======
       "RequestUri": "https://seanmcccanary.blob.core.windows.net/test-container-1145b819-1074-52ef-e0fb-ce80be127e19/test-blob-c171ed00-f064-54cf-d7e1-3e1702dd637f?sv=2019-12-12\u0026ss=bfqt\u0026srt=sco\u0026spr=https\u0026se=2020-06-24T23%3A01%3A41Z\u0026sp=rwdxlacuptf\u0026sig=Sanitized",
       "RequestMethod": "PUT",
       "RequestHeaders": {
@@ -119,7 +69,6 @@
         "User-Agent": [
           "azsdk-net-Storage.Blobs/12.5.0-dev.20200624.1",
           "(.NET Core 4.6.28801.04; Microsoft Windows 10.0.18362 )"
->>>>>>> 994efc63
         ],
         "x-ms-blob-type": "BlockBlob",
         "x-ms-client-request-id": "36e73d42-f51d-f58b-71e4-9fe7442cb556",
@@ -131,46 +80,23 @@
       "ResponseHeaders": {
         "Content-Length": "0",
         "Content-MD5": "fgZZD5fQLxLWfjOFNoGH3Q==",
-<<<<<<< HEAD
-        "Date": "Mon, 01 Jun 2020 20:13:23 GMT",
-        "ETag": "\u00220x8D806683D1547CA\u0022",
-        "Last-Modified": "Mon, 01 Jun 2020 20:13:24 GMT",
-=======
         "Date": "Wed, 24 Jun 2020 22:01:41 GMT",
         "ETag": "\u00220x8D8188A2D38E94B\u0022",
         "Last-Modified": "Wed, 24 Jun 2020 22:01:41 GMT",
->>>>>>> 994efc63
         "Server": [
           "Windows-Azure-Blob/1.0",
           "Microsoft-HTTPAPI/2.0"
         ],
         "x-ms-client-request-id": "36e73d42-f51d-f58b-71e4-9fe7442cb556",
         "x-ms-content-crc64": "Nr18mEm9VTU=",
-<<<<<<< HEAD
-        "x-ms-request-id": "875a7004-b01e-004e-7651-386328000000",
-        "x-ms-request-server-encrypted": "true",
-        "x-ms-version": "2019-12-12",
-        "x-ms-version-id": "2020-06-01T20:13:24.4095434Z"
-=======
         "x-ms-request-id": "dc9489e4-601e-0072-3573-4a4aef000000",
         "x-ms-request-server-encrypted": "true",
         "x-ms-version": "2019-12-12",
         "x-ms-version-id": "2020-06-24T22:01:41.6183115Z"
->>>>>>> 994efc63
       },
       "ResponseBody": []
     },
     {
-<<<<<<< HEAD
-      "RequestUri": "https://seanmcccanary.blob.core.windows.net/test-container-1ad76d32-04db-c702-6e43-de940050fbe0/test-blob-81ce231a-ff25-bf2a-b3c9-40cb17031972?sv=2019-12-12\u0026ss=bfqt\u0026srt=sco\u0026spr=https\u0026se=2020-06-01T21%3A13%3A22Z\u0026sp=rwdlacup\u0026sig=Sanitized",
-      "RequestMethod": "PUT",
-      "RequestHeaders": {
-        "Content-Length": "1024",
-        "traceparent": "00-ba0cfa6e923d53469a4e7353593a16ee-bf1d2c477749d649-00",
-        "User-Agent": [
-          "azsdk-net-Storage.Blobs/12.5.0-dev.20200601.1",
-          "(.NET Core 4.6.28619.01; Microsoft Windows 10.0.18362 )"
-=======
       "RequestUri": "https://seanmcccanary.blob.core.windows.net/test-container-1ad76d32-04db-c702-6e43-de940050fbe0/test-blob-81ce231a-ff25-bf2a-b3c9-40cb17031972?sv=2019-12-12\u0026ss=bfqt\u0026srt=sco\u0026spr=https\u0026se=2020-06-24T23%3A01%3A41Z\u0026sp=rwdxlacuptf\u0026sig=Sanitized",
       "RequestMethod": "PUT",
       "RequestHeaders": {
@@ -179,7 +105,6 @@
         "User-Agent": [
           "azsdk-net-Storage.Blobs/12.5.0-dev.20200624.1",
           "(.NET Core 4.6.28801.04; Microsoft Windows 10.0.18362 )"
->>>>>>> 994efc63
         ],
         "x-ms-blob-type": "BlockBlob",
         "x-ms-client-request-id": "9f278b06-4abb-9f92-f544-4ebdb4920b2c",
@@ -191,45 +116,23 @@
       "ResponseHeaders": {
         "Content-Length": "0",
         "Content-MD5": "fgZZD5fQLxLWfjOFNoGH3Q==",
-<<<<<<< HEAD
-        "Date": "Mon, 01 Jun 2020 20:13:24 GMT",
-        "ETag": "\u00220x8D806683D1E4A23\u0022",
-        "Last-Modified": "Mon, 01 Jun 2020 20:13:24 GMT",
-=======
         "Date": "Wed, 24 Jun 2020 22:01:41 GMT",
         "ETag": "\u00220x8D8188A2D41C48B\u0022",
         "Last-Modified": "Wed, 24 Jun 2020 22:01:41 GMT",
->>>>>>> 994efc63
         "Server": [
           "Windows-Azure-Blob/1.0",
           "Microsoft-HTTPAPI/2.0"
         ],
         "x-ms-client-request-id": "9f278b06-4abb-9f92-f544-4ebdb4920b2c",
         "x-ms-content-crc64": "Nr18mEm9VTU=",
-<<<<<<< HEAD
-        "x-ms-request-id": "c134b7a9-c01e-0009-4e51-380873000000",
-        "x-ms-request-server-encrypted": "true",
-        "x-ms-version": "2019-12-12",
-        "x-ms-version-id": "2020-06-01T20:13:24.4685859Z"
-=======
         "x-ms-request-id": "dc9489ee-601e-0072-3f73-4a4aef000000",
         "x-ms-request-server-encrypted": "true",
         "x-ms-version": "2019-12-12",
         "x-ms-version-id": "2020-06-24T22:01:41.6763531Z"
->>>>>>> 994efc63
       },
       "ResponseBody": []
     },
     {
-<<<<<<< HEAD
-      "RequestUri": "https://seanmcccanary.blob.core.windows.net/test-container-1145b819-1074-52ef-e0fb-ce80be127e19?sv=2019-12-12\u0026ss=bfqt\u0026srt=sco\u0026spr=https\u0026se=2020-06-01T21%3A13%3A22Z\u0026sp=rwdlacup\u0026sig=Sanitized\u0026restype=container",
-      "RequestMethod": "DELETE",
-      "RequestHeaders": {
-        "traceparent": "00-a183613bb93587478d0fe2c7ff864660-ea13fb1ff25b6141-00",
-        "User-Agent": [
-          "azsdk-net-Storage.Blobs/12.5.0-dev.20200601.1",
-          "(.NET Core 4.6.28619.01; Microsoft Windows 10.0.18362 )"
-=======
       "RequestUri": "https://seanmcccanary.blob.core.windows.net/test-container-1145b819-1074-52ef-e0fb-ce80be127e19?sv=2019-12-12\u0026ss=bfqt\u0026srt=sco\u0026spr=https\u0026se=2020-06-24T23%3A01%3A41Z\u0026sp=rwdxlacuptf\u0026sig=Sanitized\u0026restype=container",
       "RequestMethod": "DELETE",
       "RequestHeaders": {
@@ -237,7 +140,6 @@
         "User-Agent": [
           "azsdk-net-Storage.Blobs/12.5.0-dev.20200624.1",
           "(.NET Core 4.6.28801.04; Microsoft Windows 10.0.18362 )"
->>>>>>> 994efc63
         ],
         "x-ms-client-request-id": "b9e151bb-1604-419a-bcd3-8b456980e2f7",
         "x-ms-return-client-request-id": "true",
@@ -247,35 +149,18 @@
       "StatusCode": 202,
       "ResponseHeaders": {
         "Content-Length": "0",
-<<<<<<< HEAD
-        "Date": "Mon, 01 Jun 2020 20:13:23 GMT",
-=======
         "Date": "Wed, 24 Jun 2020 22:01:41 GMT",
->>>>>>> 994efc63
         "Server": [
           "Windows-Azure-Blob/1.0",
           "Microsoft-HTTPAPI/2.0"
         ],
         "x-ms-client-request-id": "b9e151bb-1604-419a-bcd3-8b456980e2f7",
-<<<<<<< HEAD
-        "x-ms-request-id": "875a701e-b01e-004e-0951-386328000000",
-=======
         "x-ms-request-id": "dc9489f7-601e-0072-4473-4a4aef000000",
->>>>>>> 994efc63
         "x-ms-version": "2019-12-12"
       },
       "ResponseBody": []
     },
     {
-<<<<<<< HEAD
-      "RequestUri": "https://seanmcccanary.blob.core.windows.net/test-container-1ad76d32-04db-c702-6e43-de940050fbe0?sv=2019-12-12\u0026ss=bfqt\u0026srt=sco\u0026spr=https\u0026se=2020-06-01T21%3A13%3A22Z\u0026sp=rwdlacup\u0026sig=Sanitized\u0026restype=container",
-      "RequestMethod": "DELETE",
-      "RequestHeaders": {
-        "traceparent": "00-ef0758657339bc4793dde2f2dd25d230-439e5a0bcc2f2b45-00",
-        "User-Agent": [
-          "azsdk-net-Storage.Blobs/12.5.0-dev.20200601.1",
-          "(.NET Core 4.6.28619.01; Microsoft Windows 10.0.18362 )"
-=======
       "RequestUri": "https://seanmcccanary.blob.core.windows.net/test-container-1ad76d32-04db-c702-6e43-de940050fbe0?sv=2019-12-12\u0026ss=bfqt\u0026srt=sco\u0026spr=https\u0026se=2020-06-24T23%3A01%3A41Z\u0026sp=rwdxlacuptf\u0026sig=Sanitized\u0026restype=container",
       "RequestMethod": "DELETE",
       "RequestHeaders": {
@@ -283,7 +168,6 @@
         "User-Agent": [
           "azsdk-net-Storage.Blobs/12.5.0-dev.20200624.1",
           "(.NET Core 4.6.28801.04; Microsoft Windows 10.0.18362 )"
->>>>>>> 994efc63
         ],
         "x-ms-client-request-id": "6302bbaf-51b0-8c28-d943-43262a7b217e",
         "x-ms-return-client-request-id": "true",
@@ -293,32 +177,20 @@
       "StatusCode": 202,
       "ResponseHeaders": {
         "Content-Length": "0",
-<<<<<<< HEAD
-        "Date": "Mon, 01 Jun 2020 20:13:24 GMT",
-=======
         "Date": "Wed, 24 Jun 2020 22:01:41 GMT",
->>>>>>> 994efc63
         "Server": [
           "Windows-Azure-Blob/1.0",
           "Microsoft-HTTPAPI/2.0"
         ],
         "x-ms-client-request-id": "6302bbaf-51b0-8c28-d943-43262a7b217e",
-<<<<<<< HEAD
-        "x-ms-request-id": "c134b7ad-c01e-0009-5151-380873000000",
-=======
         "x-ms-request-id": "dc9489fe-601e-0072-4a73-4a4aef000000",
->>>>>>> 994efc63
         "x-ms-version": "2019-12-12"
       },
       "ResponseBody": []
     }
   ],
   "Variables": {
-<<<<<<< HEAD
-    "DateTimeOffsetNow": "2020-06-01T15:13:22.9345064-05:00",
-=======
     "DateTimeOffsetNow": "2020-06-24T17:01:41.0962275-05:00",
->>>>>>> 994efc63
     "RandomSeed": "1099728937",
     "Storage_TestConfigDefault": "ProductionTenant\nseanmcccanary\nU2FuaXRpemVk\nhttps://seanmcccanary.blob.core.windows.net\nhttps://seanmcccanary.file.core.windows.net\nhttps://seanmcccanary.queue.core.windows.net\nhttps://seanmcccanary.table.core.windows.net\n\n\n\n\nhttps://seanmcccanary-secondary.blob.core.windows.net\nhttps://seanmcccanary-secondary.file.core.windows.net\nhttps://seanmcccanary-secondary.queue.core.windows.net\nhttps://seanmcccanary-secondary.table.core.windows.net\n\nSanitized\n\n\nCloud\nBlobEndpoint=https://seanmcccanary.blob.core.windows.net/;QueueEndpoint=https://seanmcccanary.queue.core.windows.net/;FileEndpoint=https://seanmcccanary.file.core.windows.net/;BlobSecondaryEndpoint=https://seanmcccanary-secondary.blob.core.windows.net/;QueueSecondaryEndpoint=https://seanmcccanary-secondary.queue.core.windows.net/;FileSecondaryEndpoint=https://seanmcccanary-secondary.file.core.windows.net/;AccountName=seanmcccanary;AccountKey=Sanitized\nseanscope1"
   }
