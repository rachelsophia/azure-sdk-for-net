{
  "Entries": [
    {
      "RequestUri": "https://seanmcccanary.blob.core.windows.net/test-container-b4e8b531-b10a-ef6b-9019-4be49a7affea?comp=lease\u0026restype=container",
      "RequestMethod": "PUT",
      "RequestHeaders": {
        "Authorization": "Sanitized",
        "traceparent": "00-ccb3b37b8547b34c84cc0ba05f679178-d1a8d561c436cb41-00",
        "User-Agent": [
          "azsdk-net-Storage.Blobs/12.5.0-dev.20200402.1",
          "(.NET Core 4.6.28325.01; Microsoft Windows 10.0.18362 )"
        ],
        "x-ms-client-request-id": "1c9b1836-2f1e-c666-d3c5-a84da4878c36",
        "x-ms-date": "Thu, 02 Apr 2020 23:58:42 GMT",
        "x-ms-lease-action": "break",
        "x-ms-return-client-request-id": "true",
        "x-ms-version": "2019-12-12"
      },
      "RequestBody": null,
      "StatusCode": 404,
      "ResponseHeaders": {
        "Content-Length": "225",
        "Content-Type": "application/xml",
        "Date": "Thu, 02 Apr 2020 23:58:42 GMT",
        "Server": [
          "Windows-Azure-Blob/1.0",
          "Microsoft-HTTPAPI/2.0"
        ],
        "x-ms-client-request-id": "1c9b1836-2f1e-c666-d3c5-a84da4878c36",
        "x-ms-error-code": "ContainerNotFound",
<<<<<<< HEAD
        "x-ms-request-id": "959e5d05-b01e-003c-0832-f3bbfc000000",
=======
        "x-ms-request-id": "17557a6c-b01e-002c-414a-09a10f000000",
>>>>>>> 8d420312
        "x-ms-version": "2019-12-12"
      },
      "ResponseBody": [
        "\uFEFF\u003C?xml version=\u00221.0\u0022 encoding=\u0022utf-8\u0022?\u003E\u003CError\u003E\u003CCode\u003EContainerNotFound\u003C/Code\u003E\u003CMessage\u003EThe specified container does not exist.\n",
        "RequestId:17557a6c-b01e-002c-414a-09a10f000000\n",
        "Time:2020-04-02T23:58:42.1212620Z\u003C/Message\u003E\u003C/Error\u003E"
      ]
    }
  ],
  "Variables": {
    "RandomSeed": "8865130",
    "Storage_TestConfigDefault": "ProductionTenant\nseanmcccanary\nU2FuaXRpemVk\nhttps://seanmcccanary.blob.core.windows.net\nhttps://seanmcccanary.file.core.windows.net\nhttps://seanmcccanary.queue.core.windows.net\nhttps://seanmcccanary.table.core.windows.net\n\n\n\n\nhttps://seanmcccanary-secondary.blob.core.windows.net\nhttps://seanmcccanary-secondary.file.core.windows.net\nhttps://seanmcccanary-secondary.queue.core.windows.net\nhttps://seanmcccanary-secondary.table.core.windows.net\n\nSanitized\n\n\nCloud\nBlobEndpoint=https://seanmcccanary.blob.core.windows.net/;QueueEndpoint=https://seanmcccanary.queue.core.windows.net/;FileEndpoint=https://seanmcccanary.file.core.windows.net/;BlobSecondaryEndpoint=https://seanmcccanary-secondary.blob.core.windows.net/;QueueSecondaryEndpoint=https://seanmcccanary-secondary.queue.core.windows.net/;FileSecondaryEndpoint=https://seanmcccanary-secondary.file.core.windows.net/;AccountName=seanmcccanary;AccountKey=Sanitized\nseanscope1"
  }
}<|MERGE_RESOLUTION|>--- conflicted
+++ resolved
@@ -28,11 +28,7 @@
         ],
         "x-ms-client-request-id": "1c9b1836-2f1e-c666-d3c5-a84da4878c36",
         "x-ms-error-code": "ContainerNotFound",
-<<<<<<< HEAD
-        "x-ms-request-id": "959e5d05-b01e-003c-0832-f3bbfc000000",
-=======
         "x-ms-request-id": "17557a6c-b01e-002c-414a-09a10f000000",
->>>>>>> 8d420312
         "x-ms-version": "2019-12-12"
       },
       "ResponseBody": [
