--- conflicted
+++ resolved
@@ -27,13 +27,8 @@
           "Windows-Azure-Blob/1.0",
           "Microsoft-HTTPAPI/2.0"
         ],
-<<<<<<< HEAD
-        "x-ms-client-request-id": "8432b3e8-34a5-58ec-0d10-863ae0927db9",
-        "x-ms-request-id": "b9ea2308-001e-0016-1b33-f364ec000000",
-=======
         "x-ms-client-request-id": "7e713e62-4b3d-c5f9-5178-b96293970bb9",
         "x-ms-request-id": "b31ebabc-401e-0028-3861-3f2c08000000",
->>>>>>> 8d420312
         "x-ms-version": "2019-12-12"
       },
       "ResponseBody": []
@@ -71,12 +66,8 @@
         "x-ms-content-crc64": "u/JDJSUEeOc=",
         "x-ms-request-id": "b31ebacd-401e-0028-4561-3f2c08000000",
         "x-ms-request-server-encrypted": "true",
-<<<<<<< HEAD
-        "x-ms-version": "2019-12-12"
-=======
         "x-ms-version": "2019-12-12",
         "x-ms-version-id": "2020-06-10T19:56:56.8953557Z"
->>>>>>> 8d420312
       },
       "ResponseBody": []
     },
@@ -113,12 +104,8 @@
         "x-ms-content-crc64": "u/JDJSUEeOc=",
         "x-ms-request-id": "b31ebadc-401e-0028-5461-3f2c08000000",
         "x-ms-request-server-encrypted": "true",
-<<<<<<< HEAD
-        "x-ms-version": "2019-12-12"
-=======
         "x-ms-version": "2019-12-12",
         "x-ms-version-id": "2020-06-10T19:56:56.9553983Z"
->>>>>>> 8d420312
       },
       "ResponseBody": []
     },
@@ -155,12 +142,8 @@
         "x-ms-content-crc64": "u/JDJSUEeOc=",
         "x-ms-request-id": "b31ebaef-401e-0028-6761-3f2c08000000",
         "x-ms-request-server-encrypted": "true",
-<<<<<<< HEAD
-        "x-ms-version": "2019-12-12"
-=======
         "x-ms-version": "2019-12-12",
         "x-ms-version-id": "2020-06-10T19:56:57.0144403Z"
->>>>>>> 8d420312
       },
       "ResponseBody": []
     },
@@ -197,12 +180,8 @@
         "x-ms-content-crc64": "u/JDJSUEeOc=",
         "x-ms-request-id": "b31ebb06-401e-0028-7961-3f2c08000000",
         "x-ms-request-server-encrypted": "true",
-<<<<<<< HEAD
-        "x-ms-version": "2019-12-12"
-=======
         "x-ms-version": "2019-12-12",
         "x-ms-version-id": "2020-06-10T19:56:57.0764848Z"
->>>>>>> 8d420312
       },
       "ResponseBody": []
     },
@@ -239,12 +218,8 @@
         "x-ms-content-crc64": "u/JDJSUEeOc=",
         "x-ms-request-id": "b31ebb18-401e-0028-0961-3f2c08000000",
         "x-ms-request-server-encrypted": "true",
-<<<<<<< HEAD
-        "x-ms-version": "2019-12-12"
-=======
         "x-ms-version": "2019-12-12",
         "x-ms-version-id": "2020-06-10T19:56:57.1365279Z"
->>>>>>> 8d420312
       },
       "ResponseBody": []
     },
@@ -281,12 +256,8 @@
         "x-ms-content-crc64": "u/JDJSUEeOc=",
         "x-ms-request-id": "b31ebb2a-401e-0028-1861-3f2c08000000",
         "x-ms-request-server-encrypted": "true",
-<<<<<<< HEAD
-        "x-ms-version": "2019-12-12"
-=======
         "x-ms-version": "2019-12-12",
         "x-ms-version-id": "2020-06-10T19:56:57.1955702Z"
->>>>>>> 8d420312
       },
       "ResponseBody": []
     },
@@ -323,12 +294,8 @@
         "x-ms-content-crc64": "u/JDJSUEeOc=",
         "x-ms-request-id": "b31ebb38-401e-0028-2461-3f2c08000000",
         "x-ms-request-server-encrypted": "true",
-<<<<<<< HEAD
-        "x-ms-version": "2019-12-12"
-=======
         "x-ms-version": "2019-12-12",
         "x-ms-version-id": "2020-06-10T19:56:57.2546126Z"
->>>>>>> 8d420312
       },
       "ResponseBody": []
     },
@@ -365,12 +332,8 @@
         "x-ms-content-crc64": "u/JDJSUEeOc=",
         "x-ms-request-id": "b31ebb49-401e-0028-3461-3f2c08000000",
         "x-ms-request-server-encrypted": "true",
-<<<<<<< HEAD
-        "x-ms-version": "2019-12-12"
-=======
         "x-ms-version": "2019-12-12",
         "x-ms-version-id": "2020-06-10T19:56:57.3136550Z"
->>>>>>> 8d420312
       },
       "ResponseBody": []
     },
@@ -407,12 +370,8 @@
         "x-ms-client-request-id": "fe0baded-b235-87a3-6e2e-ff9887051430",
         "x-ms-request-id": "b31ebb57-401e-0028-4161-3f2c08000000",
         "x-ms-request-server-encrypted": "true",
-<<<<<<< HEAD
-        "x-ms-version": "2019-12-12"
-=======
         "x-ms-version": "2019-12-12",
         "x-ms-version-id": "2020-06-10T19:56:57.3756988Z"
->>>>>>> 8d420312
       },
       "ResponseBody": []
     },
@@ -440,14 +399,8 @@
           "Microsoft-HTTPAPI/2.0"
         ],
         "Transfer-Encoding": "chunked",
-<<<<<<< HEAD
-        "Vary": "Origin",
-        "x-ms-client-request-id": "faea5221-bfb3-b073-6e5d-59178157b5c1",
-        "x-ms-request-id": "b9ea231d-001e-0016-2c33-f364ec000000",
-=======
         "x-ms-client-request-id": "80d3993b-27b2-2fa5-d9fe-5dfb036d29cf",
         "x-ms-request-id": "b31ebb62-401e-0028-4a61-3f2c08000000",
->>>>>>> 8d420312
         "x-ms-version": "2019-12-12"
       },
       "ResponseBody": "\uFEFF\u003C?xml version=\u00221.0\u0022 encoding=\u0022utf-8\u0022?\u003E\u003CEnumerationResults ServiceEndpoint=\u0022https://seanmcccanary.blob.core.windows.net/\u0022 ContainerName=\u0022test-container-b9f5ed2d-b861-c91f-1a5b-aedf6913eae6\u0022\u003E\u003CMaxResults\u003E2\u003C/MaxResults\u003E\u003CBlobs\u003E\u003CBlob\u003E\u003CName\u003Ebar\u003C/Name\u003E\u003CVersionId\u003E2020-06-10T19:56:56.9553983Z\u003C/VersionId\u003E\u003CIsCurrentVersion\u003Etrue\u003C/IsCurrentVersion\u003E\u003CProperties\u003E\u003CCreation-Time\u003EWed, 10 Jun 2020 19:56:56 GMT\u003C/Creation-Time\u003E\u003CLast-Modified\u003EWed, 10 Jun 2020 19:56:56 GMT\u003C/Last-Modified\u003E\u003CEtag\u003E0x8D80D786E3B5524\u003C/Etag\u003E\u003CContent-Length\u003E1024\u003C/Content-Length\u003E\u003CContent-Type\u003Eapplication/octet-stream\u003C/Content-Type\u003E\u003CContent-Encoding /\u003E\u003CContent-Language /\u003E\u003CContent-CRC64 /\u003E\u003CContent-MD5\u003EGxycrKsZO2EBkMUORrUS0g==\u003C/Content-MD5\u003E\u003CCache-Control /\u003E\u003CContent-Disposition /\u003E\u003CBlobType\u003EBlockBlob\u003C/BlobType\u003E\u003CAccessTier\u003EHot\u003C/AccessTier\u003E\u003CAccessTierInferred\u003Etrue\u003C/AccessTierInferred\u003E\u003CLeaseStatus\u003Eunlocked\u003C/LeaseStatus\u003E\u003CLeaseState\u003Eavailable\u003C/LeaseState\u003E\u003CServerEncrypted\u003Etrue\u003C/ServerEncrypted\u003E\u003C/Properties\u003E\u003COrMetadata /\u003E\u003C/Blob\u003E\u003CBlob\u003E\u003CName\u003Ebaz\u003C/Name\u003E\u003CVersionId\u003E2020-06-10T19:56:57.0144403Z\u003C/VersionId\u003E\u003CIsCurrentVersion\u003Etrue\u003C/IsCurrentVersion\u003E\u003CProperties\u003E\u003CCreation-Time\u003EWed, 10 Jun 2020 19:56:57 GMT\u003C/Creation-Time\u003E\u003CLast-Modified\u003EWed, 10 Jun 2020 19:56:57 GMT\u003C/Last-Modified\u003E\u003CEtag\u003E0x8D80D786E447E93\u003C/Etag\u003E\u003CContent-Length\u003E1024\u003C/Content-Length\u003E\u003CContent-Type\u003Eapplication/octet-stream\u003C/Content-Type\u003E\u003CContent-Encoding /\u003E\u003CContent-Language /\u003E\u003CContent-CRC64 /\u003E\u003CContent-MD5\u003EGxycrKsZO2EBkMUORrUS0g==\u003C/Content-MD5\u003E\u003CCache-Control /\u003E\u003CContent-Disposition /\u003E\u003CBlobType\u003EBlockBlob\u003C/BlobType\u003E\u003CAccessTier\u003EHot\u003C/AccessTier\u003E\u003CAccessTierInferred\u003Etrue\u003C/AccessTierInferred\u003E\u003CLeaseStatus\u003Eunlocked\u003C/LeaseStatus\u003E\u003CLeaseState\u003Eavailable\u003C/LeaseState\u003E\u003CServerEncrypted\u003Etrue\u003C/ServerEncrypted\u003E\u003C/Properties\u003E\u003COrMetadata /\u003E\u003C/Blob\u003E\u003C/Blobs\u003E\u003CNextMarker\u003E2!76!MDAwMDExIWJhei9iYXIvZm9vITAwMDAyOCE5OTk5LTEyLTMxVDIzOjU5OjU5Ljk5OTk5OTlaIQ--\u003C/NextMarker\u003E\u003C/EnumerationResults\u003E"
@@ -476,13 +429,8 @@
           "Windows-Azure-Blob/1.0",
           "Microsoft-HTTPAPI/2.0"
         ],
-<<<<<<< HEAD
-        "x-ms-client-request-id": "054fa409-2ebe-83c2-d2cb-44fba0f5723d",
-        "x-ms-request-id": "b9ea231e-001e-0016-2d33-f364ec000000",
-=======
         "x-ms-client-request-id": "ee5d678d-9432-a37e-bb9c-116d610a00d7",
         "x-ms-request-id": "b31ebb6b-401e-0028-5261-3f2c08000000",
->>>>>>> 8d420312
         "x-ms-version": "2019-12-12"
       },
       "ResponseBody": []
