{
  "Entries": [
    {
      "RequestUri": "https://seanmcccanary.blob.core.windows.net/test-container-00f5a83d-aa25-0f77-11b3-580bca0bd56c?restype=container",
      "RequestMethod": "PUT",
      "RequestHeaders": {
        "Authorization": "Sanitized",
        "traceparent": "00-e11bd0ffa7051843a1e08786fde5e88e-fb4ca7bf20bddd45-00",
        "User-Agent": [
          "azsdk-net-Storage.Blobs/12.5.0-dev.20200402.1",
          "(.NET Core 4.6.28325.01; Microsoft Windows 10.0.18362 )"
        ],
        "x-ms-blob-public-access": "container",
        "x-ms-client-request-id": "4e1ababe-5f7e-a830-54f5-63be2855935d",
        "x-ms-date": "Fri, 03 Apr 2020 00:01:57 GMT",
        "x-ms-return-client-request-id": "true",
        "x-ms-version": "2019-12-12"
      },
      "RequestBody": null,
      "StatusCode": 201,
      "ResponseHeaders": {
        "Content-Length": "0",
        "Date": "Fri, 03 Apr 2020 00:01:56 GMT",
        "ETag": "\u00220x8D7D76239627785\u0022",
        "Last-Modified": "Fri, 03 Apr 2020 00:01:56 GMT",
        "Server": [
          "Windows-Azure-Blob/1.0",
          "Microsoft-HTTPAPI/2.0"
        ],
        "x-ms-client-request-id": "4e1ababe-5f7e-a830-54f5-63be2855935d",
<<<<<<< HEAD
        "x-ms-request-id": "b2d4214c-501e-0034-2a33-f3a1f3000000",
=======
        "x-ms-request-id": "e9afd0c5-801e-0045-114b-099843000000",
>>>>>>> 8d420312
        "x-ms-version": "2019-12-12"
      },
      "ResponseBody": []
    },
    {
      "RequestUri": "https://seanmcccanary.blob.core.windows.net/test-container-00f5a83d-aa25-0f77-11b3-580bca0bd56c?comp=lease\u0026restype=container",
      "RequestMethod": "PUT",
      "RequestHeaders": {
        "Authorization": "Sanitized",
        "traceparent": "00-8c1677b4e39f1a4cbdf4315b11111eae-4fd74dd415956a44-00",
        "User-Agent": [
          "azsdk-net-Storage.Blobs/12.5.0-dev.20200402.1",
          "(.NET Core 4.6.28325.01; Microsoft Windows 10.0.18362 )"
        ],
        "x-ms-client-request-id": "5d9f7af8-25b9-5d6e-266d-3cf71a96d5ce",
        "x-ms-date": "Fri, 03 Apr 2020 00:01:57 GMT",
        "x-ms-lease-action": "acquire",
        "x-ms-lease-duration": "15",
        "x-ms-proposed-lease-id": "2a620551-61d0-ad94-1287-459ad286acf5",
        "x-ms-return-client-request-id": "true",
        "x-ms-version": "2019-12-12"
      },
      "RequestBody": null,
      "StatusCode": 201,
      "ResponseHeaders": {
        "Content-Length": "0",
        "Date": "Fri, 03 Apr 2020 00:01:56 GMT",
        "ETag": "\u00220x8D7D76239627785\u0022",
        "Last-Modified": "Fri, 03 Apr 2020 00:01:56 GMT",
        "Server": [
          "Windows-Azure-Blob/1.0",
          "Microsoft-HTTPAPI/2.0"
        ],
        "x-ms-client-request-id": "5d9f7af8-25b9-5d6e-266d-3cf71a96d5ce",
        "x-ms-lease-id": "2a620551-61d0-ad94-1287-459ad286acf5",
<<<<<<< HEAD
        "x-ms-request-id": "b2d42154-501e-0034-3033-f3a1f3000000",
=======
        "x-ms-request-id": "e9afd0d8-801e-0045-224b-099843000000",
>>>>>>> 8d420312
        "x-ms-version": "2019-12-12"
      },
      "ResponseBody": []
    },
    {
      "RequestUri": "https://seanmcccanary.blob.core.windows.net/test-container-00f5a83d-aa25-0f77-11b3-580bca0bd56c?comp=lease\u0026restype=container",
      "RequestMethod": "PUT",
      "RequestHeaders": {
        "Authorization": "Sanitized",
        "traceparent": "00-8f1047709a8b644dabe17ededd84349f-4d984b8f7c158e44-00",
        "User-Agent": [
          "azsdk-net-Storage.Blobs/12.5.0-dev.20200402.1",
          "(.NET Core 4.6.28325.01; Microsoft Windows 10.0.18362 )"
        ],
        "x-ms-client-request-id": "57a2e041-4ee7-3e3c-aaf0-e98349f5d305",
        "x-ms-date": "Fri, 03 Apr 2020 00:01:57 GMT",
        "x-ms-lease-action": "release",
        "x-ms-lease-id": "2a620551-61d0-ad94-1287-459ad286acf5",
        "x-ms-return-client-request-id": "true",
        "x-ms-version": "2019-12-12"
      },
      "RequestBody": null,
      "StatusCode": 200,
      "ResponseHeaders": {
        "Content-Length": "0",
        "Date": "Fri, 03 Apr 2020 00:01:56 GMT",
        "ETag": "\u00220x8D7D76239627785\u0022",
        "Last-Modified": "Fri, 03 Apr 2020 00:01:56 GMT",
        "Server": [
          "Windows-Azure-Blob/1.0",
          "Microsoft-HTTPAPI/2.0"
        ],
        "x-ms-client-request-id": "57a2e041-4ee7-3e3c-aaf0-e98349f5d305",
<<<<<<< HEAD
        "x-ms-request-id": "b2d4215e-501e-0034-3a33-f3a1f3000000",
=======
        "x-ms-request-id": "e9afd0ed-801e-0045-344b-099843000000",
>>>>>>> 8d420312
        "x-ms-version": "2019-12-12"
      },
      "ResponseBody": []
    },
    {
      "RequestUri": "https://seanmcccanary.blob.core.windows.net/test-container-00f5a83d-aa25-0f77-11b3-580bca0bd56c?restype=container",
      "RequestMethod": "GET",
      "RequestHeaders": {
        "Authorization": "Sanitized",
        "traceparent": "00-78c15252cd8ed04cb7c1a2aa8abaa248-9256c4d79b755948-00",
        "User-Agent": [
          "azsdk-net-Storage.Blobs/12.5.0-dev.20200402.1",
          "(.NET Core 4.6.28325.01; Microsoft Windows 10.0.18362 )"
        ],
        "x-ms-client-request-id": "3ab600ec-7df4-fae7-311c-641899e88122",
        "x-ms-date": "Fri, 03 Apr 2020 00:01:57 GMT",
        "x-ms-return-client-request-id": "true",
        "x-ms-version": "2019-12-12"
      },
      "RequestBody": null,
      "StatusCode": 200,
      "ResponseHeaders": {
        "Content-Length": "0",
        "Date": "Fri, 03 Apr 2020 00:01:56 GMT",
        "ETag": "\u00220x8D7D76239627785\u0022",
        "Last-Modified": "Fri, 03 Apr 2020 00:01:56 GMT",
        "Server": [
          "Windows-Azure-Blob/1.0",
          "Microsoft-HTTPAPI/2.0"
        ],
        "x-ms-blob-public-access": "container",
        "x-ms-client-request-id": "3ab600ec-7df4-fae7-311c-641899e88122",
        "x-ms-default-encryption-scope": "$account-encryption-key",
        "x-ms-deny-encryption-scope-override": "false",
        "x-ms-has-immutability-policy": "false",
        "x-ms-has-legal-hold": "false",
        "x-ms-lease-state": "available",
        "x-ms-lease-status": "unlocked",
<<<<<<< HEAD
        "x-ms-request-id": "b2d42167-501e-0034-4233-f3a1f3000000",
=======
        "x-ms-request-id": "e9afd107-801e-0045-4c4b-099843000000",
>>>>>>> 8d420312
        "x-ms-version": "2019-12-12"
      },
      "ResponseBody": []
    },
    {
      "RequestUri": "https://seanmcccanary.blob.core.windows.net/test-container-00f5a83d-aa25-0f77-11b3-580bca0bd56c?restype=container",
      "RequestMethod": "DELETE",
      "RequestHeaders": {
        "Authorization": "Sanitized",
        "traceparent": "00-017db6c7a0d5fb4197316fa64b57aeb4-bf95655a17c47142-00",
        "User-Agent": [
          "azsdk-net-Storage.Blobs/12.5.0-dev.20200402.1",
          "(.NET Core 4.6.28325.01; Microsoft Windows 10.0.18362 )"
        ],
        "x-ms-client-request-id": "499729ce-983f-7311-70ea-8c5ed143db26",
        "x-ms-date": "Fri, 03 Apr 2020 00:01:57 GMT",
        "x-ms-return-client-request-id": "true",
        "x-ms-version": "2019-12-12"
      },
      "RequestBody": null,
      "StatusCode": 202,
      "ResponseHeaders": {
        "Content-Length": "0",
        "Date": "Fri, 03 Apr 2020 00:01:56 GMT",
        "Server": [
          "Windows-Azure-Blob/1.0",
          "Microsoft-HTTPAPI/2.0"
        ],
        "x-ms-client-request-id": "499729ce-983f-7311-70ea-8c5ed143db26",
<<<<<<< HEAD
        "x-ms-request-id": "b2d4216d-501e-0034-4833-f3a1f3000000",
=======
        "x-ms-request-id": "e9afd113-801e-0045-584b-099843000000",
>>>>>>> 8d420312
        "x-ms-version": "2019-12-12"
      },
      "ResponseBody": []
    }
  ],
  "Variables": {
    "RandomSeed": "62619964",
    "Storage_TestConfigDefault": "ProductionTenant\nseanmcccanary\nU2FuaXRpemVk\nhttps://seanmcccanary.blob.core.windows.net\nhttps://seanmcccanary.file.core.windows.net\nhttps://seanmcccanary.queue.core.windows.net\nhttps://seanmcccanary.table.core.windows.net\n\n\n\n\nhttps://seanmcccanary-secondary.blob.core.windows.net\nhttps://seanmcccanary-secondary.file.core.windows.net\nhttps://seanmcccanary-secondary.queue.core.windows.net\nhttps://seanmcccanary-secondary.table.core.windows.net\n\nSanitized\n\n\nCloud\nBlobEndpoint=https://seanmcccanary.blob.core.windows.net/;QueueEndpoint=https://seanmcccanary.queue.core.windows.net/;FileEndpoint=https://seanmcccanary.file.core.windows.net/;BlobSecondaryEndpoint=https://seanmcccanary-secondary.blob.core.windows.net/;QueueSecondaryEndpoint=https://seanmcccanary-secondary.queue.core.windows.net/;FileSecondaryEndpoint=https://seanmcccanary-secondary.file.core.windows.net/;AccountName=seanmcccanary;AccountKey=Sanitized\nseanscope1"
  }
}<|MERGE_RESOLUTION|>--- conflicted
+++ resolved
@@ -28,11 +28,7 @@
           "Microsoft-HTTPAPI/2.0"
         ],
         "x-ms-client-request-id": "4e1ababe-5f7e-a830-54f5-63be2855935d",
-<<<<<<< HEAD
-        "x-ms-request-id": "b2d4214c-501e-0034-2a33-f3a1f3000000",
-=======
         "x-ms-request-id": "e9afd0c5-801e-0045-114b-099843000000",
->>>>>>> 8d420312
         "x-ms-version": "2019-12-12"
       },
       "ResponseBody": []
@@ -68,11 +64,7 @@
         ],
         "x-ms-client-request-id": "5d9f7af8-25b9-5d6e-266d-3cf71a96d5ce",
         "x-ms-lease-id": "2a620551-61d0-ad94-1287-459ad286acf5",
-<<<<<<< HEAD
-        "x-ms-request-id": "b2d42154-501e-0034-3033-f3a1f3000000",
-=======
         "x-ms-request-id": "e9afd0d8-801e-0045-224b-099843000000",
->>>>>>> 8d420312
         "x-ms-version": "2019-12-12"
       },
       "ResponseBody": []
@@ -106,11 +98,7 @@
           "Microsoft-HTTPAPI/2.0"
         ],
         "x-ms-client-request-id": "57a2e041-4ee7-3e3c-aaf0-e98349f5d305",
-<<<<<<< HEAD
-        "x-ms-request-id": "b2d4215e-501e-0034-3a33-f3a1f3000000",
-=======
         "x-ms-request-id": "e9afd0ed-801e-0045-344b-099843000000",
->>>>>>> 8d420312
         "x-ms-version": "2019-12-12"
       },
       "ResponseBody": []
@@ -149,11 +137,7 @@
         "x-ms-has-legal-hold": "false",
         "x-ms-lease-state": "available",
         "x-ms-lease-status": "unlocked",
-<<<<<<< HEAD
-        "x-ms-request-id": "b2d42167-501e-0034-4233-f3a1f3000000",
-=======
         "x-ms-request-id": "e9afd107-801e-0045-4c4b-099843000000",
->>>>>>> 8d420312
         "x-ms-version": "2019-12-12"
       },
       "ResponseBody": []
@@ -183,11 +167,7 @@
           "Microsoft-HTTPAPI/2.0"
         ],
         "x-ms-client-request-id": "499729ce-983f-7311-70ea-8c5ed143db26",
-<<<<<<< HEAD
-        "x-ms-request-id": "b2d4216d-501e-0034-4833-f3a1f3000000",
-=======
         "x-ms-request-id": "e9afd113-801e-0045-584b-099843000000",
->>>>>>> 8d420312
         "x-ms-version": "2019-12-12"
       },
       "ResponseBody": []
