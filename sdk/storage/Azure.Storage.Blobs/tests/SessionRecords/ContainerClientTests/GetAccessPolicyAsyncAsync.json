{
  "Entries": [
    {
      "RequestUri": "https://seanmcccanary.blob.core.windows.net/test-container-0dc60016-0609-e222-fa2e-dbb6add8f4fd?restype=container",
      "RequestMethod": "PUT",
      "RequestHeaders": {
        "Authorization": "Sanitized",
        "traceparent": "00-3606dd9db77caa4fa24e63636f414c2c-b9b452484b6e034c-00",
        "User-Agent": [
          "azsdk-net-Storage.Blobs/12.5.0-dev.20200402.1",
          "(.NET Core 4.6.28325.01; Microsoft Windows 10.0.18362 )"
        ],
        "x-ms-blob-public-access": "container",
        "x-ms-client-request-id": "faebe11e-fd0a-d828-25a9-e2fa8de36da1",
        "x-ms-date": "Fri, 03 Apr 2020 00:01:37 GMT",
        "x-ms-return-client-request-id": "true",
        "x-ms-version": "2019-12-12"
      },
      "RequestBody": null,
      "StatusCode": 201,
      "ResponseHeaders": {
        "Content-Length": "0",
        "Date": "Fri, 03 Apr 2020 00:01:36 GMT",
        "ETag": "\u00220x8D7D7622DD76954\u0022",
        "Last-Modified": "Fri, 03 Apr 2020 00:01:37 GMT",
        "Server": [
          "Windows-Azure-Blob/1.0",
          "Microsoft-HTTPAPI/2.0"
        ],
        "x-ms-client-request-id": "faebe11e-fd0a-d828-25a9-e2fa8de36da1",
<<<<<<< HEAD
        "x-ms-request-id": "84b1fa78-f01e-003d-4b33-f3e420000000",
=======
        "x-ms-request-id": "09503b5d-a01e-006d-174b-09f9eb000000",
>>>>>>> 8d420312
        "x-ms-version": "2019-12-12"
      },
      "ResponseBody": []
    },
    {
      "RequestUri": "https://seanmcccanary.blob.core.windows.net/test-container-0dc60016-0609-e222-fa2e-dbb6add8f4fd?restype=container\u0026comp=acl",
      "RequestMethod": "GET",
      "RequestHeaders": {
        "Authorization": "Sanitized",
        "traceparent": "00-c9e01f92381ef14aa579825ea55a9665-faca856f80461b4b-00",
        "User-Agent": [
          "azsdk-net-Storage.Blobs/12.5.0-dev.20200402.1",
          "(.NET Core 4.6.28325.01; Microsoft Windows 10.0.18362 )"
        ],
        "x-ms-client-request-id": "cc97bb0a-f9ec-65f2-300d-0eb482eae93c",
        "x-ms-date": "Fri, 03 Apr 2020 00:01:38 GMT",
        "x-ms-return-client-request-id": "true",
        "x-ms-version": "2019-12-12"
      },
      "RequestBody": null,
      "StatusCode": 200,
      "ResponseHeaders": {
        "Content-Type": "application/xml",
        "Date": "Fri, 03 Apr 2020 00:01:37 GMT",
        "ETag": "\u00220x8D7D7622DD76954\u0022",
        "Last-Modified": "Fri, 03 Apr 2020 00:01:37 GMT",
        "Server": [
          "Windows-Azure-Blob/1.0",
          "Microsoft-HTTPAPI/2.0"
        ],
        "Transfer-Encoding": "chunked",
        "x-ms-blob-public-access": "container",
        "x-ms-client-request-id": "cc97bb0a-f9ec-65f2-300d-0eb482eae93c",
<<<<<<< HEAD
        "x-ms-request-id": "84b1fa7a-f01e-003d-4c33-f3e420000000",
=======
        "x-ms-request-id": "09503b77-a01e-006d-2e4b-09f9eb000000",
>>>>>>> 8d420312
        "x-ms-version": "2019-12-12"
      },
      "ResponseBody": "\uFEFF\u003C?xml version=\u00221.0\u0022 encoding=\u0022utf-8\u0022?\u003E\u003CSignedIdentifiers /\u003E"
    },
    {
      "RequestUri": "https://seanmcccanary.blob.core.windows.net/test-container-0dc60016-0609-e222-fa2e-dbb6add8f4fd?restype=container",
      "RequestMethod": "DELETE",
      "RequestHeaders": {
        "Authorization": "Sanitized",
        "traceparent": "00-7a0899cb8cd61143940a2dd9eb4be96a-19d0b18103987c43-00",
        "User-Agent": [
          "azsdk-net-Storage.Blobs/12.5.0-dev.20200402.1",
          "(.NET Core 4.6.28325.01; Microsoft Windows 10.0.18362 )"
        ],
        "x-ms-client-request-id": "d2f0a78f-a14c-f0b5-e61d-06532d3b2e30",
        "x-ms-date": "Fri, 03 Apr 2020 00:01:38 GMT",
        "x-ms-return-client-request-id": "true",
        "x-ms-version": "2019-12-12"
      },
      "RequestBody": null,
      "StatusCode": 202,
      "ResponseHeaders": {
        "Content-Length": "0",
        "Date": "Fri, 03 Apr 2020 00:01:37 GMT",
        "Server": [
          "Windows-Azure-Blob/1.0",
          "Microsoft-HTTPAPI/2.0"
        ],
        "x-ms-client-request-id": "d2f0a78f-a14c-f0b5-e61d-06532d3b2e30",
<<<<<<< HEAD
        "x-ms-request-id": "84b1fa7d-f01e-003d-4e33-f3e420000000",
=======
        "x-ms-request-id": "09503b8e-a01e-006d-444b-09f9eb000000",
>>>>>>> 8d420312
        "x-ms-version": "2019-12-12"
      },
      "ResponseBody": []
    }
  ],
  "Variables": {
    "RandomSeed": "1923608482",
    "Storage_TestConfigDefault": "ProductionTenant\nseanmcccanary\nU2FuaXRpemVk\nhttps://seanmcccanary.blob.core.windows.net\nhttps://seanmcccanary.file.core.windows.net\nhttps://seanmcccanary.queue.core.windows.net\nhttps://seanmcccanary.table.core.windows.net\n\n\n\n\nhttps://seanmcccanary-secondary.blob.core.windows.net\nhttps://seanmcccanary-secondary.file.core.windows.net\nhttps://seanmcccanary-secondary.queue.core.windows.net\nhttps://seanmcccanary-secondary.table.core.windows.net\n\nSanitized\n\n\nCloud\nBlobEndpoint=https://seanmcccanary.blob.core.windows.net/;QueueEndpoint=https://seanmcccanary.queue.core.windows.net/;FileEndpoint=https://seanmcccanary.file.core.windows.net/;BlobSecondaryEndpoint=https://seanmcccanary-secondary.blob.core.windows.net/;QueueSecondaryEndpoint=https://seanmcccanary-secondary.queue.core.windows.net/;FileSecondaryEndpoint=https://seanmcccanary-secondary.file.core.windows.net/;AccountName=seanmcccanary;AccountKey=Sanitized\nseanscope1"
  }
}<|MERGE_RESOLUTION|>--- conflicted
+++ resolved
@@ -28,11 +28,7 @@
           "Microsoft-HTTPAPI/2.0"
         ],
         "x-ms-client-request-id": "faebe11e-fd0a-d828-25a9-e2fa8de36da1",
-<<<<<<< HEAD
-        "x-ms-request-id": "84b1fa78-f01e-003d-4b33-f3e420000000",
-=======
         "x-ms-request-id": "09503b5d-a01e-006d-174b-09f9eb000000",
->>>>>>> 8d420312
         "x-ms-version": "2019-12-12"
       },
       "ResponseBody": []
@@ -66,11 +62,7 @@
         "Transfer-Encoding": "chunked",
         "x-ms-blob-public-access": "container",
         "x-ms-client-request-id": "cc97bb0a-f9ec-65f2-300d-0eb482eae93c",
-<<<<<<< HEAD
-        "x-ms-request-id": "84b1fa7a-f01e-003d-4c33-f3e420000000",
-=======
         "x-ms-request-id": "09503b77-a01e-006d-2e4b-09f9eb000000",
->>>>>>> 8d420312
         "x-ms-version": "2019-12-12"
       },
       "ResponseBody": "\uFEFF\u003C?xml version=\u00221.0\u0022 encoding=\u0022utf-8\u0022?\u003E\u003CSignedIdentifiers /\u003E"
@@ -100,11 +92,7 @@
           "Microsoft-HTTPAPI/2.0"
         ],
         "x-ms-client-request-id": "d2f0a78f-a14c-f0b5-e61d-06532d3b2e30",
-<<<<<<< HEAD
-        "x-ms-request-id": "84b1fa7d-f01e-003d-4e33-f3e420000000",
-=======
         "x-ms-request-id": "09503b8e-a01e-006d-444b-09f9eb000000",
->>>>>>> 8d420312
         "x-ms-version": "2019-12-12"
       },
       "ResponseBody": []
