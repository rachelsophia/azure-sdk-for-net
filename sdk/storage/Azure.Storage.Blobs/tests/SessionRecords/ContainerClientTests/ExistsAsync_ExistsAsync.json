{
  "Entries": [
    {
      "RequestUri": "https://seanmcccanary.blob.core.windows.net/test-container-1e7e2186-81e8-d6d2-648f-5eab764c02f5?restype=container",
      "RequestMethod": "PUT",
      "RequestHeaders": {
        "Authorization": "Sanitized",
        "traceparent": "00-f06777341902d84f99839d24b388cf34-1a1a030aa1f31040-00",
        "User-Agent": [
          "azsdk-net-Storage.Blobs/12.5.0-dev.20200402.1",
          "(.NET Core 4.6.28325.01; Microsoft Windows 10.0.18362 )"
        ],
        "x-ms-client-request-id": "ec777197-0427-ce93-98a6-94cacf4d78ad",
        "x-ms-date": "Fri, 03 Apr 2020 00:01:36 GMT",
        "x-ms-return-client-request-id": "true",
        "x-ms-version": "2019-12-12"
      },
      "RequestBody": null,
      "StatusCode": 201,
      "ResponseHeaders": {
        "Content-Length": "0",
        "Date": "Fri, 03 Apr 2020 00:01:35 GMT",
        "ETag": "\u00220x8D7D7622D55F61C\u0022",
        "Last-Modified": "Fri, 03 Apr 2020 00:01:36 GMT",
        "Server": [
          "Windows-Azure-Blob/1.0",
          "Microsoft-HTTPAPI/2.0"
        ],
        "x-ms-client-request-id": "ec777197-0427-ce93-98a6-94cacf4d78ad",
<<<<<<< HEAD
        "x-ms-request-id": "6ca0937c-901e-0014-1e33-f3da54000000",
=======
        "x-ms-request-id": "a2e00175-401e-0091-354b-092812000000",
>>>>>>> 8d420312
        "x-ms-version": "2019-12-12"
      },
      "ResponseBody": []
    },
    {
      "RequestUri": "https://seanmcccanary.blob.core.windows.net/test-container-1e7e2186-81e8-d6d2-648f-5eab764c02f5?restype=container",
      "RequestMethod": "GET",
      "RequestHeaders": {
        "Authorization": "Sanitized",
        "traceparent": "00-9b03b5f3a215d24fbbee653fa6fed8dd-1faf3a22841b654d-00",
        "User-Agent": [
          "azsdk-net-Storage.Blobs/12.5.0-dev.20200402.1",
          "(.NET Core 4.6.28325.01; Microsoft Windows 10.0.18362 )"
        ],
        "x-ms-client-request-id": "0413c285-15d5-68ce-6abc-996c46155f0a",
        "x-ms-date": "Fri, 03 Apr 2020 00:01:37 GMT",
        "x-ms-return-client-request-id": "true",
        "x-ms-version": "2019-12-12"
      },
      "RequestBody": null,
      "StatusCode": 200,
      "ResponseHeaders": {
        "Content-Length": "0",
        "Date": "Fri, 03 Apr 2020 00:01:35 GMT",
        "ETag": "\u00220x8D7D7622D55F61C\u0022",
        "Last-Modified": "Fri, 03 Apr 2020 00:01:36 GMT",
        "Server": [
          "Windows-Azure-Blob/1.0",
          "Microsoft-HTTPAPI/2.0"
        ],
        "x-ms-client-request-id": "0413c285-15d5-68ce-6abc-996c46155f0a",
        "x-ms-default-encryption-scope": "$account-encryption-key",
        "x-ms-deny-encryption-scope-override": "false",
        "x-ms-has-immutability-policy": "false",
        "x-ms-has-legal-hold": "false",
        "x-ms-lease-state": "available",
        "x-ms-lease-status": "unlocked",
<<<<<<< HEAD
        "x-ms-request-id": "6ca09380-901e-0014-2033-f3da54000000",
=======
        "x-ms-request-id": "a2e0018f-401e-0091-4d4b-092812000000",
>>>>>>> 8d420312
        "x-ms-version": "2019-12-12"
      },
      "ResponseBody": []
    },
    {
      "RequestUri": "https://seanmcccanary.blob.core.windows.net/test-container-1e7e2186-81e8-d6d2-648f-5eab764c02f5?restype=container",
      "RequestMethod": "DELETE",
      "RequestHeaders": {
        "Authorization": "Sanitized",
        "traceparent": "00-2b477f2e0941de459e10876bc0db62c2-b9950ec70048c24c-00",
        "User-Agent": [
          "azsdk-net-Storage.Blobs/12.5.0-dev.20200402.1",
          "(.NET Core 4.6.28325.01; Microsoft Windows 10.0.18362 )"
        ],
        "x-ms-client-request-id": "0d45834a-7339-09d8-a84d-d6501dda662b",
        "x-ms-date": "Fri, 03 Apr 2020 00:01:37 GMT",
        "x-ms-return-client-request-id": "true",
        "x-ms-version": "2019-12-12"
      },
      "RequestBody": null,
      "StatusCode": 202,
      "ResponseHeaders": {
        "Content-Length": "0",
        "Date": "Fri, 03 Apr 2020 00:01:35 GMT",
        "Server": [
          "Windows-Azure-Blob/1.0",
          "Microsoft-HTTPAPI/2.0"
        ],
        "x-ms-client-request-id": "0d45834a-7339-09d8-a84d-d6501dda662b",
<<<<<<< HEAD
        "x-ms-request-id": "6ca09383-901e-0014-2333-f3da54000000",
=======
        "x-ms-request-id": "a2e0019e-401e-0091-5c4b-092812000000",
>>>>>>> 8d420312
        "x-ms-version": "2019-12-12"
      },
      "ResponseBody": []
    }
  ],
  "Variables": {
    "RandomSeed": "1125499521",
    "Storage_TestConfigDefault": "ProductionTenant\nseanmcccanary\nU2FuaXRpemVk\nhttps://seanmcccanary.blob.core.windows.net\nhttps://seanmcccanary.file.core.windows.net\nhttps://seanmcccanary.queue.core.windows.net\nhttps://seanmcccanary.table.core.windows.net\n\n\n\n\nhttps://seanmcccanary-secondary.blob.core.windows.net\nhttps://seanmcccanary-secondary.file.core.windows.net\nhttps://seanmcccanary-secondary.queue.core.windows.net\nhttps://seanmcccanary-secondary.table.core.windows.net\n\nSanitized\n\n\nCloud\nBlobEndpoint=https://seanmcccanary.blob.core.windows.net/;QueueEndpoint=https://seanmcccanary.queue.core.windows.net/;FileEndpoint=https://seanmcccanary.file.core.windows.net/;BlobSecondaryEndpoint=https://seanmcccanary-secondary.blob.core.windows.net/;QueueSecondaryEndpoint=https://seanmcccanary-secondary.queue.core.windows.net/;FileSecondaryEndpoint=https://seanmcccanary-secondary.file.core.windows.net/;AccountName=seanmcccanary;AccountKey=Sanitized\nseanscope1"
  }
}<|MERGE_RESOLUTION|>--- conflicted
+++ resolved
@@ -27,11 +27,7 @@
           "Microsoft-HTTPAPI/2.0"
         ],
         "x-ms-client-request-id": "ec777197-0427-ce93-98a6-94cacf4d78ad",
-<<<<<<< HEAD
-        "x-ms-request-id": "6ca0937c-901e-0014-1e33-f3da54000000",
-=======
         "x-ms-request-id": "a2e00175-401e-0091-354b-092812000000",
->>>>>>> 8d420312
         "x-ms-version": "2019-12-12"
       },
       "ResponseBody": []
@@ -69,11 +65,7 @@
         "x-ms-has-legal-hold": "false",
         "x-ms-lease-state": "available",
         "x-ms-lease-status": "unlocked",
-<<<<<<< HEAD
-        "x-ms-request-id": "6ca09380-901e-0014-2033-f3da54000000",
-=======
         "x-ms-request-id": "a2e0018f-401e-0091-4d4b-092812000000",
->>>>>>> 8d420312
         "x-ms-version": "2019-12-12"
       },
       "ResponseBody": []
@@ -103,11 +95,7 @@
           "Microsoft-HTTPAPI/2.0"
         ],
         "x-ms-client-request-id": "0d45834a-7339-09d8-a84d-d6501dda662b",
-<<<<<<< HEAD
-        "x-ms-request-id": "6ca09383-901e-0014-2333-f3da54000000",
-=======
         "x-ms-request-id": "a2e0019e-401e-0091-5c4b-092812000000",
->>>>>>> 8d420312
         "x-ms-version": "2019-12-12"
       },
       "ResponseBody": []
