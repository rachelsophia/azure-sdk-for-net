--- conflicted
+++ resolved
@@ -1,33 +1,18 @@
 {
   "Entries": [
     {
-<<<<<<< HEAD
-      "RequestUri": "https://seanmcccanary.blob.core.windows.net/test-container-18cbc38f-93e8-b528-9201-74550519c9f9?restype=container",
-      "RequestMethod": "PUT",
-      "RequestHeaders": {
-        "Authorization": "Sanitized",
-        "traceparent": "00-f84710ccf90ed94e88e521404ecac0a2-f2c3dee4080a194b-00",
-        "User-Agent": [
-          "azsdk-net-Storage.Blobs/12.5.0-dev.20200402.1",
-          "(.NET Core 4.6.28325.01; Microsoft Windows 10.0.18362 )"
+      "RequestUri": "https://seanmcccanary.blob.core.windows.net/test-container-9d91055f-eab6-8098-b80c-47d6af43a2df?restype=container",
+      "RequestMethod": "PUT",
+      "RequestHeaders": {
+        "Authorization": "Sanitized",
+        "traceparent": "00-868604ce55876c43ba3d93b127807515-ec4ff5baeefb534e-00",
+        "User-Agent": [
+          "azsdk-net-Storage.Blobs/12.5.0-dev.20200610.1",
+          "(.NET Core 4.6.28801.04; Microsoft Windows 10.0.18362 )"
         ],
         "x-ms-blob-public-access": "container",
-        "x-ms-client-request-id": "452f5882-ee4b-e8f3-9cb7-2964b6e873e7",
-        "x-ms-date": "Fri, 03 Apr 2020 00:01:49 GMT",
-=======
-      "RequestUri": "http://amandadev2.blob.core.windows.net/test-container-18cbc38f-93e8-b528-9201-74550519c9f9?restype=container",
-      "RequestMethod": "PUT",
-      "RequestHeaders": {
-        "Authorization": "Sanitized",
-        "traceparent": "00-7c530c931790a54e9e7235a56c47b68e-4680c590fa04f645-00",
-        "User-Agent": [
-          "azsdk-net-Storage.Blobs/12.5.0-dev.20200529.1",
-          "(.NET Core 4.6.28801.04; Microsoft Windows 10.0.18363 )"
-        ],
-        "x-ms-blob-public-access": "container",
-        "x-ms-client-request-id": "452f5882-ee4b-e8f3-9cb7-2964b6e873e7",
-        "x-ms-date": "Fri, 29 May 2020 17:11:55 GMT",
->>>>>>> c938cddd
+        "x-ms-client-request-id": "ba6c08ac-5528-d814-84cb-b9adc5719694",
+        "x-ms-date": "Wed, 10 Jun 2020 19:56:58 GMT",
         "x-ms-return-client-request-id": "true",
         "x-ms-version": "2019-12-12"
       },
@@ -35,552 +20,335 @@
       "StatusCode": 201,
       "ResponseHeaders": {
         "Content-Length": "0",
-<<<<<<< HEAD
-        "Date": "Fri, 03 Apr 2020 00:01:48 GMT",
-        "ETag": "\u00220x8D7D76234C570D5\u0022",
-        "Last-Modified": "Fri, 03 Apr 2020 00:01:48 GMT",
-=======
-        "Date": "Fri, 29 May 2020 17:11:54 GMT",
-        "ETag": "\u00220x8D803F36383C031\u0022",
-        "Last-Modified": "Fri, 29 May 2020 17:11:55 GMT",
->>>>>>> c938cddd
-        "Server": [
-          "Windows-Azure-Blob/1.0",
-          "Microsoft-HTTPAPI/2.0"
-        ],
-        "x-ms-client-request-id": "452f5882-ee4b-e8f3-9cb7-2964b6e873e7",
-<<<<<<< HEAD
-        "x-ms-request-id": "2eca6e0f-801e-008e-614b-099b16000000",
-        "x-ms-version": "2019-12-12"
-=======
-        "x-ms-request-id": "821b6c21-f01e-0021-04dc-35ff2a000000",
-        "x-ms-version": "2019-07-07"
->>>>>>> c938cddd
-      },
-      "ResponseBody": []
-    },
-    {
-<<<<<<< HEAD
-      "RequestUri": "https://seanmcccanary.blob.core.windows.net/test-container-18cbc38f-93e8-b528-9201-74550519c9f9/foo",
-=======
-      "RequestUri": "http://amandadev2.blob.core.windows.net/test-container-18cbc38f-93e8-b528-9201-74550519c9f9/foo",
->>>>>>> c938cddd
-      "RequestMethod": "PUT",
-      "RequestHeaders": {
-        "Authorization": "Sanitized",
-        "Content-Length": "1024",
-<<<<<<< HEAD
-        "traceparent": "00-489e0337beade544a735d5f4968daf1c-81bbad7e5823e54b-00",
-        "User-Agent": [
-          "azsdk-net-Storage.Blobs/12.5.0-dev.20200402.1",
-          "(.NET Core 4.6.28325.01; Microsoft Windows 10.0.18362 )"
-        ],
-        "x-ms-blob-type": "BlockBlob",
-        "x-ms-client-request-id": "fc464748-acd1-9b03-c298-0f33df40c6fa",
-        "x-ms-date": "Fri, 03 Apr 2020 00:01:49 GMT",
-=======
-        "traceparent": "00-2afa12900eb9994cab01ede09f3a5a10-47503525d1ee2840-00",
-        "User-Agent": [
-          "azsdk-net-Storage.Blobs/12.5.0-dev.20200529.1",
-          "(.NET Core 4.6.28801.04; Microsoft Windows 10.0.18363 )"
-        ],
-        "x-ms-blob-type": "BlockBlob",
-        "x-ms-client-request-id": "fc464748-acd1-9b03-c298-0f33df40c6fa",
-        "x-ms-date": "Fri, 29 May 2020 17:11:55 GMT",
->>>>>>> c938cddd
-        "x-ms-return-client-request-id": "true",
-        "x-ms-version": "2019-12-12"
-      },
-      "RequestBody": "ok2XLqoXubFuSgv75D85T45B0qzphK6I93cvJrTxySN5yEUtq0SIap5\u002B1wDj\u002BARcfdrVdRbH/R6fDzYz55P8fYDngRz5C6RKuWgNa6ytpf9y0qjaG1QNscsnjpsNVYMKgVqA\u002B3boY3E1i7ytuZFx8Wo3wBTrImEr2s9Q0nwIPWTkA\u002BlSLaqIim82pJCYX/g5tp0w1ZRuH1/5VCCml5D0LU5XybanH8TArjWltH3Rk3rXFxzf12fPduOKWdiJ4vPeQndCQJZBkZfZcCdfyGviJ8Gmz390FVXniFLTHcXsN8xCxnIFjlLjlYWEBmc/cK13qDEW4hJzaiwhW7hEbnTR7DlaHAL53Jhvwzn67w7upxikW3WU1lS5zltF5DOanycRsxku5FOrfsyYph/ZeXodM7OfnxP/PBbkoU6ms/hl1SMS6Dv1wMLF\u002Bdyp/C814FXhJ7B/\u002Bv8UEnYCSUMEBMrTM9H7xpA\u002BKHPx2qU2VkDnr8D4xYxH5doj/tbF8nZ\u002BwPUR1cheORnEov48jiBa3bs1G5mCDD4\u002Bi0322Mi5eTX9cxmwJIB4iXamMyONC1e5ySAaj9fc\u002B7S20kl7Z2FRCyjJPxoHqbk7vZIj3NgbsYD2PQ6nnupeIHdl\u002BlE3/CEVVSj6xMw8siBn39FFuR/cmiHIhCpSqWw\u002Bah6joq9nA8BwDoavIO20uovuQL4YGGdYiF8wbnj3wqy7vFmtmQ9wANwR1KqZLHo0FMqfZGmtJlG3ShlPN5RIeUva82OTByB7fUDiBkO8v1zl/FquWF1CDpYH9k72IMhHyVtfvjkWoAypI\u002Bcoyx8N\u002Bou9ajs6mSHul\u002BXNixDShFx3mz3oXQAjzltNBDR2GkJ2\u002BfvCObaNDS86cCdTSBT81p6LsTDiJZyLmpvf7JXseH2iV5IVEEum6Y0OruzZz4ZGUS6V6mkSlNRfN54ariCaTfiqsPCC58ZS5Mei03evssoVmZpnVo0Tj8O9tdmtjDttdGD0Lh6VxGpnQgWhcMBcr4TUBBWFMvZrliAtxDHtpViMNF8Xu4OrgNQw/xSHch8DYQZU2Ycm50FpiZj\u002BZ/85epysFTtgRfMBKIRAVTPi4yQBKmMqmMzRZk0erjLqrRjV9oR32lzjohsSUrAD5ZENhqV0/D2cDuHQ26/tQpfBFnpsa16uawjHHYdHF0UczoC8ECeMdrHaOOejpv\u002Bt9WCEUTs2lnoyXhqdrd\u002B2VPebtA0vMTFvNKDJkTJ2C8QJGicmw8UJ5TcFibEN78nRI\u002BTwB/LxfcQvFByabARIu1NVk5K3kJExkc7WKah/YkXX925NhgTSF5xj9q6pb3gyvM1et1s2GpNSv3UkG1Qbr7LXwnWW\u002BjVOg3v2U5niiA==",
-      "StatusCode": 201,
-      "ResponseHeaders": {
-        "Content-Length": "0",
-        "Content-MD5": "9LylMPdRBLeB2LOTvB0/GA==",
-<<<<<<< HEAD
-        "Date": "Fri, 03 Apr 2020 00:01:48 GMT",
-        "ETag": "\u00220x8D7D76234D2AF38\u0022",
-        "Last-Modified": "Fri, 03 Apr 2020 00:01:48 GMT",
-=======
-        "Date": "Fri, 29 May 2020 17:11:54 GMT",
-        "ETag": "\u00220x8D803F3638B9AD9\u0022",
-        "Last-Modified": "Fri, 29 May 2020 17:11:55 GMT",
->>>>>>> c938cddd
-        "Server": [
-          "Windows-Azure-Blob/1.0",
-          "Microsoft-HTTPAPI/2.0"
-        ],
-        "x-ms-client-request-id": "fc464748-acd1-9b03-c298-0f33df40c6fa",
-        "x-ms-content-crc64": "q6ESwD0zrOQ=",
-<<<<<<< HEAD
-        "x-ms-request-id": "2eca6e29-801e-008e-794b-099b16000000",
-=======
-        "x-ms-request-id": "821b6c34-f01e-0021-16dc-35ff2a000000",
->>>>>>> c938cddd
-        "x-ms-request-server-encrypted": "true",
-        "x-ms-version": "2019-12-12"
-      },
-      "ResponseBody": []
-    },
-    {
-<<<<<<< HEAD
-      "RequestUri": "https://seanmcccanary.blob.core.windows.net/test-container-18cbc38f-93e8-b528-9201-74550519c9f9/bar",
-=======
-      "RequestUri": "http://amandadev2.blob.core.windows.net/test-container-18cbc38f-93e8-b528-9201-74550519c9f9/bar",
->>>>>>> c938cddd
-      "RequestMethod": "PUT",
-      "RequestHeaders": {
-        "Authorization": "Sanitized",
-        "Content-Length": "1024",
-<<<<<<< HEAD
-        "traceparent": "00-3ecd9af2b6fc914aa0d6d32375f9c906-dfa04f6460a59640-00",
-        "User-Agent": [
-          "azsdk-net-Storage.Blobs/12.5.0-dev.20200402.1",
-          "(.NET Core 4.6.28325.01; Microsoft Windows 10.0.18362 )"
-        ],
-        "x-ms-blob-type": "BlockBlob",
-        "x-ms-client-request-id": "0bad7fd6-e652-76b6-5108-aa4211770961",
-        "x-ms-date": "Fri, 03 Apr 2020 00:01:49 GMT",
-=======
-        "traceparent": "00-c71b71134faa034ebf6573ee40a22b39-eeccb53d251b1148-00",
-        "User-Agent": [
-          "azsdk-net-Storage.Blobs/12.5.0-dev.20200529.1",
-          "(.NET Core 4.6.28801.04; Microsoft Windows 10.0.18363 )"
-        ],
-        "x-ms-blob-type": "BlockBlob",
-        "x-ms-client-request-id": "0bad7fd6-e652-76b6-5108-aa4211770961",
-        "x-ms-date": "Fri, 29 May 2020 17:11:55 GMT",
->>>>>>> c938cddd
-        "x-ms-return-client-request-id": "true",
-        "x-ms-version": "2019-12-12"
-      },
-      "RequestBody": "ok2XLqoXubFuSgv75D85T45B0qzphK6I93cvJrTxySN5yEUtq0SIap5\u002B1wDj\u002BARcfdrVdRbH/R6fDzYz55P8fYDngRz5C6RKuWgNa6ytpf9y0qjaG1QNscsnjpsNVYMKgVqA\u002B3boY3E1i7ytuZFx8Wo3wBTrImEr2s9Q0nwIPWTkA\u002BlSLaqIim82pJCYX/g5tp0w1ZRuH1/5VCCml5D0LU5XybanH8TArjWltH3Rk3rXFxzf12fPduOKWdiJ4vPeQndCQJZBkZfZcCdfyGviJ8Gmz390FVXniFLTHcXsN8xCxnIFjlLjlYWEBmc/cK13qDEW4hJzaiwhW7hEbnTR7DlaHAL53Jhvwzn67w7upxikW3WU1lS5zltF5DOanycRsxku5FOrfsyYph/ZeXodM7OfnxP/PBbkoU6ms/hl1SMS6Dv1wMLF\u002Bdyp/C814FXhJ7B/\u002Bv8UEnYCSUMEBMrTM9H7xpA\u002BKHPx2qU2VkDnr8D4xYxH5doj/tbF8nZ\u002BwPUR1cheORnEov48jiBa3bs1G5mCDD4\u002Bi0322Mi5eTX9cxmwJIB4iXamMyONC1e5ySAaj9fc\u002B7S20kl7Z2FRCyjJPxoHqbk7vZIj3NgbsYD2PQ6nnupeIHdl\u002BlE3/CEVVSj6xMw8siBn39FFuR/cmiHIhCpSqWw\u002Bah6joq9nA8BwDoavIO20uovuQL4YGGdYiF8wbnj3wqy7vFmtmQ9wANwR1KqZLHo0FMqfZGmtJlG3ShlPN5RIeUva82OTByB7fUDiBkO8v1zl/FquWF1CDpYH9k72IMhHyVtfvjkWoAypI\u002Bcoyx8N\u002Bou9ajs6mSHul\u002BXNixDShFx3mz3oXQAjzltNBDR2GkJ2\u002BfvCObaNDS86cCdTSBT81p6LsTDiJZyLmpvf7JXseH2iV5IVEEum6Y0OruzZz4ZGUS6V6mkSlNRfN54ariCaTfiqsPCC58ZS5Mei03evssoVmZpnVo0Tj8O9tdmtjDttdGD0Lh6VxGpnQgWhcMBcr4TUBBWFMvZrliAtxDHtpViMNF8Xu4OrgNQw/xSHch8DYQZU2Ycm50FpiZj\u002BZ/85epysFTtgRfMBKIRAVTPi4yQBKmMqmMzRZk0erjLqrRjV9oR32lzjohsSUrAD5ZENhqV0/D2cDuHQ26/tQpfBFnpsa16uawjHHYdHF0UczoC8ECeMdrHaOOejpv\u002Bt9WCEUTs2lnoyXhqdrd\u002B2VPebtA0vMTFvNKDJkTJ2C8QJGicmw8UJ5TcFibEN78nRI\u002BTwB/LxfcQvFByabARIu1NVk5K3kJExkc7WKah/YkXX925NhgTSF5xj9q6pb3gyvM1et1s2GpNSv3UkG1Qbr7LXwnWW\u002BjVOg3v2U5niiA==",
-      "StatusCode": 201,
-      "ResponseHeaders": {
-        "Content-Length": "0",
-        "Content-MD5": "9LylMPdRBLeB2LOTvB0/GA==",
-<<<<<<< HEAD
-        "Date": "Fri, 03 Apr 2020 00:01:48 GMT",
-        "ETag": "\u00220x8D7D76234DF3498\u0022",
-        "Last-Modified": "Fri, 03 Apr 2020 00:01:49 GMT",
-=======
-        "Date": "Fri, 29 May 2020 17:11:54 GMT",
-        "ETag": "\u00220x8D803F363938B88\u0022",
-        "Last-Modified": "Fri, 29 May 2020 17:11:55 GMT",
->>>>>>> c938cddd
-        "Server": [
-          "Windows-Azure-Blob/1.0",
-          "Microsoft-HTTPAPI/2.0"
-        ],
-        "x-ms-client-request-id": "0bad7fd6-e652-76b6-5108-aa4211770961",
-        "x-ms-content-crc64": "q6ESwD0zrOQ=",
-<<<<<<< HEAD
-        "x-ms-request-id": "2eca6e45-801e-008e-144b-099b16000000",
-=======
-        "x-ms-request-id": "821b6c58-f01e-0021-3adc-35ff2a000000",
->>>>>>> c938cddd
-        "x-ms-request-server-encrypted": "true",
-        "x-ms-version": "2019-12-12"
-      },
-      "ResponseBody": []
-    },
-    {
-<<<<<<< HEAD
-      "RequestUri": "https://seanmcccanary.blob.core.windows.net/test-container-18cbc38f-93e8-b528-9201-74550519c9f9/baz",
-=======
-      "RequestUri": "http://amandadev2.blob.core.windows.net/test-container-18cbc38f-93e8-b528-9201-74550519c9f9/baz",
->>>>>>> c938cddd
-      "RequestMethod": "PUT",
-      "RequestHeaders": {
-        "Authorization": "Sanitized",
-        "Content-Length": "1024",
-<<<<<<< HEAD
-        "traceparent": "00-ffe9b2d8b8f197449b91fe5701c4ac1d-5c84e86962e22b49-00",
-        "User-Agent": [
-          "azsdk-net-Storage.Blobs/12.5.0-dev.20200402.1",
-          "(.NET Core 4.6.28325.01; Microsoft Windows 10.0.18362 )"
-        ],
-        "x-ms-blob-type": "BlockBlob",
-        "x-ms-client-request-id": "605d502a-bb92-8aa8-80db-7c6f3cfe7d8f",
-        "x-ms-date": "Fri, 03 Apr 2020 00:01:49 GMT",
-=======
-        "traceparent": "00-90d666797b0c124296001b5f8d20d750-9a1a190302b7d343-00",
-        "User-Agent": [
-          "azsdk-net-Storage.Blobs/12.5.0-dev.20200529.1",
-          "(.NET Core 4.6.28801.04; Microsoft Windows 10.0.18363 )"
-        ],
-        "x-ms-blob-type": "BlockBlob",
-        "x-ms-client-request-id": "605d502a-bb92-8aa8-80db-7c6f3cfe7d8f",
-        "x-ms-date": "Fri, 29 May 2020 17:11:55 GMT",
->>>>>>> c938cddd
-        "x-ms-return-client-request-id": "true",
-        "x-ms-version": "2019-12-12"
-      },
-      "RequestBody": "ok2XLqoXubFuSgv75D85T45B0qzphK6I93cvJrTxySN5yEUtq0SIap5\u002B1wDj\u002BARcfdrVdRbH/R6fDzYz55P8fYDngRz5C6RKuWgNa6ytpf9y0qjaG1QNscsnjpsNVYMKgVqA\u002B3boY3E1i7ytuZFx8Wo3wBTrImEr2s9Q0nwIPWTkA\u002BlSLaqIim82pJCYX/g5tp0w1ZRuH1/5VCCml5D0LU5XybanH8TArjWltH3Rk3rXFxzf12fPduOKWdiJ4vPeQndCQJZBkZfZcCdfyGviJ8Gmz390FVXniFLTHcXsN8xCxnIFjlLjlYWEBmc/cK13qDEW4hJzaiwhW7hEbnTR7DlaHAL53Jhvwzn67w7upxikW3WU1lS5zltF5DOanycRsxku5FOrfsyYph/ZeXodM7OfnxP/PBbkoU6ms/hl1SMS6Dv1wMLF\u002Bdyp/C814FXhJ7B/\u002Bv8UEnYCSUMEBMrTM9H7xpA\u002BKHPx2qU2VkDnr8D4xYxH5doj/tbF8nZ\u002BwPUR1cheORnEov48jiBa3bs1G5mCDD4\u002Bi0322Mi5eTX9cxmwJIB4iXamMyONC1e5ySAaj9fc\u002B7S20kl7Z2FRCyjJPxoHqbk7vZIj3NgbsYD2PQ6nnupeIHdl\u002BlE3/CEVVSj6xMw8siBn39FFuR/cmiHIhCpSqWw\u002Bah6joq9nA8BwDoavIO20uovuQL4YGGdYiF8wbnj3wqy7vFmtmQ9wANwR1KqZLHo0FMqfZGmtJlG3ShlPN5RIeUva82OTByB7fUDiBkO8v1zl/FquWF1CDpYH9k72IMhHyVtfvjkWoAypI\u002Bcoyx8N\u002Bou9ajs6mSHul\u002BXNixDShFx3mz3oXQAjzltNBDR2GkJ2\u002BfvCObaNDS86cCdTSBT81p6LsTDiJZyLmpvf7JXseH2iV5IVEEum6Y0OruzZz4ZGUS6V6mkSlNRfN54ariCaTfiqsPCC58ZS5Mei03evssoVmZpnVo0Tj8O9tdmtjDttdGD0Lh6VxGpnQgWhcMBcr4TUBBWFMvZrliAtxDHtpViMNF8Xu4OrgNQw/xSHch8DYQZU2Ycm50FpiZj\u002BZ/85epysFTtgRfMBKIRAVTPi4yQBKmMqmMzRZk0erjLqrRjV9oR32lzjohsSUrAD5ZENhqV0/D2cDuHQ26/tQpfBFnpsa16uawjHHYdHF0UczoC8ECeMdrHaOOejpv\u002Bt9WCEUTs2lnoyXhqdrd\u002B2VPebtA0vMTFvNKDJkTJ2C8QJGicmw8UJ5TcFibEN78nRI\u002BTwB/LxfcQvFByabARIu1NVk5K3kJExkc7WKah/YkXX925NhgTSF5xj9q6pb3gyvM1et1s2GpNSv3UkG1Qbr7LXwnWW\u002BjVOg3v2U5niiA==",
-      "StatusCode": 201,
-      "ResponseHeaders": {
-        "Content-Length": "0",
-        "Content-MD5": "9LylMPdRBLeB2LOTvB0/GA==",
-<<<<<<< HEAD
-        "Date": "Fri, 03 Apr 2020 00:01:48 GMT",
-        "ETag": "\u00220x8D7D76234EC082E\u0022",
-        "Last-Modified": "Fri, 03 Apr 2020 00:01:49 GMT",
-=======
-        "Date": "Fri, 29 May 2020 17:11:54 GMT",
-        "ETag": "\u00220x8D803F3639B06F9\u0022",
-        "Last-Modified": "Fri, 29 May 2020 17:11:55 GMT",
->>>>>>> c938cddd
-        "Server": [
-          "Windows-Azure-Blob/1.0",
-          "Microsoft-HTTPAPI/2.0"
-        ],
-        "x-ms-client-request-id": "605d502a-bb92-8aa8-80db-7c6f3cfe7d8f",
-        "x-ms-content-crc64": "q6ESwD0zrOQ=",
-<<<<<<< HEAD
-        "x-ms-request-id": "2eca6e67-801e-008e-344b-099b16000000",
-=======
-        "x-ms-request-id": "821b6c7c-f01e-0021-5adc-35ff2a000000",
->>>>>>> c938cddd
-        "x-ms-request-server-encrypted": "true",
-        "x-ms-version": "2019-12-12"
-      },
-      "ResponseBody": []
-    },
-    {
-<<<<<<< HEAD
-      "RequestUri": "https://seanmcccanary.blob.core.windows.net/test-container-18cbc38f-93e8-b528-9201-74550519c9f9/foo/foo",
-=======
-      "RequestUri": "http://amandadev2.blob.core.windows.net/test-container-18cbc38f-93e8-b528-9201-74550519c9f9/foo/foo",
->>>>>>> c938cddd
-      "RequestMethod": "PUT",
-      "RequestHeaders": {
-        "Authorization": "Sanitized",
-        "Content-Length": "1024",
-<<<<<<< HEAD
-        "traceparent": "00-b348c87ae8722c418dd008ba6a2994bf-a31add899a195440-00",
-        "User-Agent": [
-          "azsdk-net-Storage.Blobs/12.5.0-dev.20200402.1",
-          "(.NET Core 4.6.28325.01; Microsoft Windows 10.0.18362 )"
-        ],
-        "x-ms-blob-type": "BlockBlob",
-        "x-ms-client-request-id": "c017e829-a91a-5acf-3700-0f6262152407",
-        "x-ms-date": "Fri, 03 Apr 2020 00:01:50 GMT",
-=======
-        "traceparent": "00-6f16f6f4d497c247b2552624f555fe8b-ecb687efa6c6924b-00",
-        "User-Agent": [
-          "azsdk-net-Storage.Blobs/12.5.0-dev.20200529.1",
-          "(.NET Core 4.6.28801.04; Microsoft Windows 10.0.18363 )"
-        ],
-        "x-ms-blob-type": "BlockBlob",
-        "x-ms-client-request-id": "c017e829-a91a-5acf-3700-0f6262152407",
-        "x-ms-date": "Fri, 29 May 2020 17:11:55 GMT",
->>>>>>> c938cddd
-        "x-ms-return-client-request-id": "true",
-        "x-ms-version": "2019-12-12"
-      },
-      "RequestBody": "ok2XLqoXubFuSgv75D85T45B0qzphK6I93cvJrTxySN5yEUtq0SIap5\u002B1wDj\u002BARcfdrVdRbH/R6fDzYz55P8fYDngRz5C6RKuWgNa6ytpf9y0qjaG1QNscsnjpsNVYMKgVqA\u002B3boY3E1i7ytuZFx8Wo3wBTrImEr2s9Q0nwIPWTkA\u002BlSLaqIim82pJCYX/g5tp0w1ZRuH1/5VCCml5D0LU5XybanH8TArjWltH3Rk3rXFxzf12fPduOKWdiJ4vPeQndCQJZBkZfZcCdfyGviJ8Gmz390FVXniFLTHcXsN8xCxnIFjlLjlYWEBmc/cK13qDEW4hJzaiwhW7hEbnTR7DlaHAL53Jhvwzn67w7upxikW3WU1lS5zltF5DOanycRsxku5FOrfsyYph/ZeXodM7OfnxP/PBbkoU6ms/hl1SMS6Dv1wMLF\u002Bdyp/C814FXhJ7B/\u002Bv8UEnYCSUMEBMrTM9H7xpA\u002BKHPx2qU2VkDnr8D4xYxH5doj/tbF8nZ\u002BwPUR1cheORnEov48jiBa3bs1G5mCDD4\u002Bi0322Mi5eTX9cxmwJIB4iXamMyONC1e5ySAaj9fc\u002B7S20kl7Z2FRCyjJPxoHqbk7vZIj3NgbsYD2PQ6nnupeIHdl\u002BlE3/CEVVSj6xMw8siBn39FFuR/cmiHIhCpSqWw\u002Bah6joq9nA8BwDoavIO20uovuQL4YGGdYiF8wbnj3wqy7vFmtmQ9wANwR1KqZLHo0FMqfZGmtJlG3ShlPN5RIeUva82OTByB7fUDiBkO8v1zl/FquWF1CDpYH9k72IMhHyVtfvjkWoAypI\u002Bcoyx8N\u002Bou9ajs6mSHul\u002BXNixDShFx3mz3oXQAjzltNBDR2GkJ2\u002BfvCObaNDS86cCdTSBT81p6LsTDiJZyLmpvf7JXseH2iV5IVEEum6Y0OruzZz4ZGUS6V6mkSlNRfN54ariCaTfiqsPCC58ZS5Mei03evssoVmZpnVo0Tj8O9tdmtjDttdGD0Lh6VxGpnQgWhcMBcr4TUBBWFMvZrliAtxDHtpViMNF8Xu4OrgNQw/xSHch8DYQZU2Ycm50FpiZj\u002BZ/85epysFTtgRfMBKIRAVTPi4yQBKmMqmMzRZk0erjLqrRjV9oR32lzjohsSUrAD5ZENhqV0/D2cDuHQ26/tQpfBFnpsa16uawjHHYdHF0UczoC8ECeMdrHaOOejpv\u002Bt9WCEUTs2lnoyXhqdrd\u002B2VPebtA0vMTFvNKDJkTJ2C8QJGicmw8UJ5TcFibEN78nRI\u002BTwB/LxfcQvFByabARIu1NVk5K3kJExkc7WKah/YkXX925NhgTSF5xj9q6pb3gyvM1et1s2GpNSv3UkG1Qbr7LXwnWW\u002BjVOg3v2U5niiA==",
-      "StatusCode": 201,
-      "ResponseHeaders": {
-        "Content-Length": "0",
-        "Content-MD5": "9LylMPdRBLeB2LOTvB0/GA==",
-<<<<<<< HEAD
-        "Date": "Fri, 03 Apr 2020 00:01:48 GMT",
-        "ETag": "\u00220x8D7D76234F88D8E\u0022",
-        "Last-Modified": "Fri, 03 Apr 2020 00:01:49 GMT",
-=======
-        "Date": "Fri, 29 May 2020 17:11:54 GMT",
-        "ETag": "\u00220x8D803F363A28266\u0022",
-        "Last-Modified": "Fri, 29 May 2020 17:11:55 GMT",
->>>>>>> c938cddd
-        "Server": [
-          "Windows-Azure-Blob/1.0",
-          "Microsoft-HTTPAPI/2.0"
-        ],
-        "x-ms-client-request-id": "c017e829-a91a-5acf-3700-0f6262152407",
-        "x-ms-content-crc64": "q6ESwD0zrOQ=",
-<<<<<<< HEAD
-        "x-ms-request-id": "2eca6e86-801e-008e-4d4b-099b16000000",
-=======
-        "x-ms-request-id": "821b6c91-f01e-0021-6fdc-35ff2a000000",
->>>>>>> c938cddd
-        "x-ms-request-server-encrypted": "true",
-        "x-ms-version": "2019-12-12"
-      },
-      "ResponseBody": []
-    },
-    {
-<<<<<<< HEAD
-      "RequestUri": "https://seanmcccanary.blob.core.windows.net/test-container-18cbc38f-93e8-b528-9201-74550519c9f9/foo/bar",
-=======
-      "RequestUri": "http://amandadev2.blob.core.windows.net/test-container-18cbc38f-93e8-b528-9201-74550519c9f9/foo/bar",
->>>>>>> c938cddd
-      "RequestMethod": "PUT",
-      "RequestHeaders": {
-        "Authorization": "Sanitized",
-        "Content-Length": "1024",
-<<<<<<< HEAD
-        "traceparent": "00-93e46575381e7048b1ead8ec579b3e95-33654ccacd138245-00",
-        "User-Agent": [
-          "azsdk-net-Storage.Blobs/12.5.0-dev.20200402.1",
-          "(.NET Core 4.6.28325.01; Microsoft Windows 10.0.18362 )"
-        ],
-        "x-ms-blob-type": "BlockBlob",
-        "x-ms-client-request-id": "534595ef-bde6-3b75-f027-a574ce1f94e4",
-        "x-ms-date": "Fri, 03 Apr 2020 00:01:50 GMT",
-=======
-        "traceparent": "00-3176c0c2ec335b4aa8ed7a93b06c4c25-82c30304cdf6044d-00",
-        "User-Agent": [
-          "azsdk-net-Storage.Blobs/12.5.0-dev.20200529.1",
-          "(.NET Core 4.6.28801.04; Microsoft Windows 10.0.18363 )"
-        ],
-        "x-ms-blob-type": "BlockBlob",
-        "x-ms-client-request-id": "534595ef-bde6-3b75-f027-a574ce1f94e4",
-        "x-ms-date": "Fri, 29 May 2020 17:11:55 GMT",
->>>>>>> c938cddd
-        "x-ms-return-client-request-id": "true",
-        "x-ms-version": "2019-12-12"
-      },
-      "RequestBody": "ok2XLqoXubFuSgv75D85T45B0qzphK6I93cvJrTxySN5yEUtq0SIap5\u002B1wDj\u002BARcfdrVdRbH/R6fDzYz55P8fYDngRz5C6RKuWgNa6ytpf9y0qjaG1QNscsnjpsNVYMKgVqA\u002B3boY3E1i7ytuZFx8Wo3wBTrImEr2s9Q0nwIPWTkA\u002BlSLaqIim82pJCYX/g5tp0w1ZRuH1/5VCCml5D0LU5XybanH8TArjWltH3Rk3rXFxzf12fPduOKWdiJ4vPeQndCQJZBkZfZcCdfyGviJ8Gmz390FVXniFLTHcXsN8xCxnIFjlLjlYWEBmc/cK13qDEW4hJzaiwhW7hEbnTR7DlaHAL53Jhvwzn67w7upxikW3WU1lS5zltF5DOanycRsxku5FOrfsyYph/ZeXodM7OfnxP/PBbkoU6ms/hl1SMS6Dv1wMLF\u002Bdyp/C814FXhJ7B/\u002Bv8UEnYCSUMEBMrTM9H7xpA\u002BKHPx2qU2VkDnr8D4xYxH5doj/tbF8nZ\u002BwPUR1cheORnEov48jiBa3bs1G5mCDD4\u002Bi0322Mi5eTX9cxmwJIB4iXamMyONC1e5ySAaj9fc\u002B7S20kl7Z2FRCyjJPxoHqbk7vZIj3NgbsYD2PQ6nnupeIHdl\u002BlE3/CEVVSj6xMw8siBn39FFuR/cmiHIhCpSqWw\u002Bah6joq9nA8BwDoavIO20uovuQL4YGGdYiF8wbnj3wqy7vFmtmQ9wANwR1KqZLHo0FMqfZGmtJlG3ShlPN5RIeUva82OTByB7fUDiBkO8v1zl/FquWF1CDpYH9k72IMhHyVtfvjkWoAypI\u002Bcoyx8N\u002Bou9ajs6mSHul\u002BXNixDShFx3mz3oXQAjzltNBDR2GkJ2\u002BfvCObaNDS86cCdTSBT81p6LsTDiJZyLmpvf7JXseH2iV5IVEEum6Y0OruzZz4ZGUS6V6mkSlNRfN54ariCaTfiqsPCC58ZS5Mei03evssoVmZpnVo0Tj8O9tdmtjDttdGD0Lh6VxGpnQgWhcMBcr4TUBBWFMvZrliAtxDHtpViMNF8Xu4OrgNQw/xSHch8DYQZU2Ycm50FpiZj\u002BZ/85epysFTtgRfMBKIRAVTPi4yQBKmMqmMzRZk0erjLqrRjV9oR32lzjohsSUrAD5ZENhqV0/D2cDuHQ26/tQpfBFnpsa16uawjHHYdHF0UczoC8ECeMdrHaOOejpv\u002Bt9WCEUTs2lnoyXhqdrd\u002B2VPebtA0vMTFvNKDJkTJ2C8QJGicmw8UJ5TcFibEN78nRI\u002BTwB/LxfcQvFByabARIu1NVk5K3kJExkc7WKah/YkXX925NhgTSF5xj9q6pb3gyvM1et1s2GpNSv3UkG1Qbr7LXwnWW\u002BjVOg3v2U5niiA==",
-      "StatusCode": 201,
-      "ResponseHeaders": {
-        "Content-Length": "0",
-        "Content-MD5": "9LylMPdRBLeB2LOTvB0/GA==",
-<<<<<<< HEAD
-        "Date": "Fri, 03 Apr 2020 00:01:49 GMT",
-        "ETag": "\u00220x8D7D7623504EBE4\u0022",
-        "Last-Modified": "Fri, 03 Apr 2020 00:01:49 GMT",
-=======
-        "Date": "Fri, 29 May 2020 17:11:54 GMT",
-        "ETag": "\u00220x8D803F363A9FDD3\u0022",
-        "Last-Modified": "Fri, 29 May 2020 17:11:55 GMT",
->>>>>>> c938cddd
-        "Server": [
-          "Windows-Azure-Blob/1.0",
-          "Microsoft-HTTPAPI/2.0"
-        ],
-        "x-ms-client-request-id": "534595ef-bde6-3b75-f027-a574ce1f94e4",
-        "x-ms-content-crc64": "q6ESwD0zrOQ=",
-<<<<<<< HEAD
-        "x-ms-request-id": "2eca6e92-801e-008e-594b-099b16000000",
-=======
-        "x-ms-request-id": "821b6ca4-f01e-0021-80dc-35ff2a000000",
->>>>>>> c938cddd
-        "x-ms-request-server-encrypted": "true",
-        "x-ms-version": "2019-12-12"
-      },
-      "ResponseBody": []
-    },
-    {
-<<<<<<< HEAD
-      "RequestUri": "https://seanmcccanary.blob.core.windows.net/test-container-18cbc38f-93e8-b528-9201-74550519c9f9/baz/foo",
-=======
-      "RequestUri": "http://amandadev2.blob.core.windows.net/test-container-18cbc38f-93e8-b528-9201-74550519c9f9/baz/foo",
->>>>>>> c938cddd
-      "RequestMethod": "PUT",
-      "RequestHeaders": {
-        "Authorization": "Sanitized",
-        "Content-Length": "1024",
-<<<<<<< HEAD
-        "traceparent": "00-8c665229d06f8b439b33e84bdf06b319-85a36560c4f62f45-00",
-        "User-Agent": [
-          "azsdk-net-Storage.Blobs/12.5.0-dev.20200402.1",
-          "(.NET Core 4.6.28325.01; Microsoft Windows 10.0.18362 )"
-        ],
-        "x-ms-blob-type": "BlockBlob",
-        "x-ms-client-request-id": "cc736367-d0cf-7c20-f1c3-dac15cd77eaf",
-        "x-ms-date": "Fri, 03 Apr 2020 00:01:50 GMT",
-=======
-        "traceparent": "00-cdf9fcb8896c5b4e903e64a2f6a07fcd-c6377ad9e89f274b-00",
-        "User-Agent": [
-          "azsdk-net-Storage.Blobs/12.5.0-dev.20200529.1",
-          "(.NET Core 4.6.28801.04; Microsoft Windows 10.0.18363 )"
-        ],
-        "x-ms-blob-type": "BlockBlob",
-        "x-ms-client-request-id": "cc736367-d0cf-7c20-f1c3-dac15cd77eaf",
-        "x-ms-date": "Fri, 29 May 2020 17:11:55 GMT",
->>>>>>> c938cddd
-        "x-ms-return-client-request-id": "true",
-        "x-ms-version": "2019-12-12"
-      },
-      "RequestBody": "ok2XLqoXubFuSgv75D85T45B0qzphK6I93cvJrTxySN5yEUtq0SIap5\u002B1wDj\u002BARcfdrVdRbH/R6fDzYz55P8fYDngRz5C6RKuWgNa6ytpf9y0qjaG1QNscsnjpsNVYMKgVqA\u002B3boY3E1i7ytuZFx8Wo3wBTrImEr2s9Q0nwIPWTkA\u002BlSLaqIim82pJCYX/g5tp0w1ZRuH1/5VCCml5D0LU5XybanH8TArjWltH3Rk3rXFxzf12fPduOKWdiJ4vPeQndCQJZBkZfZcCdfyGviJ8Gmz390FVXniFLTHcXsN8xCxnIFjlLjlYWEBmc/cK13qDEW4hJzaiwhW7hEbnTR7DlaHAL53Jhvwzn67w7upxikW3WU1lS5zltF5DOanycRsxku5FOrfsyYph/ZeXodM7OfnxP/PBbkoU6ms/hl1SMS6Dv1wMLF\u002Bdyp/C814FXhJ7B/\u002Bv8UEnYCSUMEBMrTM9H7xpA\u002BKHPx2qU2VkDnr8D4xYxH5doj/tbF8nZ\u002BwPUR1cheORnEov48jiBa3bs1G5mCDD4\u002Bi0322Mi5eTX9cxmwJIB4iXamMyONC1e5ySAaj9fc\u002B7S20kl7Z2FRCyjJPxoHqbk7vZIj3NgbsYD2PQ6nnupeIHdl\u002BlE3/CEVVSj6xMw8siBn39FFuR/cmiHIhCpSqWw\u002Bah6joq9nA8BwDoavIO20uovuQL4YGGdYiF8wbnj3wqy7vFmtmQ9wANwR1KqZLHo0FMqfZGmtJlG3ShlPN5RIeUva82OTByB7fUDiBkO8v1zl/FquWF1CDpYH9k72IMhHyVtfvjkWoAypI\u002Bcoyx8N\u002Bou9ajs6mSHul\u002BXNixDShFx3mz3oXQAjzltNBDR2GkJ2\u002BfvCObaNDS86cCdTSBT81p6LsTDiJZyLmpvf7JXseH2iV5IVEEum6Y0OruzZz4ZGUS6V6mkSlNRfN54ariCaTfiqsPCC58ZS5Mei03evssoVmZpnVo0Tj8O9tdmtjDttdGD0Lh6VxGpnQgWhcMBcr4TUBBWFMvZrliAtxDHtpViMNF8Xu4OrgNQw/xSHch8DYQZU2Ycm50FpiZj\u002BZ/85epysFTtgRfMBKIRAVTPi4yQBKmMqmMzRZk0erjLqrRjV9oR32lzjohsSUrAD5ZENhqV0/D2cDuHQ26/tQpfBFnpsa16uawjHHYdHF0UczoC8ECeMdrHaOOejpv\u002Bt9WCEUTs2lnoyXhqdrd\u002B2VPebtA0vMTFvNKDJkTJ2C8QJGicmw8UJ5TcFibEN78nRI\u002BTwB/LxfcQvFByabARIu1NVk5K3kJExkc7WKah/YkXX925NhgTSF5xj9q6pb3gyvM1et1s2GpNSv3UkG1Qbr7LXwnWW\u002BjVOg3v2U5niiA==",
-      "StatusCode": 201,
-      "ResponseHeaders": {
-        "Content-Length": "0",
-        "Content-MD5": "9LylMPdRBLeB2LOTvB0/GA==",
-<<<<<<< HEAD
-        "Date": "Fri, 03 Apr 2020 00:01:49 GMT",
-        "ETag": "\u00220x8D7D7623511985A\u0022",
-        "Last-Modified": "Fri, 03 Apr 2020 00:01:49 GMT",
-=======
-        "Date": "Fri, 29 May 2020 17:11:54 GMT",
-        "ETag": "\u00220x8D803F363B2159D\u0022",
-        "Last-Modified": "Fri, 29 May 2020 17:11:55 GMT",
->>>>>>> c938cddd
-        "Server": [
-          "Windows-Azure-Blob/1.0",
-          "Microsoft-HTTPAPI/2.0"
-        ],
-        "x-ms-client-request-id": "cc736367-d0cf-7c20-f1c3-dac15cd77eaf",
-        "x-ms-content-crc64": "q6ESwD0zrOQ=",
-<<<<<<< HEAD
-        "x-ms-request-id": "2eca6ea3-801e-008e-6a4b-099b16000000",
-=======
-        "x-ms-request-id": "821b6cc1-f01e-0021-1adc-35ff2a000000",
->>>>>>> c938cddd
-        "x-ms-request-server-encrypted": "true",
-        "x-ms-version": "2019-12-12"
-      },
-      "ResponseBody": []
-    },
-    {
-<<<<<<< HEAD
-      "RequestUri": "https://seanmcccanary.blob.core.windows.net/test-container-18cbc38f-93e8-b528-9201-74550519c9f9/baz/foo/bar",
-=======
-      "RequestUri": "http://amandadev2.blob.core.windows.net/test-container-18cbc38f-93e8-b528-9201-74550519c9f9/baz/foo/bar",
->>>>>>> c938cddd
-      "RequestMethod": "PUT",
-      "RequestHeaders": {
-        "Authorization": "Sanitized",
-        "Content-Length": "1024",
-<<<<<<< HEAD
-        "traceparent": "00-bc7824813dea30418dd347cf3b542305-a1426b3ada6a624c-00",
-        "User-Agent": [
-          "azsdk-net-Storage.Blobs/12.5.0-dev.20200402.1",
-          "(.NET Core 4.6.28325.01; Microsoft Windows 10.0.18362 )"
-        ],
-        "x-ms-blob-type": "BlockBlob",
-        "x-ms-client-request-id": "6a0d7c82-c8ac-5815-dce3-9811463ccac4",
-        "x-ms-date": "Fri, 03 Apr 2020 00:01:50 GMT",
-=======
-        "traceparent": "00-068255cf99d8ea459985fc2e6988b858-c06d5d79b91f3143-00",
-        "User-Agent": [
-          "azsdk-net-Storage.Blobs/12.5.0-dev.20200529.1",
-          "(.NET Core 4.6.28801.04; Microsoft Windows 10.0.18363 )"
-        ],
-        "x-ms-blob-type": "BlockBlob",
-        "x-ms-client-request-id": "6a0d7c82-c8ac-5815-dce3-9811463ccac4",
-        "x-ms-date": "Fri, 29 May 2020 17:11:55 GMT",
->>>>>>> c938cddd
-        "x-ms-return-client-request-id": "true",
-        "x-ms-version": "2019-12-12"
-      },
-      "RequestBody": "ok2XLqoXubFuSgv75D85T45B0qzphK6I93cvJrTxySN5yEUtq0SIap5\u002B1wDj\u002BARcfdrVdRbH/R6fDzYz55P8fYDngRz5C6RKuWgNa6ytpf9y0qjaG1QNscsnjpsNVYMKgVqA\u002B3boY3E1i7ytuZFx8Wo3wBTrImEr2s9Q0nwIPWTkA\u002BlSLaqIim82pJCYX/g5tp0w1ZRuH1/5VCCml5D0LU5XybanH8TArjWltH3Rk3rXFxzf12fPduOKWdiJ4vPeQndCQJZBkZfZcCdfyGviJ8Gmz390FVXniFLTHcXsN8xCxnIFjlLjlYWEBmc/cK13qDEW4hJzaiwhW7hEbnTR7DlaHAL53Jhvwzn67w7upxikW3WU1lS5zltF5DOanycRsxku5FOrfsyYph/ZeXodM7OfnxP/PBbkoU6ms/hl1SMS6Dv1wMLF\u002Bdyp/C814FXhJ7B/\u002Bv8UEnYCSUMEBMrTM9H7xpA\u002BKHPx2qU2VkDnr8D4xYxH5doj/tbF8nZ\u002BwPUR1cheORnEov48jiBa3bs1G5mCDD4\u002Bi0322Mi5eTX9cxmwJIB4iXamMyONC1e5ySAaj9fc\u002B7S20kl7Z2FRCyjJPxoHqbk7vZIj3NgbsYD2PQ6nnupeIHdl\u002BlE3/CEVVSj6xMw8siBn39FFuR/cmiHIhCpSqWw\u002Bah6joq9nA8BwDoavIO20uovuQL4YGGdYiF8wbnj3wqy7vFmtmQ9wANwR1KqZLHo0FMqfZGmtJlG3ShlPN5RIeUva82OTByB7fUDiBkO8v1zl/FquWF1CDpYH9k72IMhHyVtfvjkWoAypI\u002Bcoyx8N\u002Bou9ajs6mSHul\u002BXNixDShFx3mz3oXQAjzltNBDR2GkJ2\u002BfvCObaNDS86cCdTSBT81p6LsTDiJZyLmpvf7JXseH2iV5IVEEum6Y0OruzZz4ZGUS6V6mkSlNRfN54ariCaTfiqsPCC58ZS5Mei03evssoVmZpnVo0Tj8O9tdmtjDttdGD0Lh6VxGpnQgWhcMBcr4TUBBWFMvZrliAtxDHtpViMNF8Xu4OrgNQw/xSHch8DYQZU2Ycm50FpiZj\u002BZ/85epysFTtgRfMBKIRAVTPi4yQBKmMqmMzRZk0erjLqrRjV9oR32lzjohsSUrAD5ZENhqV0/D2cDuHQ26/tQpfBFnpsa16uawjHHYdHF0UczoC8ECeMdrHaOOejpv\u002Bt9WCEUTs2lnoyXhqdrd\u002B2VPebtA0vMTFvNKDJkTJ2C8QJGicmw8UJ5TcFibEN78nRI\u002BTwB/LxfcQvFByabARIu1NVk5K3kJExkc7WKah/YkXX925NhgTSF5xj9q6pb3gyvM1et1s2GpNSv3UkG1Qbr7LXwnWW\u002BjVOg3v2U5niiA==",
-      "StatusCode": 201,
-      "ResponseHeaders": {
-        "Content-Length": "0",
-        "Content-MD5": "9LylMPdRBLeB2LOTvB0/GA==",
-<<<<<<< HEAD
-        "Date": "Fri, 03 Apr 2020 00:01:49 GMT",
-        "ETag": "\u00220x8D7D762351E44D5\u0022",
-        "Last-Modified": "Fri, 03 Apr 2020 00:01:49 GMT",
-=======
-        "Date": "Fri, 29 May 2020 17:11:54 GMT",
-        "ETag": "\u00220x8D803F363BAC9C3\u0022",
-        "Last-Modified": "Fri, 29 May 2020 17:11:55 GMT",
->>>>>>> c938cddd
-        "Server": [
-          "Windows-Azure-Blob/1.0",
-          "Microsoft-HTTPAPI/2.0"
-        ],
-        "x-ms-client-request-id": "6a0d7c82-c8ac-5815-dce3-9811463ccac4",
-        "x-ms-content-crc64": "q6ESwD0zrOQ=",
-<<<<<<< HEAD
-        "x-ms-request-id": "2eca6eb6-801e-008e-7a4b-099b16000000",
-=======
-        "x-ms-request-id": "821b6cd8-f01e-0021-31dc-35ff2a000000",
->>>>>>> c938cddd
-        "x-ms-request-server-encrypted": "true",
-        "x-ms-version": "2019-12-12"
-      },
-      "ResponseBody": []
-    },
-    {
-<<<<<<< HEAD
-      "RequestUri": "https://seanmcccanary.blob.core.windows.net/test-container-18cbc38f-93e8-b528-9201-74550519c9f9/baz/bar/foo",
-=======
-      "RequestUri": "http://amandadev2.blob.core.windows.net/test-container-18cbc38f-93e8-b528-9201-74550519c9f9/baz/bar/foo",
->>>>>>> c938cddd
-      "RequestMethod": "PUT",
-      "RequestHeaders": {
-        "Authorization": "Sanitized",
-        "Content-Length": "1024",
-<<<<<<< HEAD
-        "traceparent": "00-b45c14ad9a6a6c47a32059e455c56260-eca8602d05bd0746-00",
-        "User-Agent": [
-          "azsdk-net-Storage.Blobs/12.5.0-dev.20200402.1",
-          "(.NET Core 4.6.28325.01; Microsoft Windows 10.0.18362 )"
-        ],
-        "x-ms-blob-type": "BlockBlob",
-        "x-ms-client-request-id": "df3f74cb-13ca-0803-6bc4-dcca76c7865b",
-        "x-ms-date": "Fri, 03 Apr 2020 00:01:50 GMT",
-=======
-        "traceparent": "00-8b5ef37e2ad15541a09e9097e8985e72-84b68a258438a745-00",
-        "User-Agent": [
-          "azsdk-net-Storage.Blobs/12.5.0-dev.20200529.1",
-          "(.NET Core 4.6.28801.04; Microsoft Windows 10.0.18363 )"
-        ],
-        "x-ms-blob-type": "BlockBlob",
-        "x-ms-client-request-id": "df3f74cb-13ca-0803-6bc4-dcca76c7865b",
-        "x-ms-date": "Fri, 29 May 2020 17:11:55 GMT",
->>>>>>> c938cddd
-        "x-ms-return-client-request-id": "true",
-        "x-ms-version": "2019-12-12"
-      },
-      "RequestBody": "ok2XLqoXubFuSgv75D85T45B0qzphK6I93cvJrTxySN5yEUtq0SIap5\u002B1wDj\u002BARcfdrVdRbH/R6fDzYz55P8fYDngRz5C6RKuWgNa6ytpf9y0qjaG1QNscsnjpsNVYMKgVqA\u002B3boY3E1i7ytuZFx8Wo3wBTrImEr2s9Q0nwIPWTkA\u002BlSLaqIim82pJCYX/g5tp0w1ZRuH1/5VCCml5D0LU5XybanH8TArjWltH3Rk3rXFxzf12fPduOKWdiJ4vPeQndCQJZBkZfZcCdfyGviJ8Gmz390FVXniFLTHcXsN8xCxnIFjlLjlYWEBmc/cK13qDEW4hJzaiwhW7hEbnTR7DlaHAL53Jhvwzn67w7upxikW3WU1lS5zltF5DOanycRsxku5FOrfsyYph/ZeXodM7OfnxP/PBbkoU6ms/hl1SMS6Dv1wMLF\u002Bdyp/C814FXhJ7B/\u002Bv8UEnYCSUMEBMrTM9H7xpA\u002BKHPx2qU2VkDnr8D4xYxH5doj/tbF8nZ\u002BwPUR1cheORnEov48jiBa3bs1G5mCDD4\u002Bi0322Mi5eTX9cxmwJIB4iXamMyONC1e5ySAaj9fc\u002B7S20kl7Z2FRCyjJPxoHqbk7vZIj3NgbsYD2PQ6nnupeIHdl\u002BlE3/CEVVSj6xMw8siBn39FFuR/cmiHIhCpSqWw\u002Bah6joq9nA8BwDoavIO20uovuQL4YGGdYiF8wbnj3wqy7vFmtmQ9wANwR1KqZLHo0FMqfZGmtJlG3ShlPN5RIeUva82OTByB7fUDiBkO8v1zl/FquWF1CDpYH9k72IMhHyVtfvjkWoAypI\u002Bcoyx8N\u002Bou9ajs6mSHul\u002BXNixDShFx3mz3oXQAjzltNBDR2GkJ2\u002BfvCObaNDS86cCdTSBT81p6LsTDiJZyLmpvf7JXseH2iV5IVEEum6Y0OruzZz4ZGUS6V6mkSlNRfN54ariCaTfiqsPCC58ZS5Mei03evssoVmZpnVo0Tj8O9tdmtjDttdGD0Lh6VxGpnQgWhcMBcr4TUBBWFMvZrliAtxDHtpViMNF8Xu4OrgNQw/xSHch8DYQZU2Ycm50FpiZj\u002BZ/85epysFTtgRfMBKIRAVTPi4yQBKmMqmMzRZk0erjLqrRjV9oR32lzjohsSUrAD5ZENhqV0/D2cDuHQ26/tQpfBFnpsa16uawjHHYdHF0UczoC8ECeMdrHaOOejpv\u002Bt9WCEUTs2lnoyXhqdrd\u002B2VPebtA0vMTFvNKDJkTJ2C8QJGicmw8UJ5TcFibEN78nRI\u002BTwB/LxfcQvFByabARIu1NVk5K3kJExkc7WKah/YkXX925NhgTSF5xj9q6pb3gyvM1et1s2GpNSv3UkG1Qbr7LXwnWW\u002BjVOg3v2U5niiA==",
-      "StatusCode": 201,
-      "ResponseHeaders": {
-        "Content-Length": "0",
-        "Content-MD5": "9LylMPdRBLeB2LOTvB0/GA==",
-<<<<<<< HEAD
-        "Date": "Fri, 03 Apr 2020 00:01:49 GMT",
-        "ETag": "\u00220x8D7D762352B186C\u0022",
-        "Last-Modified": "Fri, 03 Apr 2020 00:01:49 GMT",
-=======
-        "Date": "Fri, 29 May 2020 17:11:54 GMT",
-        "ETag": "\u00220x8D803F363C2935A\u0022",
-        "Last-Modified": "Fri, 29 May 2020 17:11:55 GMT",
->>>>>>> c938cddd
-        "Server": [
-          "Windows-Azure-Blob/1.0",
-          "Microsoft-HTTPAPI/2.0"
-        ],
-        "x-ms-client-request-id": "df3f74cb-13ca-0803-6bc4-dcca76c7865b",
-        "x-ms-content-crc64": "q6ESwD0zrOQ=",
-<<<<<<< HEAD
-        "x-ms-request-id": "2eca6ed0-801e-008e-104b-099b16000000",
-=======
-        "x-ms-request-id": "821b6cf3-f01e-0021-48dc-35ff2a000000",
->>>>>>> c938cddd
-        "x-ms-request-server-encrypted": "true",
-        "x-ms-version": "2019-12-12"
-      },
-      "ResponseBody": []
-    },
-    {
-<<<<<<< HEAD
-      "RequestUri": "https://seanmcccanary.blob.core.windows.net/test-container-18cbc38f-93e8-b528-9201-74550519c9f9/foo/foo?comp=metadata",
-      "RequestMethod": "PUT",
-      "RequestHeaders": {
-        "Authorization": "Sanitized",
-        "traceparent": "00-5d11de053d96d94d9e18f1864c0ccbf1-27f829e7b8f47f4a-00",
-        "User-Agent": [
-          "azsdk-net-Storage.Blobs/12.5.0-dev.20200402.1",
-          "(.NET Core 4.6.28325.01; Microsoft Windows 10.0.18362 )"
-        ],
-        "x-ms-client-request-id": "d2456933-eafc-3afa-3dd9-56a910afe1c3",
-        "x-ms-date": "Fri, 03 Apr 2020 00:01:50 GMT",
-=======
-      "RequestUri": "http://amandadev2.blob.core.windows.net/test-container-18cbc38f-93e8-b528-9201-74550519c9f9/foo/foo?comp=metadata",
-      "RequestMethod": "PUT",
-      "RequestHeaders": {
-        "Authorization": "Sanitized",
-        "traceparent": "00-f4f0c9cf9dc11a48ade4529a3b9ea2ea-f9511708e7d3f446-00",
-        "User-Agent": [
-          "azsdk-net-Storage.Blobs/12.5.0-dev.20200529.1",
-          "(.NET Core 4.6.28801.04; Microsoft Windows 10.0.18363 )"
-        ],
-        "x-ms-client-request-id": "d2456933-eafc-3afa-3dd9-56a910afe1c3",
-        "x-ms-date": "Fri, 29 May 2020 17:11:55 GMT",
->>>>>>> c938cddd
+        "Date": "Wed, 10 Jun 2020 19:56:58 GMT",
+        "ETag": "\u00220x8D80D786F641AD9\u0022",
+        "Last-Modified": "Wed, 10 Jun 2020 19:56:58 GMT",
+        "Server": [
+          "Windows-Azure-Blob/1.0",
+          "Microsoft-HTTPAPI/2.0"
+        ],
+        "x-ms-client-request-id": "ba6c08ac-5528-d814-84cb-b9adc5719694",
+        "x-ms-request-id": "15cf0a92-901e-0082-1a61-3f0c1e000000",
+        "x-ms-version": "2019-12-12"
+      },
+      "ResponseBody": []
+    },
+    {
+      "RequestUri": "https://seanmcccanary.blob.core.windows.net/test-container-9d91055f-eab6-8098-b80c-47d6af43a2df/foo",
+      "RequestMethod": "PUT",
+      "RequestHeaders": {
+        "Authorization": "Sanitized",
+        "Content-Length": "1024",
+        "traceparent": "00-24b47db143091443a11091c4957fe882-662beb6d46665a42-00",
+        "User-Agent": [
+          "azsdk-net-Storage.Blobs/12.5.0-dev.20200610.1",
+          "(.NET Core 4.6.28801.04; Microsoft Windows 10.0.18362 )"
+        ],
+        "x-ms-blob-type": "BlockBlob",
+        "x-ms-client-request-id": "42331f54-86f9-0ced-d4a3-16e1a1df3c5b",
+        "x-ms-date": "Wed, 10 Jun 2020 19:56:58 GMT",
+        "x-ms-return-client-request-id": "true",
+        "x-ms-version": "2019-12-12"
+      },
+      "RequestBody": "rVeu78J2R6i/8FhvKes4kDc2KqfW6La1awb2Kv6Y2tKvLADweOVPNcDE\u002Bzf8pK\u002BZkih1j0fvvcWg\u002BYO7fx2qJxaGv/zrSBhS5/TnEux/uMdXXZfVI0uLwG46T35hk7ajGdQhduSyrkkQIqhSB6vYIUG8ZCGF1APL\u002Bv6NsPiZ8FM\u002BRPgYXULipK9OxQCiOLnDYi49pS\u002BUHUXQVnvlJP1QdjJVFMOyv8P/2b9yNw4DKMJFyU3KW0sjqSazSAbG/ICx/U7OTSP1EaJqPstwIuY2zC25oFqwhhrmMWuc/3e9ON0/wDm/NdueULiqXx1/s4ZAfHzYDVwlAXcz5xu4WBIrrQXuMGKsdpZSGlCiBSb9Z33kXIL65CuAGb/CjE6/5velf7IYkIIklAXlhvIMgvxQNn\u002Be0/yPMMjZbhej6epIkjNY/IV05Nf6wMd8FV45dJfCclXOIRP6FU7pPiJrgasanPO\u002Bs4Z23FGooxM1ExpqoPmA4HeVenAgXuY3iqW0jz4cYXlqesAQTJUDJX7/xQIzf54o66E0hSGCnlWfP1Kr8xTUGbGhACY4b5PhkVXyIJjkAwsHjKOd59xX59trcQ1DWDFqK6xRkn5473wNUvTMkH28ujxGpGdwNzHUShhKzf2FnTkjiPXsknCMjpwmj5XoilderrbR/LPK\u002BfN7fEdmLiJ/iLW6qAeI0CjLuhXKSqeb7MDB7B9Gs6CFWY8BcBYpJmB6pwfgLeFP1d2OBkKd/69M34\u002BGpUICOdQUNE94hl8SoZS1T6Kfu7/ecRZBt61e6FnftZGGooAed24zy/iS1099fGWt6LAMrCPQqDMrwYEntUz1mNHOi/4Tl9c0bPDGTJnHwztHsP\u002Bp0whutvpN8rbsDBWsnD59r/BmmlDY2D8zCVuZZP5G3wVMS8XIYNUDxqQhR2DaGa9aSRNK4Rav0PrIOqyfs424pi0QYFF5tE8bY9Ort5DfWO\u002BrPhvq\u002B/7vnXrKACUpZBMXaaAzyrle4ZTEL35CAxlq6eG883RyzaovIcLWr7Qq8f7AlE7wrI42TV2GJsyArJphYBdDbXCepJv1BKj2iDLfmT1/gW7LeTxShqYW7Kfer3QodE6d5oSNIfCz\u002BqjlP8UrpoyPACorleba8ObKiLfzF1U0zhPjQrO48WB9GH\u002BUbEfh60UbT65J/N5ow/Wdwpk4v\u002BNSsXCxR2TZ1g/Krn1mRYSf6Zxy2Mem6tE0en69Gy7HRFicQbvWL6PhQXmff05hAX5x/tn8xucbrMaffczlHLvgA2klygPIyLr4kJZOB2uD03gASxxVyn5wgJX0N7LW\u002ByW\u002BvnvkOzd6qDUeAzVRzKRbG6lT5dCeijnrtUlt1JEIIZRxkEjvng==",
+      "StatusCode": 201,
+      "ResponseHeaders": {
+        "Content-Length": "0",
+        "Content-MD5": "IB5gkk86Ib3hFf9u0UjeUw==",
+        "Date": "Wed, 10 Jun 2020 19:56:58 GMT",
+        "ETag": "\u00220x8D80D786F6D086B\u0022",
+        "Last-Modified": "Wed, 10 Jun 2020 19:56:58 GMT",
+        "Server": [
+          "Windows-Azure-Blob/1.0",
+          "Microsoft-HTTPAPI/2.0"
+        ],
+        "x-ms-client-request-id": "42331f54-86f9-0ced-d4a3-16e1a1df3c5b",
+        "x-ms-content-crc64": "PfV1E44090A=",
+        "x-ms-request-id": "15cf0ab9-901e-0082-3d61-3f0c1e000000",
+        "x-ms-request-server-encrypted": "true",
+        "x-ms-version": "2019-12-12",
+        "x-ms-version-id": "2020-06-10T19:56:58.9578347Z"
+      },
+      "ResponseBody": []
+    },
+    {
+      "RequestUri": "https://seanmcccanary.blob.core.windows.net/test-container-9d91055f-eab6-8098-b80c-47d6af43a2df/bar",
+      "RequestMethod": "PUT",
+      "RequestHeaders": {
+        "Authorization": "Sanitized",
+        "Content-Length": "1024",
+        "traceparent": "00-2bb352f1dc23f84d8904bedfd08a3bb9-3eabd0c22a3e2646-00",
+        "User-Agent": [
+          "azsdk-net-Storage.Blobs/12.5.0-dev.20200610.1",
+          "(.NET Core 4.6.28801.04; Microsoft Windows 10.0.18362 )"
+        ],
+        "x-ms-blob-type": "BlockBlob",
+        "x-ms-client-request-id": "701c7e9e-ac15-11a4-5479-ce4320e4a73f",
+        "x-ms-date": "Wed, 10 Jun 2020 19:56:58 GMT",
+        "x-ms-return-client-request-id": "true",
+        "x-ms-version": "2019-12-12"
+      },
+      "RequestBody": "rVeu78J2R6i/8FhvKes4kDc2KqfW6La1awb2Kv6Y2tKvLADweOVPNcDE\u002Bzf8pK\u002BZkih1j0fvvcWg\u002BYO7fx2qJxaGv/zrSBhS5/TnEux/uMdXXZfVI0uLwG46T35hk7ajGdQhduSyrkkQIqhSB6vYIUG8ZCGF1APL\u002Bv6NsPiZ8FM\u002BRPgYXULipK9OxQCiOLnDYi49pS\u002BUHUXQVnvlJP1QdjJVFMOyv8P/2b9yNw4DKMJFyU3KW0sjqSazSAbG/ICx/U7OTSP1EaJqPstwIuY2zC25oFqwhhrmMWuc/3e9ON0/wDm/NdueULiqXx1/s4ZAfHzYDVwlAXcz5xu4WBIrrQXuMGKsdpZSGlCiBSb9Z33kXIL65CuAGb/CjE6/5velf7IYkIIklAXlhvIMgvxQNn\u002Be0/yPMMjZbhej6epIkjNY/IV05Nf6wMd8FV45dJfCclXOIRP6FU7pPiJrgasanPO\u002Bs4Z23FGooxM1ExpqoPmA4HeVenAgXuY3iqW0jz4cYXlqesAQTJUDJX7/xQIzf54o66E0hSGCnlWfP1Kr8xTUGbGhACY4b5PhkVXyIJjkAwsHjKOd59xX59trcQ1DWDFqK6xRkn5473wNUvTMkH28ujxGpGdwNzHUShhKzf2FnTkjiPXsknCMjpwmj5XoilderrbR/LPK\u002BfN7fEdmLiJ/iLW6qAeI0CjLuhXKSqeb7MDB7B9Gs6CFWY8BcBYpJmB6pwfgLeFP1d2OBkKd/69M34\u002BGpUICOdQUNE94hl8SoZS1T6Kfu7/ecRZBt61e6FnftZGGooAed24zy/iS1099fGWt6LAMrCPQqDMrwYEntUz1mNHOi/4Tl9c0bPDGTJnHwztHsP\u002Bp0whutvpN8rbsDBWsnD59r/BmmlDY2D8zCVuZZP5G3wVMS8XIYNUDxqQhR2DaGa9aSRNK4Rav0PrIOqyfs424pi0QYFF5tE8bY9Ort5DfWO\u002BrPhvq\u002B/7vnXrKACUpZBMXaaAzyrle4ZTEL35CAxlq6eG883RyzaovIcLWr7Qq8f7AlE7wrI42TV2GJsyArJphYBdDbXCepJv1BKj2iDLfmT1/gW7LeTxShqYW7Kfer3QodE6d5oSNIfCz\u002BqjlP8UrpoyPACorleba8ObKiLfzF1U0zhPjQrO48WB9GH\u002BUbEfh60UbT65J/N5ow/Wdwpk4v\u002BNSsXCxR2TZ1g/Krn1mRYSf6Zxy2Mem6tE0en69Gy7HRFicQbvWL6PhQXmff05hAX5x/tn8xucbrMaffczlHLvgA2klygPIyLr4kJZOB2uD03gASxxVyn5wgJX0N7LW\u002ByW\u002BvnvkOzd6qDUeAzVRzKRbG6lT5dCeijnrtUlt1JEIIZRxkEjvng==",
+      "StatusCode": 201,
+      "ResponseHeaders": {
+        "Content-Length": "0",
+        "Content-MD5": "IB5gkk86Ib3hFf9u0UjeUw==",
+        "Date": "Wed, 10 Jun 2020 19:56:58 GMT",
+        "ETag": "\u00220x8D80D786F75BC94\u0022",
+        "Last-Modified": "Wed, 10 Jun 2020 19:56:59 GMT",
+        "Server": [
+          "Windows-Azure-Blob/1.0",
+          "Microsoft-HTTPAPI/2.0"
+        ],
+        "x-ms-client-request-id": "701c7e9e-ac15-11a4-5479-ce4320e4a73f",
+        "x-ms-content-crc64": "PfV1E44090A=",
+        "x-ms-request-id": "15cf0aca-901e-0082-4e61-3f0c1e000000",
+        "x-ms-request-server-encrypted": "true",
+        "x-ms-version": "2019-12-12",
+        "x-ms-version-id": "2020-06-10T19:56:59.0148756Z"
+      },
+      "ResponseBody": []
+    },
+    {
+      "RequestUri": "https://seanmcccanary.blob.core.windows.net/test-container-9d91055f-eab6-8098-b80c-47d6af43a2df/baz",
+      "RequestMethod": "PUT",
+      "RequestHeaders": {
+        "Authorization": "Sanitized",
+        "Content-Length": "1024",
+        "traceparent": "00-3d8a46be452d4746aee9689c725e54f1-0c3dd949a1b40941-00",
+        "User-Agent": [
+          "azsdk-net-Storage.Blobs/12.5.0-dev.20200610.1",
+          "(.NET Core 4.6.28801.04; Microsoft Windows 10.0.18362 )"
+        ],
+        "x-ms-blob-type": "BlockBlob",
+        "x-ms-client-request-id": "2243172d-cbc2-bf46-d901-bee55f73338d",
+        "x-ms-date": "Wed, 10 Jun 2020 19:56:58 GMT",
+        "x-ms-return-client-request-id": "true",
+        "x-ms-version": "2019-12-12"
+      },
+      "RequestBody": "rVeu78J2R6i/8FhvKes4kDc2KqfW6La1awb2Kv6Y2tKvLADweOVPNcDE\u002Bzf8pK\u002BZkih1j0fvvcWg\u002BYO7fx2qJxaGv/zrSBhS5/TnEux/uMdXXZfVI0uLwG46T35hk7ajGdQhduSyrkkQIqhSB6vYIUG8ZCGF1APL\u002Bv6NsPiZ8FM\u002BRPgYXULipK9OxQCiOLnDYi49pS\u002BUHUXQVnvlJP1QdjJVFMOyv8P/2b9yNw4DKMJFyU3KW0sjqSazSAbG/ICx/U7OTSP1EaJqPstwIuY2zC25oFqwhhrmMWuc/3e9ON0/wDm/NdueULiqXx1/s4ZAfHzYDVwlAXcz5xu4WBIrrQXuMGKsdpZSGlCiBSb9Z33kXIL65CuAGb/CjE6/5velf7IYkIIklAXlhvIMgvxQNn\u002Be0/yPMMjZbhej6epIkjNY/IV05Nf6wMd8FV45dJfCclXOIRP6FU7pPiJrgasanPO\u002Bs4Z23FGooxM1ExpqoPmA4HeVenAgXuY3iqW0jz4cYXlqesAQTJUDJX7/xQIzf54o66E0hSGCnlWfP1Kr8xTUGbGhACY4b5PhkVXyIJjkAwsHjKOd59xX59trcQ1DWDFqK6xRkn5473wNUvTMkH28ujxGpGdwNzHUShhKzf2FnTkjiPXsknCMjpwmj5XoilderrbR/LPK\u002BfN7fEdmLiJ/iLW6qAeI0CjLuhXKSqeb7MDB7B9Gs6CFWY8BcBYpJmB6pwfgLeFP1d2OBkKd/69M34\u002BGpUICOdQUNE94hl8SoZS1T6Kfu7/ecRZBt61e6FnftZGGooAed24zy/iS1099fGWt6LAMrCPQqDMrwYEntUz1mNHOi/4Tl9c0bPDGTJnHwztHsP\u002Bp0whutvpN8rbsDBWsnD59r/BmmlDY2D8zCVuZZP5G3wVMS8XIYNUDxqQhR2DaGa9aSRNK4Rav0PrIOqyfs424pi0QYFF5tE8bY9Ort5DfWO\u002BrPhvq\u002B/7vnXrKACUpZBMXaaAzyrle4ZTEL35CAxlq6eG883RyzaovIcLWr7Qq8f7AlE7wrI42TV2GJsyArJphYBdDbXCepJv1BKj2iDLfmT1/gW7LeTxShqYW7Kfer3QodE6d5oSNIfCz\u002BqjlP8UrpoyPACorleba8ObKiLfzF1U0zhPjQrO48WB9GH\u002BUbEfh60UbT65J/N5ow/Wdwpk4v\u002BNSsXCxR2TZ1g/Krn1mRYSf6Zxy2Mem6tE0en69Gy7HRFicQbvWL6PhQXmff05hAX5x/tn8xucbrMaffczlHLvgA2klygPIyLr4kJZOB2uD03gASxxVyn5wgJX0N7LW\u002ByW\u002BvnvkOzd6qDUeAzVRzKRbG6lT5dCeijnrtUlt1JEIIZRxkEjvng==",
+      "StatusCode": 201,
+      "ResponseHeaders": {
+        "Content-Length": "0",
+        "Content-MD5": "IB5gkk86Ib3hFf9u0UjeUw==",
+        "Date": "Wed, 10 Jun 2020 19:56:58 GMT",
+        "ETag": "\u00220x8D80D786F7E97D9\u0022",
+        "Last-Modified": "Wed, 10 Jun 2020 19:56:59 GMT",
+        "Server": [
+          "Windows-Azure-Blob/1.0",
+          "Microsoft-HTTPAPI/2.0"
+        ],
+        "x-ms-client-request-id": "2243172d-cbc2-bf46-d901-bee55f73338d",
+        "x-ms-content-crc64": "PfV1E44090A=",
+        "x-ms-request-id": "15cf0ad9-901e-0082-5b61-3f0c1e000000",
+        "x-ms-request-server-encrypted": "true",
+        "x-ms-version": "2019-12-12",
+        "x-ms-version-id": "2020-06-10T19:56:59.0729177Z"
+      },
+      "ResponseBody": []
+    },
+    {
+      "RequestUri": "https://seanmcccanary.blob.core.windows.net/test-container-9d91055f-eab6-8098-b80c-47d6af43a2df/foo/foo",
+      "RequestMethod": "PUT",
+      "RequestHeaders": {
+        "Authorization": "Sanitized",
+        "Content-Length": "1024",
+        "traceparent": "00-1e759cfc25126a488b8e38366be04ca2-39bda365e409e843-00",
+        "User-Agent": [
+          "azsdk-net-Storage.Blobs/12.5.0-dev.20200610.1",
+          "(.NET Core 4.6.28801.04; Microsoft Windows 10.0.18362 )"
+        ],
+        "x-ms-blob-type": "BlockBlob",
+        "x-ms-client-request-id": "091535e9-84a1-ac7d-4f6c-c4f4b2d2c6f5",
+        "x-ms-date": "Wed, 10 Jun 2020 19:56:58 GMT",
+        "x-ms-return-client-request-id": "true",
+        "x-ms-version": "2019-12-12"
+      },
+      "RequestBody": "rVeu78J2R6i/8FhvKes4kDc2KqfW6La1awb2Kv6Y2tKvLADweOVPNcDE\u002Bzf8pK\u002BZkih1j0fvvcWg\u002BYO7fx2qJxaGv/zrSBhS5/TnEux/uMdXXZfVI0uLwG46T35hk7ajGdQhduSyrkkQIqhSB6vYIUG8ZCGF1APL\u002Bv6NsPiZ8FM\u002BRPgYXULipK9OxQCiOLnDYi49pS\u002BUHUXQVnvlJP1QdjJVFMOyv8P/2b9yNw4DKMJFyU3KW0sjqSazSAbG/ICx/U7OTSP1EaJqPstwIuY2zC25oFqwhhrmMWuc/3e9ON0/wDm/NdueULiqXx1/s4ZAfHzYDVwlAXcz5xu4WBIrrQXuMGKsdpZSGlCiBSb9Z33kXIL65CuAGb/CjE6/5velf7IYkIIklAXlhvIMgvxQNn\u002Be0/yPMMjZbhej6epIkjNY/IV05Nf6wMd8FV45dJfCclXOIRP6FU7pPiJrgasanPO\u002Bs4Z23FGooxM1ExpqoPmA4HeVenAgXuY3iqW0jz4cYXlqesAQTJUDJX7/xQIzf54o66E0hSGCnlWfP1Kr8xTUGbGhACY4b5PhkVXyIJjkAwsHjKOd59xX59trcQ1DWDFqK6xRkn5473wNUvTMkH28ujxGpGdwNzHUShhKzf2FnTkjiPXsknCMjpwmj5XoilderrbR/LPK\u002BfN7fEdmLiJ/iLW6qAeI0CjLuhXKSqeb7MDB7B9Gs6CFWY8BcBYpJmB6pwfgLeFP1d2OBkKd/69M34\u002BGpUICOdQUNE94hl8SoZS1T6Kfu7/ecRZBt61e6FnftZGGooAed24zy/iS1099fGWt6LAMrCPQqDMrwYEntUz1mNHOi/4Tl9c0bPDGTJnHwztHsP\u002Bp0whutvpN8rbsDBWsnD59r/BmmlDY2D8zCVuZZP5G3wVMS8XIYNUDxqQhR2DaGa9aSRNK4Rav0PrIOqyfs424pi0QYFF5tE8bY9Ort5DfWO\u002BrPhvq\u002B/7vnXrKACUpZBMXaaAzyrle4ZTEL35CAxlq6eG883RyzaovIcLWr7Qq8f7AlE7wrI42TV2GJsyArJphYBdDbXCepJv1BKj2iDLfmT1/gW7LeTxShqYW7Kfer3QodE6d5oSNIfCz\u002BqjlP8UrpoyPACorleba8ObKiLfzF1U0zhPjQrO48WB9GH\u002BUbEfh60UbT65J/N5ow/Wdwpk4v\u002BNSsXCxR2TZ1g/Krn1mRYSf6Zxy2Mem6tE0en69Gy7HRFicQbvWL6PhQXmff05hAX5x/tn8xucbrMaffczlHLvgA2klygPIyLr4kJZOB2uD03gASxxVyn5wgJX0N7LW\u002ByW\u002BvnvkOzd6qDUeAzVRzKRbG6lT5dCeijnrtUlt1JEIIZRxkEjvng==",
+      "StatusCode": 201,
+      "ResponseHeaders": {
+        "Content-Length": "0",
+        "Content-MD5": "IB5gkk86Ib3hFf9u0UjeUw==",
+        "Date": "Wed, 10 Jun 2020 19:56:58 GMT",
+        "ETag": "\u00220x8D80D786F877315\u0022",
+        "Last-Modified": "Wed, 10 Jun 2020 19:56:59 GMT",
+        "Server": [
+          "Windows-Azure-Blob/1.0",
+          "Microsoft-HTTPAPI/2.0"
+        ],
+        "x-ms-client-request-id": "091535e9-84a1-ac7d-4f6c-c4f4b2d2c6f5",
+        "x-ms-content-crc64": "PfV1E44090A=",
+        "x-ms-request-id": "15cf0ae3-901e-0082-6461-3f0c1e000000",
+        "x-ms-request-server-encrypted": "true",
+        "x-ms-version": "2019-12-12",
+        "x-ms-version-id": "2020-06-10T19:56:59.1319596Z"
+      },
+      "ResponseBody": []
+    },
+    {
+      "RequestUri": "https://seanmcccanary.blob.core.windows.net/test-container-9d91055f-eab6-8098-b80c-47d6af43a2df/foo/bar",
+      "RequestMethod": "PUT",
+      "RequestHeaders": {
+        "Authorization": "Sanitized",
+        "Content-Length": "1024",
+        "traceparent": "00-07672bf1145f4c46a4b05f6e79b11790-1cc340203ff37e48-00",
+        "User-Agent": [
+          "azsdk-net-Storage.Blobs/12.5.0-dev.20200610.1",
+          "(.NET Core 4.6.28801.04; Microsoft Windows 10.0.18362 )"
+        ],
+        "x-ms-blob-type": "BlockBlob",
+        "x-ms-client-request-id": "2afbc2e0-2a5d-77ec-d871-97a213147bf4",
+        "x-ms-date": "Wed, 10 Jun 2020 19:56:58 GMT",
+        "x-ms-return-client-request-id": "true",
+        "x-ms-version": "2019-12-12"
+      },
+      "RequestBody": "rVeu78J2R6i/8FhvKes4kDc2KqfW6La1awb2Kv6Y2tKvLADweOVPNcDE\u002Bzf8pK\u002BZkih1j0fvvcWg\u002BYO7fx2qJxaGv/zrSBhS5/TnEux/uMdXXZfVI0uLwG46T35hk7ajGdQhduSyrkkQIqhSB6vYIUG8ZCGF1APL\u002Bv6NsPiZ8FM\u002BRPgYXULipK9OxQCiOLnDYi49pS\u002BUHUXQVnvlJP1QdjJVFMOyv8P/2b9yNw4DKMJFyU3KW0sjqSazSAbG/ICx/U7OTSP1EaJqPstwIuY2zC25oFqwhhrmMWuc/3e9ON0/wDm/NdueULiqXx1/s4ZAfHzYDVwlAXcz5xu4WBIrrQXuMGKsdpZSGlCiBSb9Z33kXIL65CuAGb/CjE6/5velf7IYkIIklAXlhvIMgvxQNn\u002Be0/yPMMjZbhej6epIkjNY/IV05Nf6wMd8FV45dJfCclXOIRP6FU7pPiJrgasanPO\u002Bs4Z23FGooxM1ExpqoPmA4HeVenAgXuY3iqW0jz4cYXlqesAQTJUDJX7/xQIzf54o66E0hSGCnlWfP1Kr8xTUGbGhACY4b5PhkVXyIJjkAwsHjKOd59xX59trcQ1DWDFqK6xRkn5473wNUvTMkH28ujxGpGdwNzHUShhKzf2FnTkjiPXsknCMjpwmj5XoilderrbR/LPK\u002BfN7fEdmLiJ/iLW6qAeI0CjLuhXKSqeb7MDB7B9Gs6CFWY8BcBYpJmB6pwfgLeFP1d2OBkKd/69M34\u002BGpUICOdQUNE94hl8SoZS1T6Kfu7/ecRZBt61e6FnftZGGooAed24zy/iS1099fGWt6LAMrCPQqDMrwYEntUz1mNHOi/4Tl9c0bPDGTJnHwztHsP\u002Bp0whutvpN8rbsDBWsnD59r/BmmlDY2D8zCVuZZP5G3wVMS8XIYNUDxqQhR2DaGa9aSRNK4Rav0PrIOqyfs424pi0QYFF5tE8bY9Ort5DfWO\u002BrPhvq\u002B/7vnXrKACUpZBMXaaAzyrle4ZTEL35CAxlq6eG883RyzaovIcLWr7Qq8f7AlE7wrI42TV2GJsyArJphYBdDbXCepJv1BKj2iDLfmT1/gW7LeTxShqYW7Kfer3QodE6d5oSNIfCz\u002BqjlP8UrpoyPACorleba8ObKiLfzF1U0zhPjQrO48WB9GH\u002BUbEfh60UbT65J/N5ow/Wdwpk4v\u002BNSsXCxR2TZ1g/Krn1mRYSf6Zxy2Mem6tE0en69Gy7HRFicQbvWL6PhQXmff05hAX5x/tn8xucbrMaffczlHLvgA2klygPIyLr4kJZOB2uD03gASxxVyn5wgJX0N7LW\u002ByW\u002BvnvkOzd6qDUeAzVRzKRbG6lT5dCeijnrtUlt1JEIIZRxkEjvng==",
+      "StatusCode": 201,
+      "ResponseHeaders": {
+        "Content-Length": "0",
+        "Content-MD5": "IB5gkk86Ib3hFf9u0UjeUw==",
+        "Date": "Wed, 10 Jun 2020 19:56:58 GMT",
+        "ETag": "\u00220x8D80D786F90756D\u0022",
+        "Last-Modified": "Wed, 10 Jun 2020 19:56:59 GMT",
+        "Server": [
+          "Windows-Azure-Blob/1.0",
+          "Microsoft-HTTPAPI/2.0"
+        ],
+        "x-ms-client-request-id": "2afbc2e0-2a5d-77ec-d871-97a213147bf4",
+        "x-ms-content-crc64": "PfV1E44090A=",
+        "x-ms-request-id": "15cf0af9-901e-0082-7761-3f0c1e000000",
+        "x-ms-request-server-encrypted": "true",
+        "x-ms-version": "2019-12-12",
+        "x-ms-version-id": "2020-06-10T19:56:59.1900013Z"
+      },
+      "ResponseBody": []
+    },
+    {
+      "RequestUri": "https://seanmcccanary.blob.core.windows.net/test-container-9d91055f-eab6-8098-b80c-47d6af43a2df/baz/foo",
+      "RequestMethod": "PUT",
+      "RequestHeaders": {
+        "Authorization": "Sanitized",
+        "Content-Length": "1024",
+        "traceparent": "00-441189f6465ad74099ab505b5da2b745-d6b88aa891b6594e-00",
+        "User-Agent": [
+          "azsdk-net-Storage.Blobs/12.5.0-dev.20200610.1",
+          "(.NET Core 4.6.28801.04; Microsoft Windows 10.0.18362 )"
+        ],
+        "x-ms-blob-type": "BlockBlob",
+        "x-ms-client-request-id": "f0133989-9bd6-8198-56e3-c2c911e641f8",
+        "x-ms-date": "Wed, 10 Jun 2020 19:56:59 GMT",
+        "x-ms-return-client-request-id": "true",
+        "x-ms-version": "2019-12-12"
+      },
+      "RequestBody": "rVeu78J2R6i/8FhvKes4kDc2KqfW6La1awb2Kv6Y2tKvLADweOVPNcDE\u002Bzf8pK\u002BZkih1j0fvvcWg\u002BYO7fx2qJxaGv/zrSBhS5/TnEux/uMdXXZfVI0uLwG46T35hk7ajGdQhduSyrkkQIqhSB6vYIUG8ZCGF1APL\u002Bv6NsPiZ8FM\u002BRPgYXULipK9OxQCiOLnDYi49pS\u002BUHUXQVnvlJP1QdjJVFMOyv8P/2b9yNw4DKMJFyU3KW0sjqSazSAbG/ICx/U7OTSP1EaJqPstwIuY2zC25oFqwhhrmMWuc/3e9ON0/wDm/NdueULiqXx1/s4ZAfHzYDVwlAXcz5xu4WBIrrQXuMGKsdpZSGlCiBSb9Z33kXIL65CuAGb/CjE6/5velf7IYkIIklAXlhvIMgvxQNn\u002Be0/yPMMjZbhej6epIkjNY/IV05Nf6wMd8FV45dJfCclXOIRP6FU7pPiJrgasanPO\u002Bs4Z23FGooxM1ExpqoPmA4HeVenAgXuY3iqW0jz4cYXlqesAQTJUDJX7/xQIzf54o66E0hSGCnlWfP1Kr8xTUGbGhACY4b5PhkVXyIJjkAwsHjKOd59xX59trcQ1DWDFqK6xRkn5473wNUvTMkH28ujxGpGdwNzHUShhKzf2FnTkjiPXsknCMjpwmj5XoilderrbR/LPK\u002BfN7fEdmLiJ/iLW6qAeI0CjLuhXKSqeb7MDB7B9Gs6CFWY8BcBYpJmB6pwfgLeFP1d2OBkKd/69M34\u002BGpUICOdQUNE94hl8SoZS1T6Kfu7/ecRZBt61e6FnftZGGooAed24zy/iS1099fGWt6LAMrCPQqDMrwYEntUz1mNHOi/4Tl9c0bPDGTJnHwztHsP\u002Bp0whutvpN8rbsDBWsnD59r/BmmlDY2D8zCVuZZP5G3wVMS8XIYNUDxqQhR2DaGa9aSRNK4Rav0PrIOqyfs424pi0QYFF5tE8bY9Ort5DfWO\u002BrPhvq\u002B/7vnXrKACUpZBMXaaAzyrle4ZTEL35CAxlq6eG883RyzaovIcLWr7Qq8f7AlE7wrI42TV2GJsyArJphYBdDbXCepJv1BKj2iDLfmT1/gW7LeTxShqYW7Kfer3QodE6d5oSNIfCz\u002BqjlP8UrpoyPACorleba8ObKiLfzF1U0zhPjQrO48WB9GH\u002BUbEfh60UbT65J/N5ow/Wdwpk4v\u002BNSsXCxR2TZ1g/Krn1mRYSf6Zxy2Mem6tE0en69Gy7HRFicQbvWL6PhQXmff05hAX5x/tn8xucbrMaffczlHLvgA2klygPIyLr4kJZOB2uD03gASxxVyn5wgJX0N7LW\u002ByW\u002BvnvkOzd6qDUeAzVRzKRbG6lT5dCeijnrtUlt1JEIIZRxkEjvng==",
+      "StatusCode": 201,
+      "ResponseHeaders": {
+        "Content-Length": "0",
+        "Content-MD5": "IB5gkk86Ib3hFf9u0UjeUw==",
+        "Date": "Wed, 10 Jun 2020 19:56:58 GMT",
+        "ETag": "\u00220x8D80D786F99299A\u0022",
+        "Last-Modified": "Wed, 10 Jun 2020 19:56:59 GMT",
+        "Server": [
+          "Windows-Azure-Blob/1.0",
+          "Microsoft-HTTPAPI/2.0"
+        ],
+        "x-ms-client-request-id": "f0133989-9bd6-8198-56e3-c2c911e641f8",
+        "x-ms-content-crc64": "PfV1E44090A=",
+        "x-ms-request-id": "15cf0b0b-901e-0082-0861-3f0c1e000000",
+        "x-ms-request-server-encrypted": "true",
+        "x-ms-version": "2019-12-12",
+        "x-ms-version-id": "2020-06-10T19:56:59.2470426Z"
+      },
+      "ResponseBody": []
+    },
+    {
+      "RequestUri": "https://seanmcccanary.blob.core.windows.net/test-container-9d91055f-eab6-8098-b80c-47d6af43a2df/baz/foo/bar",
+      "RequestMethod": "PUT",
+      "RequestHeaders": {
+        "Authorization": "Sanitized",
+        "Content-Length": "1024",
+        "traceparent": "00-eb8aabb8c3d7984d9e9cf3c435d901f4-01bff17796676d48-00",
+        "User-Agent": [
+          "azsdk-net-Storage.Blobs/12.5.0-dev.20200610.1",
+          "(.NET Core 4.6.28801.04; Microsoft Windows 10.0.18362 )"
+        ],
+        "x-ms-blob-type": "BlockBlob",
+        "x-ms-client-request-id": "da195988-8a00-941d-7907-430fc2f82fc6",
+        "x-ms-date": "Wed, 10 Jun 2020 19:56:59 GMT",
+        "x-ms-return-client-request-id": "true",
+        "x-ms-version": "2019-12-12"
+      },
+      "RequestBody": "rVeu78J2R6i/8FhvKes4kDc2KqfW6La1awb2Kv6Y2tKvLADweOVPNcDE\u002Bzf8pK\u002BZkih1j0fvvcWg\u002BYO7fx2qJxaGv/zrSBhS5/TnEux/uMdXXZfVI0uLwG46T35hk7ajGdQhduSyrkkQIqhSB6vYIUG8ZCGF1APL\u002Bv6NsPiZ8FM\u002BRPgYXULipK9OxQCiOLnDYi49pS\u002BUHUXQVnvlJP1QdjJVFMOyv8P/2b9yNw4DKMJFyU3KW0sjqSazSAbG/ICx/U7OTSP1EaJqPstwIuY2zC25oFqwhhrmMWuc/3e9ON0/wDm/NdueULiqXx1/s4ZAfHzYDVwlAXcz5xu4WBIrrQXuMGKsdpZSGlCiBSb9Z33kXIL65CuAGb/CjE6/5velf7IYkIIklAXlhvIMgvxQNn\u002Be0/yPMMjZbhej6epIkjNY/IV05Nf6wMd8FV45dJfCclXOIRP6FU7pPiJrgasanPO\u002Bs4Z23FGooxM1ExpqoPmA4HeVenAgXuY3iqW0jz4cYXlqesAQTJUDJX7/xQIzf54o66E0hSGCnlWfP1Kr8xTUGbGhACY4b5PhkVXyIJjkAwsHjKOd59xX59trcQ1DWDFqK6xRkn5473wNUvTMkH28ujxGpGdwNzHUShhKzf2FnTkjiPXsknCMjpwmj5XoilderrbR/LPK\u002BfN7fEdmLiJ/iLW6qAeI0CjLuhXKSqeb7MDB7B9Gs6CFWY8BcBYpJmB6pwfgLeFP1d2OBkKd/69M34\u002BGpUICOdQUNE94hl8SoZS1T6Kfu7/ecRZBt61e6FnftZGGooAed24zy/iS1099fGWt6LAMrCPQqDMrwYEntUz1mNHOi/4Tl9c0bPDGTJnHwztHsP\u002Bp0whutvpN8rbsDBWsnD59r/BmmlDY2D8zCVuZZP5G3wVMS8XIYNUDxqQhR2DaGa9aSRNK4Rav0PrIOqyfs424pi0QYFF5tE8bY9Ort5DfWO\u002BrPhvq\u002B/7vnXrKACUpZBMXaaAzyrle4ZTEL35CAxlq6eG883RyzaovIcLWr7Qq8f7AlE7wrI42TV2GJsyArJphYBdDbXCepJv1BKj2iDLfmT1/gW7LeTxShqYW7Kfer3QodE6d5oSNIfCz\u002BqjlP8UrpoyPACorleba8ObKiLfzF1U0zhPjQrO48WB9GH\u002BUbEfh60UbT65J/N5ow/Wdwpk4v\u002BNSsXCxR2TZ1g/Krn1mRYSf6Zxy2Mem6tE0en69Gy7HRFicQbvWL6PhQXmff05hAX5x/tn8xucbrMaffczlHLvgA2klygPIyLr4kJZOB2uD03gASxxVyn5wgJX0N7LW\u002ByW\u002BvnvkOzd6qDUeAzVRzKRbG6lT5dCeijnrtUlt1JEIIZRxkEjvng==",
+      "StatusCode": 201,
+      "ResponseHeaders": {
+        "Content-Length": "0",
+        "Content-MD5": "IB5gkk86Ib3hFf9u0UjeUw==",
+        "Date": "Wed, 10 Jun 2020 19:56:58 GMT",
+        "ETag": "\u00220x8D80D786FA204D6\u0022",
+        "Last-Modified": "Wed, 10 Jun 2020 19:56:59 GMT",
+        "Server": [
+          "Windows-Azure-Blob/1.0",
+          "Microsoft-HTTPAPI/2.0"
+        ],
+        "x-ms-client-request-id": "da195988-8a00-941d-7907-430fc2f82fc6",
+        "x-ms-content-crc64": "PfV1E44090A=",
+        "x-ms-request-id": "15cf0b25-901e-0082-2261-3f0c1e000000",
+        "x-ms-request-server-encrypted": "true",
+        "x-ms-version": "2019-12-12",
+        "x-ms-version-id": "2020-06-10T19:56:59.3050838Z"
+      },
+      "ResponseBody": []
+    },
+    {
+      "RequestUri": "https://seanmcccanary.blob.core.windows.net/test-container-9d91055f-eab6-8098-b80c-47d6af43a2df/baz/bar/foo",
+      "RequestMethod": "PUT",
+      "RequestHeaders": {
+        "Authorization": "Sanitized",
+        "Content-Length": "1024",
+        "traceparent": "00-ec438341d830604c8bd3c2b58f57218b-4bf273247e019c4b-00",
+        "User-Agent": [
+          "azsdk-net-Storage.Blobs/12.5.0-dev.20200610.1",
+          "(.NET Core 4.6.28801.04; Microsoft Windows 10.0.18362 )"
+        ],
+        "x-ms-blob-type": "BlockBlob",
+        "x-ms-client-request-id": "b7409b94-67cc-0ff8-4a07-378105899907",
+        "x-ms-date": "Wed, 10 Jun 2020 19:56:59 GMT",
+        "x-ms-return-client-request-id": "true",
+        "x-ms-version": "2019-12-12"
+      },
+      "RequestBody": "rVeu78J2R6i/8FhvKes4kDc2KqfW6La1awb2Kv6Y2tKvLADweOVPNcDE\u002Bzf8pK\u002BZkih1j0fvvcWg\u002BYO7fx2qJxaGv/zrSBhS5/TnEux/uMdXXZfVI0uLwG46T35hk7ajGdQhduSyrkkQIqhSB6vYIUG8ZCGF1APL\u002Bv6NsPiZ8FM\u002BRPgYXULipK9OxQCiOLnDYi49pS\u002BUHUXQVnvlJP1QdjJVFMOyv8P/2b9yNw4DKMJFyU3KW0sjqSazSAbG/ICx/U7OTSP1EaJqPstwIuY2zC25oFqwhhrmMWuc/3e9ON0/wDm/NdueULiqXx1/s4ZAfHzYDVwlAXcz5xu4WBIrrQXuMGKsdpZSGlCiBSb9Z33kXIL65CuAGb/CjE6/5velf7IYkIIklAXlhvIMgvxQNn\u002Be0/yPMMjZbhej6epIkjNY/IV05Nf6wMd8FV45dJfCclXOIRP6FU7pPiJrgasanPO\u002Bs4Z23FGooxM1ExpqoPmA4HeVenAgXuY3iqW0jz4cYXlqesAQTJUDJX7/xQIzf54o66E0hSGCnlWfP1Kr8xTUGbGhACY4b5PhkVXyIJjkAwsHjKOd59xX59trcQ1DWDFqK6xRkn5473wNUvTMkH28ujxGpGdwNzHUShhKzf2FnTkjiPXsknCMjpwmj5XoilderrbR/LPK\u002BfN7fEdmLiJ/iLW6qAeI0CjLuhXKSqeb7MDB7B9Gs6CFWY8BcBYpJmB6pwfgLeFP1d2OBkKd/69M34\u002BGpUICOdQUNE94hl8SoZS1T6Kfu7/ecRZBt61e6FnftZGGooAed24zy/iS1099fGWt6LAMrCPQqDMrwYEntUz1mNHOi/4Tl9c0bPDGTJnHwztHsP\u002Bp0whutvpN8rbsDBWsnD59r/BmmlDY2D8zCVuZZP5G3wVMS8XIYNUDxqQhR2DaGa9aSRNK4Rav0PrIOqyfs424pi0QYFF5tE8bY9Ort5DfWO\u002BrPhvq\u002B/7vnXrKACUpZBMXaaAzyrle4ZTEL35CAxlq6eG883RyzaovIcLWr7Qq8f7AlE7wrI42TV2GJsyArJphYBdDbXCepJv1BKj2iDLfmT1/gW7LeTxShqYW7Kfer3QodE6d5oSNIfCz\u002BqjlP8UrpoyPACorleba8ObKiLfzF1U0zhPjQrO48WB9GH\u002BUbEfh60UbT65J/N5ow/Wdwpk4v\u002BNSsXCxR2TZ1g/Krn1mRYSf6Zxy2Mem6tE0en69Gy7HRFicQbvWL6PhQXmff05hAX5x/tn8xucbrMaffczlHLvgA2klygPIyLr4kJZOB2uD03gASxxVyn5wgJX0N7LW\u002ByW\u002BvnvkOzd6qDUeAzVRzKRbG6lT5dCeijnrtUlt1JEIIZRxkEjvng==",
+      "StatusCode": 201,
+      "ResponseHeaders": {
+        "Content-Length": "0",
+        "Content-MD5": "IB5gkk86Ib3hFf9u0UjeUw==",
+        "Date": "Wed, 10 Jun 2020 19:56:58 GMT",
+        "ETag": "\u00220x8D80D786FAA91E9\u0022",
+        "Last-Modified": "Wed, 10 Jun 2020 19:56:59 GMT",
+        "Server": [
+          "Windows-Azure-Blob/1.0",
+          "Microsoft-HTTPAPI/2.0"
+        ],
+        "x-ms-client-request-id": "b7409b94-67cc-0ff8-4a07-378105899907",
+        "x-ms-content-crc64": "PfV1E44090A=",
+        "x-ms-request-id": "15cf0b3a-901e-0082-3761-3f0c1e000000",
+        "x-ms-request-server-encrypted": "true",
+        "x-ms-version": "2019-12-12",
+        "x-ms-version-id": "2020-06-10T19:56:59.3611241Z"
+      },
+      "ResponseBody": []
+    },
+    {
+      "RequestUri": "https://seanmcccanary.blob.core.windows.net/test-container-9d91055f-eab6-8098-b80c-47d6af43a2df/foo/foo?comp=metadata",
+      "RequestMethod": "PUT",
+      "RequestHeaders": {
+        "Authorization": "Sanitized",
+        "traceparent": "00-5927c275bcd3c44f8f7d43966901416d-a2b2a2cf4ca9914a-00",
+        "User-Agent": [
+          "azsdk-net-Storage.Blobs/12.5.0-dev.20200610.1",
+          "(.NET Core 4.6.28801.04; Microsoft Windows 10.0.18362 )"
+        ],
+        "x-ms-client-request-id": "267a4db5-78b7-17f9-0ae2-760e00343a17",
+        "x-ms-date": "Wed, 10 Jun 2020 19:56:59 GMT",
         "x-ms-meta-Capital": "letter",
         "x-ms-meta-foo": "bar",
         "x-ms-meta-meta": "data",
@@ -592,53 +360,32 @@
       "StatusCode": 200,
       "ResponseHeaders": {
         "Content-Length": "0",
-<<<<<<< HEAD
-        "Date": "Fri, 03 Apr 2020 00:01:49 GMT",
-        "ETag": "\u00220x8D7D7623537EBFE\u0022",
-        "Last-Modified": "Fri, 03 Apr 2020 00:01:49 GMT",
-=======
-        "Date": "Fri, 29 May 2020 17:11:54 GMT",
-        "ETag": "\u00220x8D803F363CA0EC7\u0022",
-        "Last-Modified": "Fri, 29 May 2020 17:11:55 GMT",
->>>>>>> c938cddd
-        "Server": [
-          "Windows-Azure-Blob/1.0",
-          "Microsoft-HTTPAPI/2.0"
-        ],
-        "x-ms-client-request-id": "d2456933-eafc-3afa-3dd9-56a910afe1c3",
-<<<<<<< HEAD
-        "x-ms-request-id": "2eca6ee0-801e-008e-204b-099b16000000",
-=======
-        "x-ms-request-id": "821b6d03-f01e-0021-56dc-35ff2a000000",
->>>>>>> c938cddd
-        "x-ms-request-server-encrypted": "true",
-        "x-ms-version": "2019-12-12"
-      },
-      "ResponseBody": []
-    },
-    {
-<<<<<<< HEAD
-      "RequestUri": "https://seanmcccanary.blob.core.windows.net/test-container-18cbc38f-93e8-b528-9201-74550519c9f9?restype=container\u0026comp=list\u0026delimiter=%2F",
-=======
-      "RequestUri": "http://amandadev2.blob.core.windows.net/test-container-18cbc38f-93e8-b528-9201-74550519c9f9?restype=container\u0026comp=list\u0026delimiter=%2F",
->>>>>>> c938cddd
+        "Date": "Wed, 10 Jun 2020 19:56:58 GMT",
+        "ETag": "\u00220x8D80D786FB31EFB\u0022",
+        "Last-Modified": "Wed, 10 Jun 2020 19:56:59 GMT",
+        "Server": [
+          "Windows-Azure-Blob/1.0",
+          "Microsoft-HTTPAPI/2.0"
+        ],
+        "x-ms-client-request-id": "267a4db5-78b7-17f9-0ae2-760e00343a17",
+        "x-ms-request-id": "15cf0b51-901e-0082-4b61-3f0c1e000000",
+        "x-ms-request-server-encrypted": "true",
+        "x-ms-version": "2019-12-12",
+        "x-ms-version-id": "2020-06-10T19:56:59.4191654Z"
+      },
+      "ResponseBody": []
+    },
+    {
+      "RequestUri": "https://seanmcccanary.blob.core.windows.net/test-container-9d91055f-eab6-8098-b80c-47d6af43a2df?restype=container\u0026comp=list\u0026delimiter=%2F",
       "RequestMethod": "GET",
       "RequestHeaders": {
         "Authorization": "Sanitized",
         "User-Agent": [
-<<<<<<< HEAD
-          "azsdk-net-Storage.Blobs/12.5.0-dev.20200402.1",
-          "(.NET Core 4.6.28325.01; Microsoft Windows 10.0.18362 )"
-        ],
-        "x-ms-client-request-id": "0d970484-b481-6a5e-f993-4e05df4e8553",
-        "x-ms-date": "Fri, 03 Apr 2020 00:01:50 GMT",
-=======
-          "azsdk-net-Storage.Blobs/12.5.0-dev.20200529.1",
-          "(.NET Core 4.6.28801.04; Microsoft Windows 10.0.18363 )"
-        ],
-        "x-ms-client-request-id": "0d970484-b481-6a5e-f993-4e05df4e8553",
-        "x-ms-date": "Fri, 29 May 2020 17:11:55 GMT",
->>>>>>> c938cddd
+          "azsdk-net-Storage.Blobs/12.5.0-dev.20200610.1",
+          "(.NET Core 4.6.28801.04; Microsoft Windows 10.0.18362 )"
+        ],
+        "x-ms-client-request-id": "b8cbb991-720f-114f-bd06-228a1702506f",
+        "x-ms-date": "Wed, 10 Jun 2020 19:56:59 GMT",
         "x-ms-return-client-request-id": "true",
         "x-ms-version": "2019-12-12"
       },
@@ -646,54 +393,30 @@
       "StatusCode": 200,
       "ResponseHeaders": {
         "Content-Type": "application/xml",
-<<<<<<< HEAD
-        "Date": "Fri, 03 Apr 2020 00:01:49 GMT",
-=======
-        "Date": "Fri, 29 May 2020 17:11:55 GMT",
->>>>>>> c938cddd
+        "Date": "Wed, 10 Jun 2020 19:56:58 GMT",
         "Server": [
           "Windows-Azure-Blob/1.0",
           "Microsoft-HTTPAPI/2.0"
         ],
         "Transfer-Encoding": "chunked",
-        "x-ms-client-request-id": "0d970484-b481-6a5e-f993-4e05df4e8553",
-<<<<<<< HEAD
-        "x-ms-request-id": "2eca6ef1-801e-008e-304b-099b16000000",
-        "x-ms-version": "2019-12-12"
-      },
-      "ResponseBody": "\uFEFF\u003C?xml version=\u00221.0\u0022 encoding=\u0022utf-8\u0022?\u003E\u003CEnumerationResults ServiceEndpoint=\u0022https://seanmcccanary.blob.core.windows.net/\u0022 ContainerName=\u0022test-container-18cbc38f-93e8-b528-9201-74550519c9f9\u0022\u003E\u003CDelimiter\u003E/\u003C/Delimiter\u003E\u003CBlobs\u003E\u003CBlob\u003E\u003CName\u003Ebar\u003C/Name\u003E\u003CProperties\u003E\u003CCreation-Time\u003EFri, 03 Apr 2020 00:01:49 GMT\u003C/Creation-Time\u003E\u003CLast-Modified\u003EFri, 03 Apr 2020 00:01:49 GMT\u003C/Last-Modified\u003E\u003CEtag\u003E0x8D7D76234DF3498\u003C/Etag\u003E\u003CContent-Length\u003E1024\u003C/Content-Length\u003E\u003CContent-Type\u003Eapplication/octet-stream\u003C/Content-Type\u003E\u003CContent-Encoding /\u003E\u003CContent-Language /\u003E\u003CContent-CRC64 /\u003E\u003CContent-MD5\u003E9LylMPdRBLeB2LOTvB0/GA==\u003C/Content-MD5\u003E\u003CCache-Control /\u003E\u003CContent-Disposition /\u003E\u003CBlobType\u003EBlockBlob\u003C/BlobType\u003E\u003CAccessTier\u003EHot\u003C/AccessTier\u003E\u003CAccessTierInferred\u003Etrue\u003C/AccessTierInferred\u003E\u003CLeaseStatus\u003Eunlocked\u003C/LeaseStatus\u003E\u003CLeaseState\u003Eavailable\u003C/LeaseState\u003E\u003CServerEncrypted\u003Etrue\u003C/ServerEncrypted\u003E\u003C/Properties\u003E\u003C/Blob\u003E\u003CBlob\u003E\u003CName\u003Ebaz\u003C/Name\u003E\u003CProperties\u003E\u003CCreation-Time\u003EFri, 03 Apr 2020 00:01:49 GMT\u003C/Creation-Time\u003E\u003CLast-Modified\u003EFri, 03 Apr 2020 00:01:49 GMT\u003C/Last-Modified\u003E\u003CEtag\u003E0x8D7D76234EC082E\u003C/Etag\u003E\u003CContent-Length\u003E1024\u003C/Content-Length\u003E\u003CContent-Type\u003Eapplication/octet-stream\u003C/Content-Type\u003E\u003CContent-Encoding /\u003E\u003CContent-Language /\u003E\u003CContent-CRC64 /\u003E\u003CContent-MD5\u003E9LylMPdRBLeB2LOTvB0/GA==\u003C/Content-MD5\u003E\u003CCache-Control /\u003E\u003CContent-Disposition /\u003E\u003CBlobType\u003EBlockBlob\u003C/BlobType\u003E\u003CAccessTier\u003EHot\u003C/AccessTier\u003E\u003CAccessTierInferred\u003Etrue\u003C/AccessTierInferred\u003E\u003CLeaseStatus\u003Eunlocked\u003C/LeaseStatus\u003E\u003CLeaseState\u003Eavailable\u003C/LeaseState\u003E\u003CServerEncrypted\u003Etrue\u003C/ServerEncrypted\u003E\u003C/Properties\u003E\u003C/Blob\u003E\u003CBlobPrefix\u003E\u003CName\u003Ebaz/\u003C/Name\u003E\u003C/BlobPrefix\u003E\u003CBlob\u003E\u003CName\u003Efoo\u003C/Name\u003E\u003CProperties\u003E\u003CCreation-Time\u003EFri, 03 Apr 2020 00:01:48 GMT\u003C/Creation-Time\u003E\u003CLast-Modified\u003EFri, 03 Apr 2020 00:01:48 GMT\u003C/Last-Modified\u003E\u003CEtag\u003E0x8D7D76234D2AF38\u003C/Etag\u003E\u003CContent-Length\u003E1024\u003C/Content-Length\u003E\u003CContent-Type\u003Eapplication/octet-stream\u003C/Content-Type\u003E\u003CContent-Encoding /\u003E\u003CContent-Language /\u003E\u003CContent-CRC64 /\u003E\u003CContent-MD5\u003E9LylMPdRBLeB2LOTvB0/GA==\u003C/Content-MD5\u003E\u003CCache-Control /\u003E\u003CContent-Disposition /\u003E\u003CBlobType\u003EBlockBlob\u003C/BlobType\u003E\u003CAccessTier\u003EHot\u003C/AccessTier\u003E\u003CAccessTierInferred\u003Etrue\u003C/AccessTierInferred\u003E\u003CLeaseStatus\u003Eunlocked\u003C/LeaseStatus\u003E\u003CLeaseState\u003Eavailable\u003C/LeaseState\u003E\u003CServerEncrypted\u003Etrue\u003C/ServerEncrypted\u003E\u003C/Properties\u003E\u003C/Blob\u003E\u003CBlobPrefix\u003E\u003CName\u003Efoo/\u003C/Name\u003E\u003C/BlobPrefix\u003E\u003C/Blobs\u003E\u003CNextMarker /\u003E\u003C/EnumerationResults\u003E"
-    },
-    {
-      "RequestUri": "https://seanmcccanary.blob.core.windows.net/test-container-18cbc38f-93e8-b528-9201-74550519c9f9?restype=container",
+        "x-ms-client-request-id": "b8cbb991-720f-114f-bd06-228a1702506f",
+        "x-ms-request-id": "15cf0b69-901e-0082-5f61-3f0c1e000000",
+        "x-ms-version": "2019-12-12"
+      },
+      "ResponseBody": "\uFEFF\u003C?xml version=\u00221.0\u0022 encoding=\u0022utf-8\u0022?\u003E\u003CEnumerationResults ServiceEndpoint=\u0022https://seanmcccanary.blob.core.windows.net/\u0022 ContainerName=\u0022test-container-9d91055f-eab6-8098-b80c-47d6af43a2df\u0022\u003E\u003CDelimiter\u003E/\u003C/Delimiter\u003E\u003CBlobs\u003E\u003CBlob\u003E\u003CName\u003Ebar\u003C/Name\u003E\u003CVersionId\u003E2020-06-10T19:56:59.0148756Z\u003C/VersionId\u003E\u003CIsCurrentVersion\u003Etrue\u003C/IsCurrentVersion\u003E\u003CProperties\u003E\u003CCreation-Time\u003EWed, 10 Jun 2020 19:56:59 GMT\u003C/Creation-Time\u003E\u003CLast-Modified\u003EWed, 10 Jun 2020 19:56:59 GMT\u003C/Last-Modified\u003E\u003CEtag\u003E0x8D80D786F75BC94\u003C/Etag\u003E\u003CContent-Length\u003E1024\u003C/Content-Length\u003E\u003CContent-Type\u003Eapplication/octet-stream\u003C/Content-Type\u003E\u003CContent-Encoding /\u003E\u003CContent-Language /\u003E\u003CContent-CRC64 /\u003E\u003CContent-MD5\u003EIB5gkk86Ib3hFf9u0UjeUw==\u003C/Content-MD5\u003E\u003CCache-Control /\u003E\u003CContent-Disposition /\u003E\u003CBlobType\u003EBlockBlob\u003C/BlobType\u003E\u003CAccessTier\u003EHot\u003C/AccessTier\u003E\u003CAccessTierInferred\u003Etrue\u003C/AccessTierInferred\u003E\u003CLeaseStatus\u003Eunlocked\u003C/LeaseStatus\u003E\u003CLeaseState\u003Eavailable\u003C/LeaseState\u003E\u003CServerEncrypted\u003Etrue\u003C/ServerEncrypted\u003E\u003C/Properties\u003E\u003COrMetadata /\u003E\u003C/Blob\u003E\u003CBlob\u003E\u003CName\u003Ebaz\u003C/Name\u003E\u003CVersionId\u003E2020-06-10T19:56:59.0729177Z\u003C/VersionId\u003E\u003CIsCurrentVersion\u003Etrue\u003C/IsCurrentVersion\u003E\u003CProperties\u003E\u003CCreation-Time\u003EWed, 10 Jun 2020 19:56:59 GMT\u003C/Creation-Time\u003E\u003CLast-Modified\u003EWed, 10 Jun 2020 19:56:59 GMT\u003C/Last-Modified\u003E\u003CEtag\u003E0x8D80D786F7E97D9\u003C/Etag\u003E\u003CContent-Length\u003E1024\u003C/Content-Length\u003E\u003CContent-Type\u003Eapplication/octet-stream\u003C/Content-Type\u003E\u003CContent-Encoding /\u003E\u003CContent-Language /\u003E\u003CContent-CRC64 /\u003E\u003CContent-MD5\u003EIB5gkk86Ib3hFf9u0UjeUw==\u003C/Content-MD5\u003E\u003CCache-Control /\u003E\u003CContent-Disposition /\u003E\u003CBlobType\u003EBlockBlob\u003C/BlobType\u003E\u003CAccessTier\u003EHot\u003C/AccessTier\u003E\u003CAccessTierInferred\u003Etrue\u003C/AccessTierInferred\u003E\u003CLeaseStatus\u003Eunlocked\u003C/LeaseStatus\u003E\u003CLeaseState\u003Eavailable\u003C/LeaseState\u003E\u003CServerEncrypted\u003Etrue\u003C/ServerEncrypted\u003E\u003C/Properties\u003E\u003COrMetadata /\u003E\u003C/Blob\u003E\u003CBlobPrefix\u003E\u003CName\u003Ebaz/\u003C/Name\u003E\u003C/BlobPrefix\u003E\u003CBlob\u003E\u003CName\u003Efoo\u003C/Name\u003E\u003CVersionId\u003E2020-06-10T19:56:58.9578347Z\u003C/VersionId\u003E\u003CIsCurrentVersion\u003Etrue\u003C/IsCurrentVersion\u003E\u003CProperties\u003E\u003CCreation-Time\u003EWed, 10 Jun 2020 19:56:58 GMT\u003C/Creation-Time\u003E\u003CLast-Modified\u003EWed, 10 Jun 2020 19:56:58 GMT\u003C/Last-Modified\u003E\u003CEtag\u003E0x8D80D786F6D086B\u003C/Etag\u003E\u003CContent-Length\u003E1024\u003C/Content-Length\u003E\u003CContent-Type\u003Eapplication/octet-stream\u003C/Content-Type\u003E\u003CContent-Encoding /\u003E\u003CContent-Language /\u003E\u003CContent-CRC64 /\u003E\u003CContent-MD5\u003EIB5gkk86Ib3hFf9u0UjeUw==\u003C/Content-MD5\u003E\u003CCache-Control /\u003E\u003CContent-Disposition /\u003E\u003CBlobType\u003EBlockBlob\u003C/BlobType\u003E\u003CAccessTier\u003EHot\u003C/AccessTier\u003E\u003CAccessTierInferred\u003Etrue\u003C/AccessTierInferred\u003E\u003CLeaseStatus\u003Eunlocked\u003C/LeaseStatus\u003E\u003CLeaseState\u003Eavailable\u003C/LeaseState\u003E\u003CServerEncrypted\u003Etrue\u003C/ServerEncrypted\u003E\u003C/Properties\u003E\u003COrMetadata /\u003E\u003C/Blob\u003E\u003CBlobPrefix\u003E\u003CName\u003Efoo/\u003C/Name\u003E\u003C/BlobPrefix\u003E\u003C/Blobs\u003E\u003CNextMarker /\u003E\u003C/EnumerationResults\u003E"
+    },
+    {
+      "RequestUri": "https://seanmcccanary.blob.core.windows.net/test-container-9d91055f-eab6-8098-b80c-47d6af43a2df?restype=container",
       "RequestMethod": "DELETE",
       "RequestHeaders": {
         "Authorization": "Sanitized",
-        "traceparent": "00-f35ff5700366a649b5133f1f20062219-2a09c77da88a8b41-00",
-        "User-Agent": [
-          "azsdk-net-Storage.Blobs/12.5.0-dev.20200402.1",
-          "(.NET Core 4.6.28325.01; Microsoft Windows 10.0.18362 )"
-        ],
-        "x-ms-client-request-id": "0b244e65-d318-6942-79f1-2ca3d54ab62d",
-        "x-ms-date": "Fri, 03 Apr 2020 00:01:50 GMT",
-=======
-        "x-ms-request-id": "821b6d1f-f01e-0021-6ddc-35ff2a000000",
-        "x-ms-version": "2019-07-07"
-      },
-      "ResponseBody": "\uFEFF\u003C?xml version=\u00221.0\u0022 encoding=\u0022utf-8\u0022?\u003E\u003CEnumerationResults ServiceEndpoint=\u0022http://amandadev2.blob.core.windows.net/\u0022 ContainerName=\u0022test-container-18cbc38f-93e8-b528-9201-74550519c9f9\u0022\u003E\u003CDelimiter\u003E/\u003C/Delimiter\u003E\u003CBlobs\u003E\u003CBlob\u003E\u003CName\u003Ebar\u003C/Name\u003E\u003CProperties\u003E\u003CCreation-Time\u003EFri, 29 May 2020 17:11:55 GMT\u003C/Creation-Time\u003E\u003CLast-Modified\u003EFri, 29 May 2020 17:11:55 GMT\u003C/Last-Modified\u003E\u003CEtag\u003E0x8D803F363938B88\u003C/Etag\u003E\u003CContent-Length\u003E1024\u003C/Content-Length\u003E\u003CContent-Type\u003Eapplication/octet-stream\u003C/Content-Type\u003E\u003CContent-Encoding /\u003E\u003CContent-Language /\u003E\u003CContent-CRC64 /\u003E\u003CContent-MD5\u003E9LylMPdRBLeB2LOTvB0/GA==\u003C/Content-MD5\u003E\u003CCache-Control /\u003E\u003CContent-Disposition /\u003E\u003CBlobType\u003EBlockBlob\u003C/BlobType\u003E\u003CAccessTier\u003EHot\u003C/AccessTier\u003E\u003CAccessTierInferred\u003Etrue\u003C/AccessTierInferred\u003E\u003CLeaseStatus\u003Eunlocked\u003C/LeaseStatus\u003E\u003CLeaseState\u003Eavailable\u003C/LeaseState\u003E\u003CServerEncrypted\u003Etrue\u003C/ServerEncrypted\u003E\u003C/Properties\u003E\u003C/Blob\u003E\u003CBlob\u003E\u003CName\u003Ebaz\u003C/Name\u003E\u003CProperties\u003E\u003CCreation-Time\u003EFri, 29 May 2020 17:11:55 GMT\u003C/Creation-Time\u003E\u003CLast-Modified\u003EFri, 29 May 2020 17:11:55 GMT\u003C/Last-Modified\u003E\u003CEtag\u003E0x8D803F3639B06F9\u003C/Etag\u003E\u003CContent-Length\u003E1024\u003C/Content-Length\u003E\u003CContent-Type\u003Eapplication/octet-stream\u003C/Content-Type\u003E\u003CContent-Encoding /\u003E\u003CContent-Language /\u003E\u003CContent-CRC64 /\u003E\u003CContent-MD5\u003E9LylMPdRBLeB2LOTvB0/GA==\u003C/Content-MD5\u003E\u003CCache-Control /\u003E\u003CContent-Disposition /\u003E\u003CBlobType\u003EBlockBlob\u003C/BlobType\u003E\u003CAccessTier\u003EHot\u003C/AccessTier\u003E\u003CAccessTierInferred\u003Etrue\u003C/AccessTierInferred\u003E\u003CLeaseStatus\u003Eunlocked\u003C/LeaseStatus\u003E\u003CLeaseState\u003Eavailable\u003C/LeaseState\u003E\u003CServerEncrypted\u003Etrue\u003C/ServerEncrypted\u003E\u003C/Properties\u003E\u003C/Blob\u003E\u003CBlobPrefix\u003E\u003CName\u003Ebaz/\u003C/Name\u003E\u003C/BlobPrefix\u003E\u003CBlob\u003E\u003CName\u003Efoo\u003C/Name\u003E\u003CProperties\u003E\u003CCreation-Time\u003EFri, 29 May 2020 17:11:55 GMT\u003C/Creation-Time\u003E\u003CLast-Modified\u003EFri, 29 May 2020 17:11:55 GMT\u003C/Last-Modified\u003E\u003CEtag\u003E0x8D803F3638B9AD9\u003C/Etag\u003E\u003CContent-Length\u003E1024\u003C/Content-Length\u003E\u003CContent-Type\u003Eapplication/octet-stream\u003C/Content-Type\u003E\u003CContent-Encoding /\u003E\u003CContent-Language /\u003E\u003CContent-CRC64 /\u003E\u003CContent-MD5\u003E9LylMPdRBLeB2LOTvB0/GA==\u003C/Content-MD5\u003E\u003CCache-Control /\u003E\u003CContent-Disposition /\u003E\u003CBlobType\u003EBlockBlob\u003C/BlobType\u003E\u003CAccessTier\u003EHot\u003C/AccessTier\u003E\u003CAccessTierInferred\u003Etrue\u003C/AccessTierInferred\u003E\u003CLeaseStatus\u003Eunlocked\u003C/LeaseStatus\u003E\u003CLeaseState\u003Eavailable\u003C/LeaseState\u003E\u003CServerEncrypted\u003Etrue\u003C/ServerEncrypted\u003E\u003C/Properties\u003E\u003C/Blob\u003E\u003CBlobPrefix\u003E\u003CName\u003Efoo/\u003C/Name\u003E\u003C/BlobPrefix\u003E\u003C/Blobs\u003E\u003CNextMarker /\u003E\u003C/EnumerationResults\u003E"
-    },
-    {
-      "RequestUri": "http://amandadev2.blob.core.windows.net/test-container-18cbc38f-93e8-b528-9201-74550519c9f9?restype=container",
-      "RequestMethod": "DELETE",
-      "RequestHeaders": {
-        "Authorization": "Sanitized",
-        "traceparent": "00-f5f3c9a569f1a8408de661332eec98b0-8826c01a17ab6c42-00",
-        "User-Agent": [
-          "azsdk-net-Storage.Blobs/12.5.0-dev.20200529.1",
-          "(.NET Core 4.6.28801.04; Microsoft Windows 10.0.18363 )"
-        ],
-        "x-ms-client-request-id": "0b244e65-d318-6942-79f1-2ca3d54ab62d",
-        "x-ms-date": "Fri, 29 May 2020 17:11:56 GMT",
->>>>>>> c938cddd
+        "traceparent": "00-a651d7cf1782944c907c5be9b4ef5bf1-235f37f9f006124e-00",
+        "User-Agent": [
+          "azsdk-net-Storage.Blobs/12.5.0-dev.20200610.1",
+          "(.NET Core 4.6.28801.04; Microsoft Windows 10.0.18362 )"
+        ],
+        "x-ms-client-request-id": "467d2c6d-8268-ab08-9980-a9d702fdef87",
+        "x-ms-date": "Wed, 10 Jun 2020 19:56:59 GMT",
         "x-ms-return-client-request-id": "true",
         "x-ms-version": "2019-12-12"
       },
@@ -701,33 +424,20 @@
       "StatusCode": 202,
       "ResponseHeaders": {
         "Content-Length": "0",
-<<<<<<< HEAD
-        "Date": "Fri, 03 Apr 2020 00:01:49 GMT",
-=======
-        "Date": "Fri, 29 May 2020 17:11:55 GMT",
->>>>>>> c938cddd
-        "Server": [
-          "Windows-Azure-Blob/1.0",
-          "Microsoft-HTTPAPI/2.0"
-        ],
-        "x-ms-client-request-id": "0b244e65-d318-6942-79f1-2ca3d54ab62d",
-<<<<<<< HEAD
-        "x-ms-request-id": "2eca6f10-801e-008e-4f4b-099b16000000",
-        "x-ms-version": "2019-12-12"
-=======
-        "x-ms-request-id": "821b6d59-f01e-0021-19dc-35ff2a000000",
-        "x-ms-version": "2019-07-07"
->>>>>>> c938cddd
+        "Date": "Wed, 10 Jun 2020 19:56:58 GMT",
+        "Server": [
+          "Windows-Azure-Blob/1.0",
+          "Microsoft-HTTPAPI/2.0"
+        ],
+        "x-ms-client-request-id": "467d2c6d-8268-ab08-9980-a9d702fdef87",
+        "x-ms-request-id": "15cf0b88-901e-0082-7b61-3f0c1e000000",
+        "x-ms-version": "2019-12-12"
       },
       "ResponseBody": []
     }
   ],
   "Variables": {
-    "RandomSeed": "1542115839",
-<<<<<<< HEAD
+    "RandomSeed": "734707022",
     "Storage_TestConfigDefault": "ProductionTenant\nseanmcccanary\nU2FuaXRpemVk\nhttps://seanmcccanary.blob.core.windows.net\nhttps://seanmcccanary.file.core.windows.net\nhttps://seanmcccanary.queue.core.windows.net\nhttps://seanmcccanary.table.core.windows.net\n\n\n\n\nhttps://seanmcccanary-secondary.blob.core.windows.net\nhttps://seanmcccanary-secondary.file.core.windows.net\nhttps://seanmcccanary-secondary.queue.core.windows.net\nhttps://seanmcccanary-secondary.table.core.windows.net\n\nSanitized\n\n\nCloud\nBlobEndpoint=https://seanmcccanary.blob.core.windows.net/;QueueEndpoint=https://seanmcccanary.queue.core.windows.net/;FileEndpoint=https://seanmcccanary.file.core.windows.net/;BlobSecondaryEndpoint=https://seanmcccanary-secondary.blob.core.windows.net/;QueueSecondaryEndpoint=https://seanmcccanary-secondary.queue.core.windows.net/;FileSecondaryEndpoint=https://seanmcccanary-secondary.file.core.windows.net/;AccountName=seanmcccanary;AccountKey=Sanitized\nseanscope1"
-=======
-    "Storage_TestConfigDefault": "ProductionTenant\namandadev2\nU2FuaXRpemVk\nhttp://amandadev2.blob.core.windows.net\nhttp://amandadev2.file.core.windows.net\nhttp://amandadev2.queue.core.windows.net\nhttp://amandadev2.table.core.windows.net\n\n\n\n\nhttp://amandadev2-secondary.blob.core.windows.net\nhttp://amandadev2-secondary.file.core.windows.net\nhttp://amandadev2-secondary.queue.core.windows.net\nhttp://amandadev2-secondary.table.core.windows.net\n\nSanitized\n\n\nCloud\nBlobEndpoint=http://amandadev2.blob.core.windows.net/;QueueEndpoint=http://amandadev2.queue.core.windows.net/;FileEndpoint=http://amandadev2.file.core.windows.net/;BlobSecondaryEndpoint=http://amandadev2-secondary.blob.core.windows.net/;QueueSecondaryEndpoint=http://amandadev2-secondary.queue.core.windows.net/;FileSecondaryEndpoint=http://amandadev2-secondary.file.core.windows.net/;AccountName=amandadev2;AccountKey=Sanitized\n"
->>>>>>> c938cddd
   }
 }