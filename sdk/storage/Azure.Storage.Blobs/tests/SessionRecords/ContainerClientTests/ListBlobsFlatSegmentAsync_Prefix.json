{
  "Entries": [
    {
<<<<<<< HEAD
      "RequestUri": "https://seanmcccanary.blob.core.windows.net/test-container-763e9087-72f7-5d57-7086-f89f3aa6017c?restype=container",
      "RequestMethod": "PUT",
      "RequestHeaders": {
        "Authorization": "Sanitized",
        "traceparent": "00-75f3c674141cd942ac07ac4ed7efbfee-17352b4ac931474d-00",
        "User-Agent": [
          "azsdk-net-Storage.Blobs/12.5.0-dev.20200402.1",
          "(.NET Core 4.6.28325.01; Microsoft Windows 10.0.18362 )"
        ],
        "x-ms-blob-public-access": "container",
        "x-ms-client-request-id": "4a122db7-b11e-aac6-8bd7-27982557dc31",
        "x-ms-date": "Fri, 03 Apr 2020 00:00:20 GMT",
=======
      "RequestUri": "http://amandadev2.blob.core.windows.net/test-container-763e9087-72f7-5d57-7086-f89f3aa6017c?restype=container",
      "RequestMethod": "PUT",
      "RequestHeaders": {
        "Authorization": "Sanitized",
        "traceparent": "00-cc4f44fbf545f04292fe477dd0004f22-25ae2a0aa0492c4e-00",
        "User-Agent": [
          "azsdk-net-Storage.Blobs/12.5.0-dev.20200529.1",
          "(.NET Core 4.6.28801.04; Microsoft Windows 10.0.18363 )"
        ],
        "x-ms-blob-public-access": "container",
        "x-ms-client-request-id": "4a122db7-b11e-aac6-8bd7-27982557dc31",
        "x-ms-date": "Fri, 29 May 2020 17:10:03 GMT",
>>>>>>> c938cddd
        "x-ms-return-client-request-id": "true",
        "x-ms-version": "2019-12-12"
      },
      "RequestBody": null,
      "StatusCode": 201,
      "ResponseHeaders": {
        "Content-Length": "0",
<<<<<<< HEAD
        "Date": "Fri, 03 Apr 2020 00:00:19 GMT",
        "ETag": "\u00220x8D7D761FF801BE6\u0022",
        "Last-Modified": "Fri, 03 Apr 2020 00:00:19 GMT",
=======
        "Date": "Fri, 29 May 2020 17:10:02 GMT",
        "ETag": "\u00220x8D803F320D37F05\u0022",
        "Last-Modified": "Fri, 29 May 2020 17:10:03 GMT",
>>>>>>> c938cddd
        "Server": [
          "Windows-Azure-Blob/1.0",
          "Microsoft-HTTPAPI/2.0"
        ],
        "x-ms-client-request-id": "4a122db7-b11e-aac6-8bd7-27982557dc31",
<<<<<<< HEAD
        "x-ms-request-id": "2c130067-701e-0033-364a-09120b000000",
        "x-ms-version": "2019-12-12"
=======
        "x-ms-request-id": "e253308b-f01e-00e6-3edb-3583eb000000",
        "x-ms-version": "2019-07-07"
>>>>>>> c938cddd
      },
      "ResponseBody": []
    },
    {
<<<<<<< HEAD
      "RequestUri": "https://seanmcccanary.blob.core.windows.net/test-container-763e9087-72f7-5d57-7086-f89f3aa6017c/foo",
=======
      "RequestUri": "http://amandadev2.blob.core.windows.net/test-container-763e9087-72f7-5d57-7086-f89f3aa6017c/foo",
>>>>>>> c938cddd
      "RequestMethod": "PUT",
      "RequestHeaders": {
        "Authorization": "Sanitized",
        "Content-Length": "1024",
<<<<<<< HEAD
        "traceparent": "00-4f663632931dda41b0700b84d304a7f6-077160bb6816c840-00",
        "User-Agent": [
          "azsdk-net-Storage.Blobs/12.5.0-dev.20200402.1",
          "(.NET Core 4.6.28325.01; Microsoft Windows 10.0.18362 )"
        ],
        "x-ms-blob-type": "BlockBlob",
        "x-ms-client-request-id": "d76f6852-f30a-a0c5-7f77-b5b7585d9ac3",
        "x-ms-date": "Fri, 03 Apr 2020 00:00:20 GMT",
=======
        "traceparent": "00-c59a98eebde54242a2c63284cf3f61aa-4c6f7d7d89614243-00",
        "User-Agent": [
          "azsdk-net-Storage.Blobs/12.5.0-dev.20200529.1",
          "(.NET Core 4.6.28801.04; Microsoft Windows 10.0.18363 )"
        ],
        "x-ms-blob-type": "BlockBlob",
        "x-ms-client-request-id": "d76f6852-f30a-a0c5-7f77-b5b7585d9ac3",
        "x-ms-date": "Fri, 29 May 2020 17:10:03 GMT",
>>>>>>> c938cddd
        "x-ms-return-client-request-id": "true",
        "x-ms-version": "2019-12-12"
      },
      "RequestBody": "e30l/HWggsHQEbI0mMzrMPPa5w2Utl7ZfZMDyJ0nB2vlqA/0GpenF6pQeQz\u002BkRK\u002B6/elSnDPncUeS37hnbkjqQlGTu\u002B99xVbM89iQzxR2uyBRNymgr37FgtK1c4YxXnxLNACuEIjAfThSRegbFmIzXGRYFncfSZMSzjjciJHQ25VcRdsTiKqXULoxDmmWqqxwghch2QgFK6ptmwKP47RmgaoSvpCG35P5wIW9LjtpvCOMrAa6rsJNV1ow5i1oB6zFyoz/Q\u002Bvb6aJDZ9iCiD1uxB7fA3etrBKnxWc2VjlmUfkYtyOuqjh3sIKkNwcpyo9cgeIOiQQ1WF66F36E5VNpHNXfahDZwFnmp1K1CXTLfjqX2ZRXV8j1Ix7FNFL5sstvOxoxCmC\u002BQsFIJ\u002BGxQE7prplD7Mu/EYUNKgbyFIvHLPSHRg4a2nOaGVbSzy/nQ6LP24W5dcX/r\u002BmVI\u002BBZzG41gTrs6jpAjtRlqdO07EJVJeaj4jkGDbcux5YkhbZTQA0o3U41Opmoj0yxU4wyCsOnP/45tip073ND/eJkHAkd0mmGi870YCtM\u002B1LslPnrPPzSfYX4GYois\u002B4a8Ty3BHNDk0Fia770st/S7LqXSFp5WIElkd5DZfjfo9gg2W7ulfbfqMG4iNE93YrmJSzPSyuToVi7kbKUwG2Igsem09lw5FbD999YwM/v5/QTnQCL0BisjTfWcwQESqiUMAXJlsnxdQDVy5MMOuCIi6n\u002BQSMs/LKvOkahWnESv212xJDJ5lDqYig/tcSFYFJXTedaRclFZzNTWpyDD9qPg0wl1XYP/qVZFB77LQauKZn0SgyJuDmj8V2ddou0JxJNb/K4n0scB08CAXHqSnnspXDCzsXNxgsSgiPYsogZpOzMrf1T9UoOmAL9h7bHuWbjsJFasVgMf2nnpd1nA1TG6FxE3dy8mO/m9DbDEH5UCsi9NQH2/vOUgG5TbE\u002Bsp1St9t9aQpuKZtfhc/0hSW8rk5sUqg5S0ClosB1uKSxgegyiFRle\u002BYgtMo4qFUs2c3b/Z9j0V/1GGya2MZJ\u002BHD2rQTmwvzQVjNnS57dAKPqeMnzmrsFTq\u002BIPW/oy6Mf1rxaQfpRRRfQC6Zs\u002B4bBFxjIsF/9Vl608V5VXoWM6IuPR3Tig76omTOxIo4VmVMpxyZXHxpDIoBdpVCb/OeSRCMb3LQR35NZHxcsTDTPn1cLLJZeNMhwTCX0hN1uDJxLH95r\u002Bb2eF\u002BeS/v8DF9ZMjgb5kNBQMw9bqo\u002BPHVu16xN64CxVY6WZbRSvzDbIbTROqPXXdHzM\u002B\u002BvOEE8tD/qM3BPsiDep9ipgXyO7oWfZkjxbQHVl3naWreRBhlNWa10aIu8j2\u002BT9pbHLdw==",
      "StatusCode": 201,
      "ResponseHeaders": {
        "Content-Length": "0",
        "Content-MD5": "lHBDhkhYIZJ/eGFzWm4ucA==",
<<<<<<< HEAD
        "Date": "Fri, 03 Apr 2020 00:00:19 GMT",
        "ETag": "\u00220x8D7D761FF8DE0F2\u0022",
        "Last-Modified": "Fri, 03 Apr 2020 00:00:19 GMT",
=======
        "Date": "Fri, 29 May 2020 17:10:02 GMT",
        "ETag": "\u00220x8D803F320EA2E3F\u0022",
        "Last-Modified": "Fri, 29 May 2020 17:10:03 GMT",
>>>>>>> c938cddd
        "Server": [
          "Windows-Azure-Blob/1.0",
          "Microsoft-HTTPAPI/2.0"
        ],
        "x-ms-client-request-id": "d76f6852-f30a-a0c5-7f77-b5b7585d9ac3",
        "x-ms-content-crc64": "DeGSd96/NIM=",
<<<<<<< HEAD
        "x-ms-request-id": "2c130076-701e-0033-424a-09120b000000",
=======
        "x-ms-request-id": "e25330cf-f01e-00e6-7ddb-3583eb000000",
>>>>>>> c938cddd
        "x-ms-request-server-encrypted": "true",
        "x-ms-version": "2019-12-12"
      },
      "ResponseBody": []
    },
    {
<<<<<<< HEAD
      "RequestUri": "https://seanmcccanary.blob.core.windows.net/test-container-763e9087-72f7-5d57-7086-f89f3aa6017c/bar",
=======
      "RequestUri": "http://amandadev2.blob.core.windows.net/test-container-763e9087-72f7-5d57-7086-f89f3aa6017c/bar",
>>>>>>> c938cddd
      "RequestMethod": "PUT",
      "RequestHeaders": {
        "Authorization": "Sanitized",
        "Content-Length": "1024",
<<<<<<< HEAD
        "traceparent": "00-c97c0278ff2f5c45bd36bb35a3fb8e64-4304a3dca3caeb42-00",
        "User-Agent": [
          "azsdk-net-Storage.Blobs/12.5.0-dev.20200402.1",
          "(.NET Core 4.6.28325.01; Microsoft Windows 10.0.18362 )"
        ],
        "x-ms-blob-type": "BlockBlob",
        "x-ms-client-request-id": "3daa0985-f342-216d-9470-da0d3fc6ba74",
        "x-ms-date": "Fri, 03 Apr 2020 00:00:20 GMT",
=======
        "traceparent": "00-cd111c144575bd46bf94d9ab1bde934a-9dfb59a938193643-00",
        "User-Agent": [
          "azsdk-net-Storage.Blobs/12.5.0-dev.20200529.1",
          "(.NET Core 4.6.28801.04; Microsoft Windows 10.0.18363 )"
        ],
        "x-ms-blob-type": "BlockBlob",
        "x-ms-client-request-id": "3daa0985-f342-216d-9470-da0d3fc6ba74",
        "x-ms-date": "Fri, 29 May 2020 17:10:03 GMT",
>>>>>>> c938cddd
        "x-ms-return-client-request-id": "true",
        "x-ms-version": "2019-12-12"
      },
      "RequestBody": "e30l/HWggsHQEbI0mMzrMPPa5w2Utl7ZfZMDyJ0nB2vlqA/0GpenF6pQeQz\u002BkRK\u002B6/elSnDPncUeS37hnbkjqQlGTu\u002B99xVbM89iQzxR2uyBRNymgr37FgtK1c4YxXnxLNACuEIjAfThSRegbFmIzXGRYFncfSZMSzjjciJHQ25VcRdsTiKqXULoxDmmWqqxwghch2QgFK6ptmwKP47RmgaoSvpCG35P5wIW9LjtpvCOMrAa6rsJNV1ow5i1oB6zFyoz/Q\u002Bvb6aJDZ9iCiD1uxB7fA3etrBKnxWc2VjlmUfkYtyOuqjh3sIKkNwcpyo9cgeIOiQQ1WF66F36E5VNpHNXfahDZwFnmp1K1CXTLfjqX2ZRXV8j1Ix7FNFL5sstvOxoxCmC\u002BQsFIJ\u002BGxQE7prplD7Mu/EYUNKgbyFIvHLPSHRg4a2nOaGVbSzy/nQ6LP24W5dcX/r\u002BmVI\u002BBZzG41gTrs6jpAjtRlqdO07EJVJeaj4jkGDbcux5YkhbZTQA0o3U41Opmoj0yxU4wyCsOnP/45tip073ND/eJkHAkd0mmGi870YCtM\u002B1LslPnrPPzSfYX4GYois\u002B4a8Ty3BHNDk0Fia770st/S7LqXSFp5WIElkd5DZfjfo9gg2W7ulfbfqMG4iNE93YrmJSzPSyuToVi7kbKUwG2Igsem09lw5FbD999YwM/v5/QTnQCL0BisjTfWcwQESqiUMAXJlsnxdQDVy5MMOuCIi6n\u002BQSMs/LKvOkahWnESv212xJDJ5lDqYig/tcSFYFJXTedaRclFZzNTWpyDD9qPg0wl1XYP/qVZFB77LQauKZn0SgyJuDmj8V2ddou0JxJNb/K4n0scB08CAXHqSnnspXDCzsXNxgsSgiPYsogZpOzMrf1T9UoOmAL9h7bHuWbjsJFasVgMf2nnpd1nA1TG6FxE3dy8mO/m9DbDEH5UCsi9NQH2/vOUgG5TbE\u002Bsp1St9t9aQpuKZtfhc/0hSW8rk5sUqg5S0ClosB1uKSxgegyiFRle\u002BYgtMo4qFUs2c3b/Z9j0V/1GGya2MZJ\u002BHD2rQTmwvzQVjNnS57dAKPqeMnzmrsFTq\u002BIPW/oy6Mf1rxaQfpRRRfQC6Zs\u002B4bBFxjIsF/9Vl608V5VXoWM6IuPR3Tig76omTOxIo4VmVMpxyZXHxpDIoBdpVCb/OeSRCMb3LQR35NZHxcsTDTPn1cLLJZeNMhwTCX0hN1uDJxLH95r\u002Bb2eF\u002BeS/v8DF9ZMjgb5kNBQMw9bqo\u002BPHVu16xN64CxVY6WZbRSvzDbIbTROqPXXdHzM\u002B\u002BvOEE8tD/qM3BPsiDep9ipgXyO7oWfZkjxbQHVl3naWreRBhlNWa10aIu8j2\u002BT9pbHLdw==",
      "StatusCode": 201,
      "ResponseHeaders": {
        "Content-Length": "0",
        "Content-MD5": "lHBDhkhYIZJ/eGFzWm4ucA==",
<<<<<<< HEAD
        "Date": "Fri, 03 Apr 2020 00:00:19 GMT",
        "ETag": "\u00220x8D7D761FF9ADBA0\u0022",
        "Last-Modified": "Fri, 03 Apr 2020 00:00:19 GMT",
=======
        "Date": "Fri, 29 May 2020 17:10:02 GMT",
        "ETag": "\u00220x8D803F320F21EF6\u0022",
        "Last-Modified": "Fri, 29 May 2020 17:10:03 GMT",
>>>>>>> c938cddd
        "Server": [
          "Windows-Azure-Blob/1.0",
          "Microsoft-HTTPAPI/2.0"
        ],
        "x-ms-client-request-id": "3daa0985-f342-216d-9470-da0d3fc6ba74",
        "x-ms-content-crc64": "DeGSd96/NIM=",
<<<<<<< HEAD
        "x-ms-request-id": "2c130083-701e-0033-4e4a-09120b000000",
=======
        "x-ms-request-id": "e25330f8-f01e-00e6-1edb-3583eb000000",
>>>>>>> c938cddd
        "x-ms-request-server-encrypted": "true",
        "x-ms-version": "2019-12-12"
      },
      "ResponseBody": []
    },
    {
<<<<<<< HEAD
      "RequestUri": "https://seanmcccanary.blob.core.windows.net/test-container-763e9087-72f7-5d57-7086-f89f3aa6017c/baz",
=======
      "RequestUri": "http://amandadev2.blob.core.windows.net/test-container-763e9087-72f7-5d57-7086-f89f3aa6017c/baz",
>>>>>>> c938cddd
      "RequestMethod": "PUT",
      "RequestHeaders": {
        "Authorization": "Sanitized",
        "Content-Length": "1024",
<<<<<<< HEAD
        "traceparent": "00-ae8471eb2f93e945a8587ba9a1b530e9-02907c53dc5d334f-00",
        "User-Agent": [
          "azsdk-net-Storage.Blobs/12.5.0-dev.20200402.1",
          "(.NET Core 4.6.28325.01; Microsoft Windows 10.0.18362 )"
        ],
        "x-ms-blob-type": "BlockBlob",
        "x-ms-client-request-id": "4f312f85-5db3-a680-f940-a92bb0af510f",
        "x-ms-date": "Fri, 03 Apr 2020 00:00:20 GMT",
=======
        "traceparent": "00-58385e2c1bd17e4abca3325f5c8f34ef-2f005abca8a95046-00",
        "User-Agent": [
          "azsdk-net-Storage.Blobs/12.5.0-dev.20200529.1",
          "(.NET Core 4.6.28801.04; Microsoft Windows 10.0.18363 )"
        ],
        "x-ms-blob-type": "BlockBlob",
        "x-ms-client-request-id": "4f312f85-5db3-a680-f940-a92bb0af510f",
        "x-ms-date": "Fri, 29 May 2020 17:10:03 GMT",
>>>>>>> c938cddd
        "x-ms-return-client-request-id": "true",
        "x-ms-version": "2019-12-12"
      },
      "RequestBody": "e30l/HWggsHQEbI0mMzrMPPa5w2Utl7ZfZMDyJ0nB2vlqA/0GpenF6pQeQz\u002BkRK\u002B6/elSnDPncUeS37hnbkjqQlGTu\u002B99xVbM89iQzxR2uyBRNymgr37FgtK1c4YxXnxLNACuEIjAfThSRegbFmIzXGRYFncfSZMSzjjciJHQ25VcRdsTiKqXULoxDmmWqqxwghch2QgFK6ptmwKP47RmgaoSvpCG35P5wIW9LjtpvCOMrAa6rsJNV1ow5i1oB6zFyoz/Q\u002Bvb6aJDZ9iCiD1uxB7fA3etrBKnxWc2VjlmUfkYtyOuqjh3sIKkNwcpyo9cgeIOiQQ1WF66F36E5VNpHNXfahDZwFnmp1K1CXTLfjqX2ZRXV8j1Ix7FNFL5sstvOxoxCmC\u002BQsFIJ\u002BGxQE7prplD7Mu/EYUNKgbyFIvHLPSHRg4a2nOaGVbSzy/nQ6LP24W5dcX/r\u002BmVI\u002BBZzG41gTrs6jpAjtRlqdO07EJVJeaj4jkGDbcux5YkhbZTQA0o3U41Opmoj0yxU4wyCsOnP/45tip073ND/eJkHAkd0mmGi870YCtM\u002B1LslPnrPPzSfYX4GYois\u002B4a8Ty3BHNDk0Fia770st/S7LqXSFp5WIElkd5DZfjfo9gg2W7ulfbfqMG4iNE93YrmJSzPSyuToVi7kbKUwG2Igsem09lw5FbD999YwM/v5/QTnQCL0BisjTfWcwQESqiUMAXJlsnxdQDVy5MMOuCIi6n\u002BQSMs/LKvOkahWnESv212xJDJ5lDqYig/tcSFYFJXTedaRclFZzNTWpyDD9qPg0wl1XYP/qVZFB77LQauKZn0SgyJuDmj8V2ddou0JxJNb/K4n0scB08CAXHqSnnspXDCzsXNxgsSgiPYsogZpOzMrf1T9UoOmAL9h7bHuWbjsJFasVgMf2nnpd1nA1TG6FxE3dy8mO/m9DbDEH5UCsi9NQH2/vOUgG5TbE\u002Bsp1St9t9aQpuKZtfhc/0hSW8rk5sUqg5S0ClosB1uKSxgegyiFRle\u002BYgtMo4qFUs2c3b/Z9j0V/1GGya2MZJ\u002BHD2rQTmwvzQVjNnS57dAKPqeMnzmrsFTq\u002BIPW/oy6Mf1rxaQfpRRRfQC6Zs\u002B4bBFxjIsF/9Vl608V5VXoWM6IuPR3Tig76omTOxIo4VmVMpxyZXHxpDIoBdpVCb/OeSRCMb3LQR35NZHxcsTDTPn1cLLJZeNMhwTCX0hN1uDJxLH95r\u002Bb2eF\u002BeS/v8DF9ZMjgb5kNBQMw9bqo\u002BPHVu16xN64CxVY6WZbRSvzDbIbTROqPXXdHzM\u002B\u002BvOEE8tD/qM3BPsiDep9ipgXyO7oWfZkjxbQHVl3naWreRBhlNWa10aIu8j2\u002BT9pbHLdw==",
      "StatusCode": 201,
      "ResponseHeaders": {
        "Content-Length": "0",
        "Content-MD5": "lHBDhkhYIZJ/eGFzWm4ucA==",
<<<<<<< HEAD
        "Date": "Fri, 03 Apr 2020 00:00:19 GMT",
        "ETag": "\u00220x8D7D761FFA7FD5C\u0022",
        "Last-Modified": "Fri, 03 Apr 2020 00:00:19 GMT",
=======
        "Date": "Fri, 29 May 2020 17:10:02 GMT",
        "ETag": "\u00220x8D803F320F9C176\u0022",
        "Last-Modified": "Fri, 29 May 2020 17:10:03 GMT",
>>>>>>> c938cddd
        "Server": [
          "Windows-Azure-Blob/1.0",
          "Microsoft-HTTPAPI/2.0"
        ],
        "x-ms-client-request-id": "4f312f85-5db3-a680-f940-a92bb0af510f",
        "x-ms-content-crc64": "DeGSd96/NIM=",
<<<<<<< HEAD
        "x-ms-request-id": "2c130094-701e-0033-5a4a-09120b000000",
=======
        "x-ms-request-id": "e253311c-f01e-00e6-3cdb-3583eb000000",
>>>>>>> c938cddd
        "x-ms-request-server-encrypted": "true",
        "x-ms-version": "2019-12-12"
      },
      "ResponseBody": []
    },
    {
<<<<<<< HEAD
      "RequestUri": "https://seanmcccanary.blob.core.windows.net/test-container-763e9087-72f7-5d57-7086-f89f3aa6017c/foo/foo",
=======
      "RequestUri": "http://amandadev2.blob.core.windows.net/test-container-763e9087-72f7-5d57-7086-f89f3aa6017c/foo/foo",
>>>>>>> c938cddd
      "RequestMethod": "PUT",
      "RequestHeaders": {
        "Authorization": "Sanitized",
        "Content-Length": "1024",
<<<<<<< HEAD
        "traceparent": "00-b4fa03726be8164f9898d9a130f04516-704247bd7062ae42-00",
        "User-Agent": [
          "azsdk-net-Storage.Blobs/12.5.0-dev.20200402.1",
          "(.NET Core 4.6.28325.01; Microsoft Windows 10.0.18362 )"
        ],
        "x-ms-blob-type": "BlockBlob",
        "x-ms-client-request-id": "10875765-6a95-d6c1-41e5-9dfa6f1317fc",
        "x-ms-date": "Fri, 03 Apr 2020 00:00:20 GMT",
=======
        "traceparent": "00-5ca3a60e2fff9045950236ef5f9f6b44-63b83dee742d1041-00",
        "User-Agent": [
          "azsdk-net-Storage.Blobs/12.5.0-dev.20200529.1",
          "(.NET Core 4.6.28801.04; Microsoft Windows 10.0.18363 )"
        ],
        "x-ms-blob-type": "BlockBlob",
        "x-ms-client-request-id": "10875765-6a95-d6c1-41e5-9dfa6f1317fc",
        "x-ms-date": "Fri, 29 May 2020 17:10:03 GMT",
>>>>>>> c938cddd
        "x-ms-return-client-request-id": "true",
        "x-ms-version": "2019-12-12"
      },
      "RequestBody": "e30l/HWggsHQEbI0mMzrMPPa5w2Utl7ZfZMDyJ0nB2vlqA/0GpenF6pQeQz\u002BkRK\u002B6/elSnDPncUeS37hnbkjqQlGTu\u002B99xVbM89iQzxR2uyBRNymgr37FgtK1c4YxXnxLNACuEIjAfThSRegbFmIzXGRYFncfSZMSzjjciJHQ25VcRdsTiKqXULoxDmmWqqxwghch2QgFK6ptmwKP47RmgaoSvpCG35P5wIW9LjtpvCOMrAa6rsJNV1ow5i1oB6zFyoz/Q\u002Bvb6aJDZ9iCiD1uxB7fA3etrBKnxWc2VjlmUfkYtyOuqjh3sIKkNwcpyo9cgeIOiQQ1WF66F36E5VNpHNXfahDZwFnmp1K1CXTLfjqX2ZRXV8j1Ix7FNFL5sstvOxoxCmC\u002BQsFIJ\u002BGxQE7prplD7Mu/EYUNKgbyFIvHLPSHRg4a2nOaGVbSzy/nQ6LP24W5dcX/r\u002BmVI\u002BBZzG41gTrs6jpAjtRlqdO07EJVJeaj4jkGDbcux5YkhbZTQA0o3U41Opmoj0yxU4wyCsOnP/45tip073ND/eJkHAkd0mmGi870YCtM\u002B1LslPnrPPzSfYX4GYois\u002B4a8Ty3BHNDk0Fia770st/S7LqXSFp5WIElkd5DZfjfo9gg2W7ulfbfqMG4iNE93YrmJSzPSyuToVi7kbKUwG2Igsem09lw5FbD999YwM/v5/QTnQCL0BisjTfWcwQESqiUMAXJlsnxdQDVy5MMOuCIi6n\u002BQSMs/LKvOkahWnESv212xJDJ5lDqYig/tcSFYFJXTedaRclFZzNTWpyDD9qPg0wl1XYP/qVZFB77LQauKZn0SgyJuDmj8V2ddou0JxJNb/K4n0scB08CAXHqSnnspXDCzsXNxgsSgiPYsogZpOzMrf1T9UoOmAL9h7bHuWbjsJFasVgMf2nnpd1nA1TG6FxE3dy8mO/m9DbDEH5UCsi9NQH2/vOUgG5TbE\u002Bsp1St9t9aQpuKZtfhc/0hSW8rk5sUqg5S0ClosB1uKSxgegyiFRle\u002BYgtMo4qFUs2c3b/Z9j0V/1GGya2MZJ\u002BHD2rQTmwvzQVjNnS57dAKPqeMnzmrsFTq\u002BIPW/oy6Mf1rxaQfpRRRfQC6Zs\u002B4bBFxjIsF/9Vl608V5VXoWM6IuPR3Tig76omTOxIo4VmVMpxyZXHxpDIoBdpVCb/OeSRCMb3LQR35NZHxcsTDTPn1cLLJZeNMhwTCX0hN1uDJxLH95r\u002Bb2eF\u002BeS/v8DF9ZMjgb5kNBQMw9bqo\u002BPHVu16xN64CxVY6WZbRSvzDbIbTROqPXXdHzM\u002B\u002BvOEE8tD/qM3BPsiDep9ipgXyO7oWfZkjxbQHVl3naWreRBhlNWa10aIu8j2\u002BT9pbHLdw==",
      "StatusCode": 201,
      "ResponseHeaders": {
        "Content-Length": "0",
        "Content-MD5": "lHBDhkhYIZJ/eGFzWm4ucA==",
<<<<<<< HEAD
        "Date": "Fri, 03 Apr 2020 00:00:19 GMT",
        "ETag": "\u00220x8D7D761FFB51F1C\u0022",
        "Last-Modified": "Fri, 03 Apr 2020 00:00:19 GMT",
=======
        "Date": "Fri, 29 May 2020 17:10:02 GMT",
        "ETag": "\u00220x8D803F32101B228\u0022",
        "Last-Modified": "Fri, 29 May 2020 17:10:03 GMT",
>>>>>>> c938cddd
        "Server": [
          "Windows-Azure-Blob/1.0",
          "Microsoft-HTTPAPI/2.0"
        ],
        "x-ms-client-request-id": "10875765-6a95-d6c1-41e5-9dfa6f1317fc",
        "x-ms-content-crc64": "DeGSd96/NIM=",
<<<<<<< HEAD
        "x-ms-request-id": "2c13009d-701e-0033-624a-09120b000000",
=======
        "x-ms-request-id": "e2533131-f01e-00e6-51db-3583eb000000",
>>>>>>> c938cddd
        "x-ms-request-server-encrypted": "true",
        "x-ms-version": "2019-12-12"
      },
      "ResponseBody": []
    },
    {
<<<<<<< HEAD
      "RequestUri": "https://seanmcccanary.blob.core.windows.net/test-container-763e9087-72f7-5d57-7086-f89f3aa6017c/foo/bar",
=======
      "RequestUri": "http://amandadev2.blob.core.windows.net/test-container-763e9087-72f7-5d57-7086-f89f3aa6017c/foo/bar",
>>>>>>> c938cddd
      "RequestMethod": "PUT",
      "RequestHeaders": {
        "Authorization": "Sanitized",
        "Content-Length": "1024",
<<<<<<< HEAD
        "traceparent": "00-6b2711bd54e5d94db7c03ecbe9d50708-b735051677698b46-00",
        "User-Agent": [
          "azsdk-net-Storage.Blobs/12.5.0-dev.20200402.1",
          "(.NET Core 4.6.28325.01; Microsoft Windows 10.0.18362 )"
        ],
        "x-ms-blob-type": "BlockBlob",
        "x-ms-client-request-id": "58c64b79-4127-1e7a-6284-9289bd50feb6",
        "x-ms-date": "Fri, 03 Apr 2020 00:00:20 GMT",
=======
        "traceparent": "00-6e6d4b7e64995f4c871cf51c75c5cee3-bb177b1d6d44da4e-00",
        "User-Agent": [
          "azsdk-net-Storage.Blobs/12.5.0-dev.20200529.1",
          "(.NET Core 4.6.28801.04; Microsoft Windows 10.0.18363 )"
        ],
        "x-ms-blob-type": "BlockBlob",
        "x-ms-client-request-id": "58c64b79-4127-1e7a-6284-9289bd50feb6",
        "x-ms-date": "Fri, 29 May 2020 17:10:03 GMT",
>>>>>>> c938cddd
        "x-ms-return-client-request-id": "true",
        "x-ms-version": "2019-12-12"
      },
      "RequestBody": "e30l/HWggsHQEbI0mMzrMPPa5w2Utl7ZfZMDyJ0nB2vlqA/0GpenF6pQeQz\u002BkRK\u002B6/elSnDPncUeS37hnbkjqQlGTu\u002B99xVbM89iQzxR2uyBRNymgr37FgtK1c4YxXnxLNACuEIjAfThSRegbFmIzXGRYFncfSZMSzjjciJHQ25VcRdsTiKqXULoxDmmWqqxwghch2QgFK6ptmwKP47RmgaoSvpCG35P5wIW9LjtpvCOMrAa6rsJNV1ow5i1oB6zFyoz/Q\u002Bvb6aJDZ9iCiD1uxB7fA3etrBKnxWc2VjlmUfkYtyOuqjh3sIKkNwcpyo9cgeIOiQQ1WF66F36E5VNpHNXfahDZwFnmp1K1CXTLfjqX2ZRXV8j1Ix7FNFL5sstvOxoxCmC\u002BQsFIJ\u002BGxQE7prplD7Mu/EYUNKgbyFIvHLPSHRg4a2nOaGVbSzy/nQ6LP24W5dcX/r\u002BmVI\u002BBZzG41gTrs6jpAjtRlqdO07EJVJeaj4jkGDbcux5YkhbZTQA0o3U41Opmoj0yxU4wyCsOnP/45tip073ND/eJkHAkd0mmGi870YCtM\u002B1LslPnrPPzSfYX4GYois\u002B4a8Ty3BHNDk0Fia770st/S7LqXSFp5WIElkd5DZfjfo9gg2W7ulfbfqMG4iNE93YrmJSzPSyuToVi7kbKUwG2Igsem09lw5FbD999YwM/v5/QTnQCL0BisjTfWcwQESqiUMAXJlsnxdQDVy5MMOuCIi6n\u002BQSMs/LKvOkahWnESv212xJDJ5lDqYig/tcSFYFJXTedaRclFZzNTWpyDD9qPg0wl1XYP/qVZFB77LQauKZn0SgyJuDmj8V2ddou0JxJNb/K4n0scB08CAXHqSnnspXDCzsXNxgsSgiPYsogZpOzMrf1T9UoOmAL9h7bHuWbjsJFasVgMf2nnpd1nA1TG6FxE3dy8mO/m9DbDEH5UCsi9NQH2/vOUgG5TbE\u002Bsp1St9t9aQpuKZtfhc/0hSW8rk5sUqg5S0ClosB1uKSxgegyiFRle\u002BYgtMo4qFUs2c3b/Z9j0V/1GGya2MZJ\u002BHD2rQTmwvzQVjNnS57dAKPqeMnzmrsFTq\u002BIPW/oy6Mf1rxaQfpRRRfQC6Zs\u002B4bBFxjIsF/9Vl608V5VXoWM6IuPR3Tig76omTOxIo4VmVMpxyZXHxpDIoBdpVCb/OeSRCMb3LQR35NZHxcsTDTPn1cLLJZeNMhwTCX0hN1uDJxLH95r\u002Bb2eF\u002BeS/v8DF9ZMjgb5kNBQMw9bqo\u002BPHVu16xN64CxVY6WZbRSvzDbIbTROqPXXdHzM\u002B\u002BvOEE8tD/qM3BPsiDep9ipgXyO7oWfZkjxbQHVl3naWreRBhlNWa10aIu8j2\u002BT9pbHLdw==",
      "StatusCode": 201,
      "ResponseHeaders": {
        "Content-Length": "0",
        "Content-MD5": "lHBDhkhYIZJ/eGFzWm4ucA==",
<<<<<<< HEAD
        "Date": "Fri, 03 Apr 2020 00:00:19 GMT",
        "ETag": "\u00220x8D7D761FFC219CA\u0022",
        "Last-Modified": "Fri, 03 Apr 2020 00:00:19 GMT",
=======
        "Date": "Fri, 29 May 2020 17:10:03 GMT",
        "ETag": "\u00220x8D803F3210954AC\u0022",
        "Last-Modified": "Fri, 29 May 2020 17:10:03 GMT",
>>>>>>> c938cddd
        "Server": [
          "Windows-Azure-Blob/1.0",
          "Microsoft-HTTPAPI/2.0"
        ],
        "x-ms-client-request-id": "58c64b79-4127-1e7a-6284-9289bd50feb6",
        "x-ms-content-crc64": "DeGSd96/NIM=",
<<<<<<< HEAD
        "x-ms-request-id": "2c1300ae-701e-0033-714a-09120b000000",
=======
        "x-ms-request-id": "e253315a-f01e-00e6-75db-3583eb000000",
>>>>>>> c938cddd
        "x-ms-request-server-encrypted": "true",
        "x-ms-version": "2019-12-12"
      },
      "ResponseBody": []
    },
    {
<<<<<<< HEAD
      "RequestUri": "https://seanmcccanary.blob.core.windows.net/test-container-763e9087-72f7-5d57-7086-f89f3aa6017c/baz/foo",
=======
      "RequestUri": "http://amandadev2.blob.core.windows.net/test-container-763e9087-72f7-5d57-7086-f89f3aa6017c/baz/foo",
>>>>>>> c938cddd
      "RequestMethod": "PUT",
      "RequestHeaders": {
        "Authorization": "Sanitized",
        "Content-Length": "1024",
<<<<<<< HEAD
        "traceparent": "00-cad48c397931b143b7def26adc659654-9c5d50564708ba4d-00",
        "User-Agent": [
          "azsdk-net-Storage.Blobs/12.5.0-dev.20200402.1",
          "(.NET Core 4.6.28325.01; Microsoft Windows 10.0.18362 )"
        ],
        "x-ms-blob-type": "BlockBlob",
        "x-ms-client-request-id": "23804931-be4d-4bd5-771e-d356a58a6e94",
        "x-ms-date": "Fri, 03 Apr 2020 00:00:20 GMT",
=======
        "traceparent": "00-8bdea406a05f7f45b5fe87fd4fbf8493-4b8a0cb011c1c648-00",
        "User-Agent": [
          "azsdk-net-Storage.Blobs/12.5.0-dev.20200529.1",
          "(.NET Core 4.6.28801.04; Microsoft Windows 10.0.18363 )"
        ],
        "x-ms-blob-type": "BlockBlob",
        "x-ms-client-request-id": "23804931-be4d-4bd5-771e-d356a58a6e94",
        "x-ms-date": "Fri, 29 May 2020 17:10:03 GMT",
>>>>>>> c938cddd
        "x-ms-return-client-request-id": "true",
        "x-ms-version": "2019-12-12"
      },
      "RequestBody": "e30l/HWggsHQEbI0mMzrMPPa5w2Utl7ZfZMDyJ0nB2vlqA/0GpenF6pQeQz\u002BkRK\u002B6/elSnDPncUeS37hnbkjqQlGTu\u002B99xVbM89iQzxR2uyBRNymgr37FgtK1c4YxXnxLNACuEIjAfThSRegbFmIzXGRYFncfSZMSzjjciJHQ25VcRdsTiKqXULoxDmmWqqxwghch2QgFK6ptmwKP47RmgaoSvpCG35P5wIW9LjtpvCOMrAa6rsJNV1ow5i1oB6zFyoz/Q\u002Bvb6aJDZ9iCiD1uxB7fA3etrBKnxWc2VjlmUfkYtyOuqjh3sIKkNwcpyo9cgeIOiQQ1WF66F36E5VNpHNXfahDZwFnmp1K1CXTLfjqX2ZRXV8j1Ix7FNFL5sstvOxoxCmC\u002BQsFIJ\u002BGxQE7prplD7Mu/EYUNKgbyFIvHLPSHRg4a2nOaGVbSzy/nQ6LP24W5dcX/r\u002BmVI\u002BBZzG41gTrs6jpAjtRlqdO07EJVJeaj4jkGDbcux5YkhbZTQA0o3U41Opmoj0yxU4wyCsOnP/45tip073ND/eJkHAkd0mmGi870YCtM\u002B1LslPnrPPzSfYX4GYois\u002B4a8Ty3BHNDk0Fia770st/S7LqXSFp5WIElkd5DZfjfo9gg2W7ulfbfqMG4iNE93YrmJSzPSyuToVi7kbKUwG2Igsem09lw5FbD999YwM/v5/QTnQCL0BisjTfWcwQESqiUMAXJlsnxdQDVy5MMOuCIi6n\u002BQSMs/LKvOkahWnESv212xJDJ5lDqYig/tcSFYFJXTedaRclFZzNTWpyDD9qPg0wl1XYP/qVZFB77LQauKZn0SgyJuDmj8V2ddou0JxJNb/K4n0scB08CAXHqSnnspXDCzsXNxgsSgiPYsogZpOzMrf1T9UoOmAL9h7bHuWbjsJFasVgMf2nnpd1nA1TG6FxE3dy8mO/m9DbDEH5UCsi9NQH2/vOUgG5TbE\u002Bsp1St9t9aQpuKZtfhc/0hSW8rk5sUqg5S0ClosB1uKSxgegyiFRle\u002BYgtMo4qFUs2c3b/Z9j0V/1GGya2MZJ\u002BHD2rQTmwvzQVjNnS57dAKPqeMnzmrsFTq\u002BIPW/oy6Mf1rxaQfpRRRfQC6Zs\u002B4bBFxjIsF/9Vl608V5VXoWM6IuPR3Tig76omTOxIo4VmVMpxyZXHxpDIoBdpVCb/OeSRCMb3LQR35NZHxcsTDTPn1cLLJZeNMhwTCX0hN1uDJxLH95r\u002Bb2eF\u002BeS/v8DF9ZMjgb5kNBQMw9bqo\u002BPHVu16xN64CxVY6WZbRSvzDbIbTROqPXXdHzM\u002B\u002BvOEE8tD/qM3BPsiDep9ipgXyO7oWfZkjxbQHVl3naWreRBhlNWa10aIu8j2\u002BT9pbHLdw==",
      "StatusCode": 201,
      "ResponseHeaders": {
        "Content-Length": "0",
        "Content-MD5": "lHBDhkhYIZJ/eGFzWm4ucA==",
<<<<<<< HEAD
        "Date": "Fri, 03 Apr 2020 00:00:19 GMT",
        "ETag": "\u00220x8D7D761FFCF146F\u0022",
        "Last-Modified": "Fri, 03 Apr 2020 00:00:19 GMT",
=======
        "Date": "Fri, 29 May 2020 17:10:03 GMT",
        "ETag": "\u00220x8D803F32110F735\u0022",
        "Last-Modified": "Fri, 29 May 2020 17:10:03 GMT",
>>>>>>> c938cddd
        "Server": [
          "Windows-Azure-Blob/1.0",
          "Microsoft-HTTPAPI/2.0"
        ],
        "x-ms-client-request-id": "23804931-be4d-4bd5-771e-d356a58a6e94",
        "x-ms-content-crc64": "DeGSd96/NIM=",
<<<<<<< HEAD
        "x-ms-request-id": "2c1300c3-701e-0033-064a-09120b000000",
=======
        "x-ms-request-id": "e253317c-f01e-00e6-15db-3583eb000000",
>>>>>>> c938cddd
        "x-ms-request-server-encrypted": "true",
        "x-ms-version": "2019-12-12"
      },
      "ResponseBody": []
    },
    {
<<<<<<< HEAD
      "RequestUri": "https://seanmcccanary.blob.core.windows.net/test-container-763e9087-72f7-5d57-7086-f89f3aa6017c/baz/foo/bar",
=======
      "RequestUri": "http://amandadev2.blob.core.windows.net/test-container-763e9087-72f7-5d57-7086-f89f3aa6017c/baz/foo/bar",
>>>>>>> c938cddd
      "RequestMethod": "PUT",
      "RequestHeaders": {
        "Authorization": "Sanitized",
        "Content-Length": "1024",
<<<<<<< HEAD
        "traceparent": "00-bbdbeccdc4cc044cb8a5d3d5dca78326-208b07a9a6e71742-00",
        "User-Agent": [
          "azsdk-net-Storage.Blobs/12.5.0-dev.20200402.1",
          "(.NET Core 4.6.28325.01; Microsoft Windows 10.0.18362 )"
        ],
        "x-ms-blob-type": "BlockBlob",
        "x-ms-client-request-id": "73576c7a-dacf-0c68-bf8b-894bbc2c88b8",
        "x-ms-date": "Fri, 03 Apr 2020 00:00:20 GMT",
=======
        "traceparent": "00-240122c381a7e349bd1f48027b410cd6-791ef3508d91c347-00",
        "User-Agent": [
          "azsdk-net-Storage.Blobs/12.5.0-dev.20200529.1",
          "(.NET Core 4.6.28801.04; Microsoft Windows 10.0.18363 )"
        ],
        "x-ms-blob-type": "BlockBlob",
        "x-ms-client-request-id": "73576c7a-dacf-0c68-bf8b-894bbc2c88b8",
        "x-ms-date": "Fri, 29 May 2020 17:10:04 GMT",
>>>>>>> c938cddd
        "x-ms-return-client-request-id": "true",
        "x-ms-version": "2019-12-12"
      },
      "RequestBody": "e30l/HWggsHQEbI0mMzrMPPa5w2Utl7ZfZMDyJ0nB2vlqA/0GpenF6pQeQz\u002BkRK\u002B6/elSnDPncUeS37hnbkjqQlGTu\u002B99xVbM89iQzxR2uyBRNymgr37FgtK1c4YxXnxLNACuEIjAfThSRegbFmIzXGRYFncfSZMSzjjciJHQ25VcRdsTiKqXULoxDmmWqqxwghch2QgFK6ptmwKP47RmgaoSvpCG35P5wIW9LjtpvCOMrAa6rsJNV1ow5i1oB6zFyoz/Q\u002Bvb6aJDZ9iCiD1uxB7fA3etrBKnxWc2VjlmUfkYtyOuqjh3sIKkNwcpyo9cgeIOiQQ1WF66F36E5VNpHNXfahDZwFnmp1K1CXTLfjqX2ZRXV8j1Ix7FNFL5sstvOxoxCmC\u002BQsFIJ\u002BGxQE7prplD7Mu/EYUNKgbyFIvHLPSHRg4a2nOaGVbSzy/nQ6LP24W5dcX/r\u002BmVI\u002BBZzG41gTrs6jpAjtRlqdO07EJVJeaj4jkGDbcux5YkhbZTQA0o3U41Opmoj0yxU4wyCsOnP/45tip073ND/eJkHAkd0mmGi870YCtM\u002B1LslPnrPPzSfYX4GYois\u002B4a8Ty3BHNDk0Fia770st/S7LqXSFp5WIElkd5DZfjfo9gg2W7ulfbfqMG4iNE93YrmJSzPSyuToVi7kbKUwG2Igsem09lw5FbD999YwM/v5/QTnQCL0BisjTfWcwQESqiUMAXJlsnxdQDVy5MMOuCIi6n\u002BQSMs/LKvOkahWnESv212xJDJ5lDqYig/tcSFYFJXTedaRclFZzNTWpyDD9qPg0wl1XYP/qVZFB77LQauKZn0SgyJuDmj8V2ddou0JxJNb/K4n0scB08CAXHqSnnspXDCzsXNxgsSgiPYsogZpOzMrf1T9UoOmAL9h7bHuWbjsJFasVgMf2nnpd1nA1TG6FxE3dy8mO/m9DbDEH5UCsi9NQH2/vOUgG5TbE\u002Bsp1St9t9aQpuKZtfhc/0hSW8rk5sUqg5S0ClosB1uKSxgegyiFRle\u002BYgtMo4qFUs2c3b/Z9j0V/1GGya2MZJ\u002BHD2rQTmwvzQVjNnS57dAKPqeMnzmrsFTq\u002BIPW/oy6Mf1rxaQfpRRRfQC6Zs\u002B4bBFxjIsF/9Vl608V5VXoWM6IuPR3Tig76omTOxIo4VmVMpxyZXHxpDIoBdpVCb/OeSRCMb3LQR35NZHxcsTDTPn1cLLJZeNMhwTCX0hN1uDJxLH95r\u002Bb2eF\u002BeS/v8DF9ZMjgb5kNBQMw9bqo\u002BPHVu16xN64CxVY6WZbRSvzDbIbTROqPXXdHzM\u002B\u002BvOEE8tD/qM3BPsiDep9ipgXyO7oWfZkjxbQHVl3naWreRBhlNWa10aIu8j2\u002BT9pbHLdw==",
      "StatusCode": 201,
      "ResponseHeaders": {
        "Content-Length": "0",
        "Content-MD5": "lHBDhkhYIZJ/eGFzWm4ucA==",
<<<<<<< HEAD
        "Date": "Fri, 03 Apr 2020 00:00:19 GMT",
        "ETag": "\u00220x8D7D761FFDC0F1C\u0022",
        "Last-Modified": "Fri, 03 Apr 2020 00:00:20 GMT",
=======
        "Date": "Fri, 29 May 2020 17:10:03 GMT",
        "ETag": "\u00220x8D803F32119AB57\u0022",
        "Last-Modified": "Fri, 29 May 2020 17:10:04 GMT",
>>>>>>> c938cddd
        "Server": [
          "Windows-Azure-Blob/1.0",
          "Microsoft-HTTPAPI/2.0"
        ],
        "x-ms-client-request-id": "73576c7a-dacf-0c68-bf8b-894bbc2c88b8",
        "x-ms-content-crc64": "DeGSd96/NIM=",
<<<<<<< HEAD
        "x-ms-request-id": "2c1300ce-701e-0033-0e4a-09120b000000",
=======
        "x-ms-request-id": "e2533192-f01e-00e6-29db-3583eb000000",
>>>>>>> c938cddd
        "x-ms-request-server-encrypted": "true",
        "x-ms-version": "2019-12-12"
      },
      "ResponseBody": []
    },
    {
<<<<<<< HEAD
      "RequestUri": "https://seanmcccanary.blob.core.windows.net/test-container-763e9087-72f7-5d57-7086-f89f3aa6017c/baz/bar/foo",
=======
      "RequestUri": "http://amandadev2.blob.core.windows.net/test-container-763e9087-72f7-5d57-7086-f89f3aa6017c/baz/bar/foo",
>>>>>>> c938cddd
      "RequestMethod": "PUT",
      "RequestHeaders": {
        "Authorization": "Sanitized",
        "Content-Length": "1024",
<<<<<<< HEAD
        "traceparent": "00-2b7aba2980a54d478de5ee088b95e88a-cc09f530f9a7644b-00",
        "User-Agent": [
          "azsdk-net-Storage.Blobs/12.5.0-dev.20200402.1",
          "(.NET Core 4.6.28325.01; Microsoft Windows 10.0.18362 )"
        ],
        "x-ms-blob-type": "BlockBlob",
        "x-ms-client-request-id": "38dc63e4-fb32-ebc4-66f8-78b8299e2c9c",
        "x-ms-date": "Fri, 03 Apr 2020 00:00:21 GMT",
=======
        "traceparent": "00-3802500b1398694fb6f9cb61ec4bcd5f-b1c8533af741bb40-00",
        "User-Agent": [
          "azsdk-net-Storage.Blobs/12.5.0-dev.20200529.1",
          "(.NET Core 4.6.28801.04; Microsoft Windows 10.0.18363 )"
        ],
        "x-ms-blob-type": "BlockBlob",
        "x-ms-client-request-id": "38dc63e4-fb32-ebc4-66f8-78b8299e2c9c",
        "x-ms-date": "Fri, 29 May 2020 17:10:04 GMT",
>>>>>>> c938cddd
        "x-ms-return-client-request-id": "true",
        "x-ms-version": "2019-12-12"
      },
      "RequestBody": "e30l/HWggsHQEbI0mMzrMPPa5w2Utl7ZfZMDyJ0nB2vlqA/0GpenF6pQeQz\u002BkRK\u002B6/elSnDPncUeS37hnbkjqQlGTu\u002B99xVbM89iQzxR2uyBRNymgr37FgtK1c4YxXnxLNACuEIjAfThSRegbFmIzXGRYFncfSZMSzjjciJHQ25VcRdsTiKqXULoxDmmWqqxwghch2QgFK6ptmwKP47RmgaoSvpCG35P5wIW9LjtpvCOMrAa6rsJNV1ow5i1oB6zFyoz/Q\u002Bvb6aJDZ9iCiD1uxB7fA3etrBKnxWc2VjlmUfkYtyOuqjh3sIKkNwcpyo9cgeIOiQQ1WF66F36E5VNpHNXfahDZwFnmp1K1CXTLfjqX2ZRXV8j1Ix7FNFL5sstvOxoxCmC\u002BQsFIJ\u002BGxQE7prplD7Mu/EYUNKgbyFIvHLPSHRg4a2nOaGVbSzy/nQ6LP24W5dcX/r\u002BmVI\u002BBZzG41gTrs6jpAjtRlqdO07EJVJeaj4jkGDbcux5YkhbZTQA0o3U41Opmoj0yxU4wyCsOnP/45tip073ND/eJkHAkd0mmGi870YCtM\u002B1LslPnrPPzSfYX4GYois\u002B4a8Ty3BHNDk0Fia770st/S7LqXSFp5WIElkd5DZfjfo9gg2W7ulfbfqMG4iNE93YrmJSzPSyuToVi7kbKUwG2Igsem09lw5FbD999YwM/v5/QTnQCL0BisjTfWcwQESqiUMAXJlsnxdQDVy5MMOuCIi6n\u002BQSMs/LKvOkahWnESv212xJDJ5lDqYig/tcSFYFJXTedaRclFZzNTWpyDD9qPg0wl1XYP/qVZFB77LQauKZn0SgyJuDmj8V2ddou0JxJNb/K4n0scB08CAXHqSnnspXDCzsXNxgsSgiPYsogZpOzMrf1T9UoOmAL9h7bHuWbjsJFasVgMf2nnpd1nA1TG6FxE3dy8mO/m9DbDEH5UCsi9NQH2/vOUgG5TbE\u002Bsp1St9t9aQpuKZtfhc/0hSW8rk5sUqg5S0ClosB1uKSxgegyiFRle\u002BYgtMo4qFUs2c3b/Z9j0V/1GGya2MZJ\u002BHD2rQTmwvzQVjNnS57dAKPqeMnzmrsFTq\u002BIPW/oy6Mf1rxaQfpRRRfQC6Zs\u002B4bBFxjIsF/9Vl608V5VXoWM6IuPR3Tig76omTOxIo4VmVMpxyZXHxpDIoBdpVCb/OeSRCMb3LQR35NZHxcsTDTPn1cLLJZeNMhwTCX0hN1uDJxLH95r\u002Bb2eF\u002BeS/v8DF9ZMjgb5kNBQMw9bqo\u002BPHVu16xN64CxVY6WZbRSvzDbIbTROqPXXdHzM\u002B\u002BvOEE8tD/qM3BPsiDep9ipgXyO7oWfZkjxbQHVl3naWreRBhlNWa10aIu8j2\u002BT9pbHLdw==",
      "StatusCode": 201,
      "ResponseHeaders": {
        "Content-Length": "0",
        "Content-MD5": "lHBDhkhYIZJ/eGFzWm4ucA==",
<<<<<<< HEAD
        "Date": "Fri, 03 Apr 2020 00:00:19 GMT",
        "ETag": "\u00220x8D7D761FFE97F06\u0022",
        "Last-Modified": "Fri, 03 Apr 2020 00:00:20 GMT",
=======
        "Date": "Fri, 29 May 2020 17:10:03 GMT",
        "ETag": "\u00220x8D803F3212174F6\u0022",
        "Last-Modified": "Fri, 29 May 2020 17:10:04 GMT",
>>>>>>> c938cddd
        "Server": [
          "Windows-Azure-Blob/1.0",
          "Microsoft-HTTPAPI/2.0"
        ],
        "x-ms-client-request-id": "38dc63e4-fb32-ebc4-66f8-78b8299e2c9c",
        "x-ms-content-crc64": "DeGSd96/NIM=",
<<<<<<< HEAD
        "x-ms-request-id": "2c1300f3-701e-0033-2d4a-09120b000000",
=======
        "x-ms-request-id": "e25331b4-f01e-00e6-4adb-3583eb000000",
>>>>>>> c938cddd
        "x-ms-request-server-encrypted": "true",
        "x-ms-version": "2019-12-12"
      },
      "ResponseBody": []
    },
    {
<<<<<<< HEAD
      "RequestUri": "https://seanmcccanary.blob.core.windows.net/test-container-763e9087-72f7-5d57-7086-f89f3aa6017c/foo/foo?comp=metadata",
      "RequestMethod": "PUT",
      "RequestHeaders": {
        "Authorization": "Sanitized",
        "traceparent": "00-9baa01e63033ec48a2a0cf6c0768d093-5b574313f6dcba47-00",
        "User-Agent": [
          "azsdk-net-Storage.Blobs/12.5.0-dev.20200402.1",
          "(.NET Core 4.6.28325.01; Microsoft Windows 10.0.18362 )"
        ],
        "x-ms-client-request-id": "5867bb55-504f-f285-d21f-aef5592854c2",
        "x-ms-date": "Fri, 03 Apr 2020 00:00:21 GMT",
=======
      "RequestUri": "http://amandadev2.blob.core.windows.net/test-container-763e9087-72f7-5d57-7086-f89f3aa6017c/foo/foo?comp=metadata",
      "RequestMethod": "PUT",
      "RequestHeaders": {
        "Authorization": "Sanitized",
        "traceparent": "00-76bb0d610338ef4a93820bd1ffaeecc4-b4e5a890662a904e-00",
        "User-Agent": [
          "azsdk-net-Storage.Blobs/12.5.0-dev.20200529.1",
          "(.NET Core 4.6.28801.04; Microsoft Windows 10.0.18363 )"
        ],
        "x-ms-client-request-id": "5867bb55-504f-f285-d21f-aef5592854c2",
        "x-ms-date": "Fri, 29 May 2020 17:10:04 GMT",
>>>>>>> c938cddd
        "x-ms-meta-Capital": "letter",
        "x-ms-meta-foo": "bar",
        "x-ms-meta-meta": "data",
        "x-ms-meta-UPPER": "case",
        "x-ms-return-client-request-id": "true",
        "x-ms-version": "2019-12-12"
      },
      "RequestBody": null,
      "StatusCode": 200,
      "ResponseHeaders": {
        "Content-Length": "0",
<<<<<<< HEAD
        "Date": "Fri, 03 Apr 2020 00:00:20 GMT",
        "ETag": "\u00220x8D7D761FFF6EEF5\u0022",
        "Last-Modified": "Fri, 03 Apr 2020 00:00:20 GMT",
=======
        "Date": "Fri, 29 May 2020 17:10:03 GMT",
        "ETag": "\u00220x8D803F3212B61D5\u0022",
        "Last-Modified": "Fri, 29 May 2020 17:10:04 GMT",
>>>>>>> c938cddd
        "Server": [
          "Windows-Azure-Blob/1.0",
          "Microsoft-HTTPAPI/2.0"
        ],
        "x-ms-client-request-id": "5867bb55-504f-f285-d21f-aef5592854c2",
<<<<<<< HEAD
        "x-ms-request-id": "2c1300fd-701e-0033-374a-09120b000000",
=======
        "x-ms-request-id": "e25331da-f01e-00e6-6cdb-3583eb000000",
>>>>>>> c938cddd
        "x-ms-request-server-encrypted": "true",
        "x-ms-version": "2019-12-12"
      },
      "ResponseBody": []
    },
    {
<<<<<<< HEAD
      "RequestUri": "https://seanmcccanary.blob.core.windows.net/test-container-763e9087-72f7-5d57-7086-f89f3aa6017c?restype=container\u0026comp=list\u0026prefix=foo",
=======
      "RequestUri": "http://amandadev2.blob.core.windows.net/test-container-763e9087-72f7-5d57-7086-f89f3aa6017c?restype=container\u0026comp=list\u0026prefix=foo",
>>>>>>> c938cddd
      "RequestMethod": "GET",
      "RequestHeaders": {
        "Authorization": "Sanitized",
        "User-Agent": [
<<<<<<< HEAD
          "azsdk-net-Storage.Blobs/12.5.0-dev.20200402.1",
          "(.NET Core 4.6.28325.01; Microsoft Windows 10.0.18362 )"
        ],
        "x-ms-client-request-id": "6e62c395-d437-bf4c-d7eb-ab7f758e4f63",
        "x-ms-date": "Fri, 03 Apr 2020 00:00:21 GMT",
=======
          "azsdk-net-Storage.Blobs/12.5.0-dev.20200529.1",
          "(.NET Core 4.6.28801.04; Microsoft Windows 10.0.18363 )"
        ],
        "x-ms-client-request-id": "6e62c395-d437-bf4c-d7eb-ab7f758e4f63",
        "x-ms-date": "Fri, 29 May 2020 17:10:04 GMT",
>>>>>>> c938cddd
        "x-ms-return-client-request-id": "true",
        "x-ms-version": "2019-12-12"
      },
      "RequestBody": null,
      "StatusCode": 200,
      "ResponseHeaders": {
        "Content-Type": "application/xml",
<<<<<<< HEAD
        "Date": "Fri, 03 Apr 2020 00:00:20 GMT",
=======
        "Date": "Fri, 29 May 2020 17:10:03 GMT",
>>>>>>> c938cddd
        "Server": [
          "Windows-Azure-Blob/1.0",
          "Microsoft-HTTPAPI/2.0"
        ],
        "Transfer-Encoding": "chunked",
        "x-ms-client-request-id": "6e62c395-d437-bf4c-d7eb-ab7f758e4f63",
<<<<<<< HEAD
        "x-ms-request-id": "2c13010b-701e-0033-454a-09120b000000",
        "x-ms-version": "2019-12-12"
      },
      "ResponseBody": "\uFEFF\u003C?xml version=\u00221.0\u0022 encoding=\u0022utf-8\u0022?\u003E\u003CEnumerationResults ServiceEndpoint=\u0022https://seanmcccanary.blob.core.windows.net/\u0022 ContainerName=\u0022test-container-763e9087-72f7-5d57-7086-f89f3aa6017c\u0022\u003E\u003CPrefix\u003Efoo\u003C/Prefix\u003E\u003CBlobs\u003E\u003CBlob\u003E\u003CName\u003Efoo\u003C/Name\u003E\u003CProperties\u003E\u003CCreation-Time\u003EFri, 03 Apr 2020 00:00:19 GMT\u003C/Creation-Time\u003E\u003CLast-Modified\u003EFri, 03 Apr 2020 00:00:19 GMT\u003C/Last-Modified\u003E\u003CEtag\u003E0x8D7D761FF8DE0F2\u003C/Etag\u003E\u003CContent-Length\u003E1024\u003C/Content-Length\u003E\u003CContent-Type\u003Eapplication/octet-stream\u003C/Content-Type\u003E\u003CContent-Encoding /\u003E\u003CContent-Language /\u003E\u003CContent-CRC64 /\u003E\u003CContent-MD5\u003ElHBDhkhYIZJ/eGFzWm4ucA==\u003C/Content-MD5\u003E\u003CCache-Control /\u003E\u003CContent-Disposition /\u003E\u003CBlobType\u003EBlockBlob\u003C/BlobType\u003E\u003CAccessTier\u003EHot\u003C/AccessTier\u003E\u003CAccessTierInferred\u003Etrue\u003C/AccessTierInferred\u003E\u003CLeaseStatus\u003Eunlocked\u003C/LeaseStatus\u003E\u003CLeaseState\u003Eavailable\u003C/LeaseState\u003E\u003CServerEncrypted\u003Etrue\u003C/ServerEncrypted\u003E\u003C/Properties\u003E\u003C/Blob\u003E\u003CBlob\u003E\u003CName\u003Efoo/bar\u003C/Name\u003E\u003CProperties\u003E\u003CCreation-Time\u003EFri, 03 Apr 2020 00:00:19 GMT\u003C/Creation-Time\u003E\u003CLast-Modified\u003EFri, 03 Apr 2020 00:00:19 GMT\u003C/Last-Modified\u003E\u003CEtag\u003E0x8D7D761FFC219CA\u003C/Etag\u003E\u003CContent-Length\u003E1024\u003C/Content-Length\u003E\u003CContent-Type\u003Eapplication/octet-stream\u003C/Content-Type\u003E\u003CContent-Encoding /\u003E\u003CContent-Language /\u003E\u003CContent-CRC64 /\u003E\u003CContent-MD5\u003ElHBDhkhYIZJ/eGFzWm4ucA==\u003C/Content-MD5\u003E\u003CCache-Control /\u003E\u003CContent-Disposition /\u003E\u003CBlobType\u003EBlockBlob\u003C/BlobType\u003E\u003CAccessTier\u003EHot\u003C/AccessTier\u003E\u003CAccessTierInferred\u003Etrue\u003C/AccessTierInferred\u003E\u003CLeaseStatus\u003Eunlocked\u003C/LeaseStatus\u003E\u003CLeaseState\u003Eavailable\u003C/LeaseState\u003E\u003CServerEncrypted\u003Etrue\u003C/ServerEncrypted\u003E\u003C/Properties\u003E\u003C/Blob\u003E\u003CBlob\u003E\u003CName\u003Efoo/foo\u003C/Name\u003E\u003CProperties\u003E\u003CCreation-Time\u003EFri, 03 Apr 2020 00:00:19 GMT\u003C/Creation-Time\u003E\u003CLast-Modified\u003EFri, 03 Apr 2020 00:00:20 GMT\u003C/Last-Modified\u003E\u003CEtag\u003E0x8D7D761FFF6EEF5\u003C/Etag\u003E\u003CContent-Length\u003E1024\u003C/Content-Length\u003E\u003CContent-Type\u003Eapplication/octet-stream\u003C/Content-Type\u003E\u003CContent-Encoding /\u003E\u003CContent-Language /\u003E\u003CContent-CRC64 /\u003E\u003CContent-MD5\u003ElHBDhkhYIZJ/eGFzWm4ucA==\u003C/Content-MD5\u003E\u003CCache-Control /\u003E\u003CContent-Disposition /\u003E\u003CBlobType\u003EBlockBlob\u003C/BlobType\u003E\u003CAccessTier\u003EHot\u003C/AccessTier\u003E\u003CAccessTierInferred\u003Etrue\u003C/AccessTierInferred\u003E\u003CLeaseStatus\u003Eunlocked\u003C/LeaseStatus\u003E\u003CLeaseState\u003Eavailable\u003C/LeaseState\u003E\u003CServerEncrypted\u003Etrue\u003C/ServerEncrypted\u003E\u003C/Properties\u003E\u003C/Blob\u003E\u003C/Blobs\u003E\u003CNextMarker /\u003E\u003C/EnumerationResults\u003E"
    },
    {
      "RequestUri": "https://seanmcccanary.blob.core.windows.net/test-container-763e9087-72f7-5d57-7086-f89f3aa6017c?restype=container",
      "RequestMethod": "DELETE",
      "RequestHeaders": {
        "Authorization": "Sanitized",
        "traceparent": "00-a4c0106365ff174f8650d45ff8b8ec70-68237914f9b89f45-00",
        "User-Agent": [
          "azsdk-net-Storage.Blobs/12.5.0-dev.20200402.1",
          "(.NET Core 4.6.28325.01; Microsoft Windows 10.0.18362 )"
        ],
        "x-ms-client-request-id": "955ffbb2-e5c5-968a-72e6-74410bb04a52",
        "x-ms-date": "Fri, 03 Apr 2020 00:00:21 GMT",
=======
        "x-ms-request-id": "e25331fa-f01e-00e6-09db-3583eb000000",
        "x-ms-version": "2019-07-07"
      },
      "ResponseBody": "\uFEFF\u003C?xml version=\u00221.0\u0022 encoding=\u0022utf-8\u0022?\u003E\u003CEnumerationResults ServiceEndpoint=\u0022http://amandadev2.blob.core.windows.net/\u0022 ContainerName=\u0022test-container-763e9087-72f7-5d57-7086-f89f3aa6017c\u0022\u003E\u003CPrefix\u003Efoo\u003C/Prefix\u003E\u003CBlobs\u003E\u003CBlob\u003E\u003CName\u003Efoo\u003C/Name\u003E\u003CProperties\u003E\u003CCreation-Time\u003EFri, 29 May 2020 17:10:03 GMT\u003C/Creation-Time\u003E\u003CLast-Modified\u003EFri, 29 May 2020 17:10:03 GMT\u003C/Last-Modified\u003E\u003CEtag\u003E0x8D803F320EA2E3F\u003C/Etag\u003E\u003CContent-Length\u003E1024\u003C/Content-Length\u003E\u003CContent-Type\u003Eapplication/octet-stream\u003C/Content-Type\u003E\u003CContent-Encoding /\u003E\u003CContent-Language /\u003E\u003CContent-CRC64 /\u003E\u003CContent-MD5\u003ElHBDhkhYIZJ/eGFzWm4ucA==\u003C/Content-MD5\u003E\u003CCache-Control /\u003E\u003CContent-Disposition /\u003E\u003CBlobType\u003EBlockBlob\u003C/BlobType\u003E\u003CAccessTier\u003EHot\u003C/AccessTier\u003E\u003CAccessTierInferred\u003Etrue\u003C/AccessTierInferred\u003E\u003CLeaseStatus\u003Eunlocked\u003C/LeaseStatus\u003E\u003CLeaseState\u003Eavailable\u003C/LeaseState\u003E\u003CServerEncrypted\u003Etrue\u003C/ServerEncrypted\u003E\u003C/Properties\u003E\u003C/Blob\u003E\u003CBlob\u003E\u003CName\u003Efoo/bar\u003C/Name\u003E\u003CProperties\u003E\u003CCreation-Time\u003EFri, 29 May 2020 17:10:03 GMT\u003C/Creation-Time\u003E\u003CLast-Modified\u003EFri, 29 May 2020 17:10:03 GMT\u003C/Last-Modified\u003E\u003CEtag\u003E0x8D803F3210954AC\u003C/Etag\u003E\u003CContent-Length\u003E1024\u003C/Content-Length\u003E\u003CContent-Type\u003Eapplication/octet-stream\u003C/Content-Type\u003E\u003CContent-Encoding /\u003E\u003CContent-Language /\u003E\u003CContent-CRC64 /\u003E\u003CContent-MD5\u003ElHBDhkhYIZJ/eGFzWm4ucA==\u003C/Content-MD5\u003E\u003CCache-Control /\u003E\u003CContent-Disposition /\u003E\u003CBlobType\u003EBlockBlob\u003C/BlobType\u003E\u003CAccessTier\u003EHot\u003C/AccessTier\u003E\u003CAccessTierInferred\u003Etrue\u003C/AccessTierInferred\u003E\u003CLeaseStatus\u003Eunlocked\u003C/LeaseStatus\u003E\u003CLeaseState\u003Eavailable\u003C/LeaseState\u003E\u003CServerEncrypted\u003Etrue\u003C/ServerEncrypted\u003E\u003C/Properties\u003E\u003C/Blob\u003E\u003CBlob\u003E\u003CName\u003Efoo/foo\u003C/Name\u003E\u003CProperties\u003E\u003CCreation-Time\u003EFri, 29 May 2020 17:10:03 GMT\u003C/Creation-Time\u003E\u003CLast-Modified\u003EFri, 29 May 2020 17:10:04 GMT\u003C/Last-Modified\u003E\u003CEtag\u003E0x8D803F3212B61D5\u003C/Etag\u003E\u003CContent-Length\u003E1024\u003C/Content-Length\u003E\u003CContent-Type\u003Eapplication/octet-stream\u003C/Content-Type\u003E\u003CContent-Encoding /\u003E\u003CContent-Language /\u003E\u003CContent-CRC64 /\u003E\u003CContent-MD5\u003ElHBDhkhYIZJ/eGFzWm4ucA==\u003C/Content-MD5\u003E\u003CCache-Control /\u003E\u003CContent-Disposition /\u003E\u003CBlobType\u003EBlockBlob\u003C/BlobType\u003E\u003CAccessTier\u003EHot\u003C/AccessTier\u003E\u003CAccessTierInferred\u003Etrue\u003C/AccessTierInferred\u003E\u003CLeaseStatus\u003Eunlocked\u003C/LeaseStatus\u003E\u003CLeaseState\u003Eavailable\u003C/LeaseState\u003E\u003CServerEncrypted\u003Etrue\u003C/ServerEncrypted\u003E\u003C/Properties\u003E\u003C/Blob\u003E\u003C/Blobs\u003E\u003CNextMarker /\u003E\u003C/EnumerationResults\u003E"
    },
    {
      "RequestUri": "http://amandadev2.blob.core.windows.net/test-container-763e9087-72f7-5d57-7086-f89f3aa6017c?restype=container",
      "RequestMethod": "DELETE",
      "RequestHeaders": {
        "Authorization": "Sanitized",
        "traceparent": "00-47a4a1fcbbd65e4da7fd724150c314d9-b55c0d376e82ed40-00",
        "User-Agent": [
          "azsdk-net-Storage.Blobs/12.5.0-dev.20200529.1",
          "(.NET Core 4.6.28801.04; Microsoft Windows 10.0.18363 )"
        ],
        "x-ms-client-request-id": "955ffbb2-e5c5-968a-72e6-74410bb04a52",
        "x-ms-date": "Fri, 29 May 2020 17:10:04 GMT",
>>>>>>> c938cddd
        "x-ms-return-client-request-id": "true",
        "x-ms-version": "2019-12-12"
      },
      "RequestBody": null,
      "StatusCode": 202,
      "ResponseHeaders": {
        "Content-Length": "0",
<<<<<<< HEAD
        "Date": "Fri, 03 Apr 2020 00:00:20 GMT",
=======
        "Date": "Fri, 29 May 2020 17:10:03 GMT",
>>>>>>> c938cddd
        "Server": [
          "Windows-Azure-Blob/1.0",
          "Microsoft-HTTPAPI/2.0"
        ],
        "x-ms-client-request-id": "955ffbb2-e5c5-968a-72e6-74410bb04a52",
<<<<<<< HEAD
        "x-ms-request-id": "2c130125-701e-0033-5c4a-09120b000000",
        "x-ms-version": "2019-12-12"
=======
        "x-ms-request-id": "e253323d-f01e-00e6-44db-3583eb000000",
        "x-ms-version": "2019-07-07"
>>>>>>> c938cddd
      },
      "ResponseBody": []
    }
  ],
  "Variables": {
    "RandomSeed": "1425492991",
<<<<<<< HEAD
    "Storage_TestConfigDefault": "ProductionTenant\nseanmcccanary\nU2FuaXRpemVk\nhttps://seanmcccanary.blob.core.windows.net\nhttps://seanmcccanary.file.core.windows.net\nhttps://seanmcccanary.queue.core.windows.net\nhttps://seanmcccanary.table.core.windows.net\n\n\n\n\nhttps://seanmcccanary-secondary.blob.core.windows.net\nhttps://seanmcccanary-secondary.file.core.windows.net\nhttps://seanmcccanary-secondary.queue.core.windows.net\nhttps://seanmcccanary-secondary.table.core.windows.net\n\nSanitized\n\n\nCloud\nBlobEndpoint=https://seanmcccanary.blob.core.windows.net/;QueueEndpoint=https://seanmcccanary.queue.core.windows.net/;FileEndpoint=https://seanmcccanary.file.core.windows.net/;BlobSecondaryEndpoint=https://seanmcccanary-secondary.blob.core.windows.net/;QueueSecondaryEndpoint=https://seanmcccanary-secondary.queue.core.windows.net/;FileSecondaryEndpoint=https://seanmcccanary-secondary.file.core.windows.net/;AccountName=seanmcccanary;AccountKey=Sanitized\nseanscope1"
=======
    "Storage_TestConfigDefault": "ProductionTenant\namandadev2\nU2FuaXRpemVk\nhttp://amandadev2.blob.core.windows.net\nhttp://amandadev2.file.core.windows.net\nhttp://amandadev2.queue.core.windows.net\nhttp://amandadev2.table.core.windows.net\n\n\n\n\nhttp://amandadev2-secondary.blob.core.windows.net\nhttp://amandadev2-secondary.file.core.windows.net\nhttp://amandadev2-secondary.queue.core.windows.net\nhttp://amandadev2-secondary.table.core.windows.net\n\nSanitized\n\n\nCloud\nBlobEndpoint=http://amandadev2.blob.core.windows.net/;QueueEndpoint=http://amandadev2.queue.core.windows.net/;FileEndpoint=http://amandadev2.file.core.windows.net/;BlobSecondaryEndpoint=http://amandadev2-secondary.blob.core.windows.net/;QueueSecondaryEndpoint=http://amandadev2-secondary.queue.core.windows.net/;FileSecondaryEndpoint=http://amandadev2-secondary.file.core.windows.net/;AccountName=amandadev2;AccountKey=Sanitized\n"
>>>>>>> c938cddd
  }
}<|MERGE_RESOLUTION|>--- conflicted
+++ resolved
@@ -1,33 +1,18 @@
 {
   "Entries": [
     {
-<<<<<<< HEAD
-      "RequestUri": "https://seanmcccanary.blob.core.windows.net/test-container-763e9087-72f7-5d57-7086-f89f3aa6017c?restype=container",
-      "RequestMethod": "PUT",
-      "RequestHeaders": {
-        "Authorization": "Sanitized",
-        "traceparent": "00-75f3c674141cd942ac07ac4ed7efbfee-17352b4ac931474d-00",
-        "User-Agent": [
-          "azsdk-net-Storage.Blobs/12.5.0-dev.20200402.1",
-          "(.NET Core 4.6.28325.01; Microsoft Windows 10.0.18362 )"
+      "RequestUri": "https://seanmcccanary.blob.core.windows.net/test-container-1748637c-8821-a243-9a3e-c545c286ea07?restype=container",
+      "RequestMethod": "PUT",
+      "RequestHeaders": {
+        "Authorization": "Sanitized",
+        "traceparent": "00-0702ad788682eb41ba8d723757293e23-05f349f4bf18924e-00",
+        "User-Agent": [
+          "azsdk-net-Storage.Blobs/12.5.0-dev.20200610.1",
+          "(.NET Core 4.6.28801.04; Microsoft Windows 10.0.18362 )"
         ],
         "x-ms-blob-public-access": "container",
-        "x-ms-client-request-id": "4a122db7-b11e-aac6-8bd7-27982557dc31",
-        "x-ms-date": "Fri, 03 Apr 2020 00:00:20 GMT",
-=======
-      "RequestUri": "http://amandadev2.blob.core.windows.net/test-container-763e9087-72f7-5d57-7086-f89f3aa6017c?restype=container",
-      "RequestMethod": "PUT",
-      "RequestHeaders": {
-        "Authorization": "Sanitized",
-        "traceparent": "00-cc4f44fbf545f04292fe477dd0004f22-25ae2a0aa0492c4e-00",
-        "User-Agent": [
-          "azsdk-net-Storage.Blobs/12.5.0-dev.20200529.1",
-          "(.NET Core 4.6.28801.04; Microsoft Windows 10.0.18363 )"
-        ],
-        "x-ms-blob-public-access": "container",
-        "x-ms-client-request-id": "4a122db7-b11e-aac6-8bd7-27982557dc31",
-        "x-ms-date": "Fri, 29 May 2020 17:10:03 GMT",
->>>>>>> c938cddd
+        "x-ms-client-request-id": "98e99f51-3081-f5af-068f-e2bb82b19748",
+        "x-ms-date": "Wed, 10 Jun 2020 19:56:52 GMT",
         "x-ms-return-client-request-id": "true",
         "x-ms-version": "2019-12-12"
       },
@@ -35,552 +20,335 @@
       "StatusCode": 201,
       "ResponseHeaders": {
         "Content-Length": "0",
-<<<<<<< HEAD
-        "Date": "Fri, 03 Apr 2020 00:00:19 GMT",
-        "ETag": "\u00220x8D7D761FF801BE6\u0022",
-        "Last-Modified": "Fri, 03 Apr 2020 00:00:19 GMT",
-=======
-        "Date": "Fri, 29 May 2020 17:10:02 GMT",
-        "ETag": "\u00220x8D803F320D37F05\u0022",
-        "Last-Modified": "Fri, 29 May 2020 17:10:03 GMT",
->>>>>>> c938cddd
-        "Server": [
-          "Windows-Azure-Blob/1.0",
-          "Microsoft-HTTPAPI/2.0"
-        ],
-        "x-ms-client-request-id": "4a122db7-b11e-aac6-8bd7-27982557dc31",
-<<<<<<< HEAD
-        "x-ms-request-id": "2c130067-701e-0033-364a-09120b000000",
-        "x-ms-version": "2019-12-12"
-=======
-        "x-ms-request-id": "e253308b-f01e-00e6-3edb-3583eb000000",
-        "x-ms-version": "2019-07-07"
->>>>>>> c938cddd
-      },
-      "ResponseBody": []
-    },
-    {
-<<<<<<< HEAD
-      "RequestUri": "https://seanmcccanary.blob.core.windows.net/test-container-763e9087-72f7-5d57-7086-f89f3aa6017c/foo",
-=======
-      "RequestUri": "http://amandadev2.blob.core.windows.net/test-container-763e9087-72f7-5d57-7086-f89f3aa6017c/foo",
->>>>>>> c938cddd
-      "RequestMethod": "PUT",
-      "RequestHeaders": {
-        "Authorization": "Sanitized",
-        "Content-Length": "1024",
-<<<<<<< HEAD
-        "traceparent": "00-4f663632931dda41b0700b84d304a7f6-077160bb6816c840-00",
-        "User-Agent": [
-          "azsdk-net-Storage.Blobs/12.5.0-dev.20200402.1",
-          "(.NET Core 4.6.28325.01; Microsoft Windows 10.0.18362 )"
-        ],
-        "x-ms-blob-type": "BlockBlob",
-        "x-ms-client-request-id": "d76f6852-f30a-a0c5-7f77-b5b7585d9ac3",
-        "x-ms-date": "Fri, 03 Apr 2020 00:00:20 GMT",
-=======
-        "traceparent": "00-c59a98eebde54242a2c63284cf3f61aa-4c6f7d7d89614243-00",
-        "User-Agent": [
-          "azsdk-net-Storage.Blobs/12.5.0-dev.20200529.1",
-          "(.NET Core 4.6.28801.04; Microsoft Windows 10.0.18363 )"
-        ],
-        "x-ms-blob-type": "BlockBlob",
-        "x-ms-client-request-id": "d76f6852-f30a-a0c5-7f77-b5b7585d9ac3",
-        "x-ms-date": "Fri, 29 May 2020 17:10:03 GMT",
->>>>>>> c938cddd
-        "x-ms-return-client-request-id": "true",
-        "x-ms-version": "2019-12-12"
-      },
-      "RequestBody": "e30l/HWggsHQEbI0mMzrMPPa5w2Utl7ZfZMDyJ0nB2vlqA/0GpenF6pQeQz\u002BkRK\u002B6/elSnDPncUeS37hnbkjqQlGTu\u002B99xVbM89iQzxR2uyBRNymgr37FgtK1c4YxXnxLNACuEIjAfThSRegbFmIzXGRYFncfSZMSzjjciJHQ25VcRdsTiKqXULoxDmmWqqxwghch2QgFK6ptmwKP47RmgaoSvpCG35P5wIW9LjtpvCOMrAa6rsJNV1ow5i1oB6zFyoz/Q\u002Bvb6aJDZ9iCiD1uxB7fA3etrBKnxWc2VjlmUfkYtyOuqjh3sIKkNwcpyo9cgeIOiQQ1WF66F36E5VNpHNXfahDZwFnmp1K1CXTLfjqX2ZRXV8j1Ix7FNFL5sstvOxoxCmC\u002BQsFIJ\u002BGxQE7prplD7Mu/EYUNKgbyFIvHLPSHRg4a2nOaGVbSzy/nQ6LP24W5dcX/r\u002BmVI\u002BBZzG41gTrs6jpAjtRlqdO07EJVJeaj4jkGDbcux5YkhbZTQA0o3U41Opmoj0yxU4wyCsOnP/45tip073ND/eJkHAkd0mmGi870YCtM\u002B1LslPnrPPzSfYX4GYois\u002B4a8Ty3BHNDk0Fia770st/S7LqXSFp5WIElkd5DZfjfo9gg2W7ulfbfqMG4iNE93YrmJSzPSyuToVi7kbKUwG2Igsem09lw5FbD999YwM/v5/QTnQCL0BisjTfWcwQESqiUMAXJlsnxdQDVy5MMOuCIi6n\u002BQSMs/LKvOkahWnESv212xJDJ5lDqYig/tcSFYFJXTedaRclFZzNTWpyDD9qPg0wl1XYP/qVZFB77LQauKZn0SgyJuDmj8V2ddou0JxJNb/K4n0scB08CAXHqSnnspXDCzsXNxgsSgiPYsogZpOzMrf1T9UoOmAL9h7bHuWbjsJFasVgMf2nnpd1nA1TG6FxE3dy8mO/m9DbDEH5UCsi9NQH2/vOUgG5TbE\u002Bsp1St9t9aQpuKZtfhc/0hSW8rk5sUqg5S0ClosB1uKSxgegyiFRle\u002BYgtMo4qFUs2c3b/Z9j0V/1GGya2MZJ\u002BHD2rQTmwvzQVjNnS57dAKPqeMnzmrsFTq\u002BIPW/oy6Mf1rxaQfpRRRfQC6Zs\u002B4bBFxjIsF/9Vl608V5VXoWM6IuPR3Tig76omTOxIo4VmVMpxyZXHxpDIoBdpVCb/OeSRCMb3LQR35NZHxcsTDTPn1cLLJZeNMhwTCX0hN1uDJxLH95r\u002Bb2eF\u002BeS/v8DF9ZMjgb5kNBQMw9bqo\u002BPHVu16xN64CxVY6WZbRSvzDbIbTROqPXXdHzM\u002B\u002BvOEE8tD/qM3BPsiDep9ipgXyO7oWfZkjxbQHVl3naWreRBhlNWa10aIu8j2\u002BT9pbHLdw==",
-      "StatusCode": 201,
-      "ResponseHeaders": {
-        "Content-Length": "0",
-        "Content-MD5": "lHBDhkhYIZJ/eGFzWm4ucA==",
-<<<<<<< HEAD
-        "Date": "Fri, 03 Apr 2020 00:00:19 GMT",
-        "ETag": "\u00220x8D7D761FF8DE0F2\u0022",
-        "Last-Modified": "Fri, 03 Apr 2020 00:00:19 GMT",
-=======
-        "Date": "Fri, 29 May 2020 17:10:02 GMT",
-        "ETag": "\u00220x8D803F320EA2E3F\u0022",
-        "Last-Modified": "Fri, 29 May 2020 17:10:03 GMT",
->>>>>>> c938cddd
-        "Server": [
-          "Windows-Azure-Blob/1.0",
-          "Microsoft-HTTPAPI/2.0"
-        ],
-        "x-ms-client-request-id": "d76f6852-f30a-a0c5-7f77-b5b7585d9ac3",
-        "x-ms-content-crc64": "DeGSd96/NIM=",
-<<<<<<< HEAD
-        "x-ms-request-id": "2c130076-701e-0033-424a-09120b000000",
-=======
-        "x-ms-request-id": "e25330cf-f01e-00e6-7ddb-3583eb000000",
->>>>>>> c938cddd
-        "x-ms-request-server-encrypted": "true",
-        "x-ms-version": "2019-12-12"
-      },
-      "ResponseBody": []
-    },
-    {
-<<<<<<< HEAD
-      "RequestUri": "https://seanmcccanary.blob.core.windows.net/test-container-763e9087-72f7-5d57-7086-f89f3aa6017c/bar",
-=======
-      "RequestUri": "http://amandadev2.blob.core.windows.net/test-container-763e9087-72f7-5d57-7086-f89f3aa6017c/bar",
->>>>>>> c938cddd
-      "RequestMethod": "PUT",
-      "RequestHeaders": {
-        "Authorization": "Sanitized",
-        "Content-Length": "1024",
-<<<<<<< HEAD
-        "traceparent": "00-c97c0278ff2f5c45bd36bb35a3fb8e64-4304a3dca3caeb42-00",
-        "User-Agent": [
-          "azsdk-net-Storage.Blobs/12.5.0-dev.20200402.1",
-          "(.NET Core 4.6.28325.01; Microsoft Windows 10.0.18362 )"
-        ],
-        "x-ms-blob-type": "BlockBlob",
-        "x-ms-client-request-id": "3daa0985-f342-216d-9470-da0d3fc6ba74",
-        "x-ms-date": "Fri, 03 Apr 2020 00:00:20 GMT",
-=======
-        "traceparent": "00-cd111c144575bd46bf94d9ab1bde934a-9dfb59a938193643-00",
-        "User-Agent": [
-          "azsdk-net-Storage.Blobs/12.5.0-dev.20200529.1",
-          "(.NET Core 4.6.28801.04; Microsoft Windows 10.0.18363 )"
-        ],
-        "x-ms-blob-type": "BlockBlob",
-        "x-ms-client-request-id": "3daa0985-f342-216d-9470-da0d3fc6ba74",
-        "x-ms-date": "Fri, 29 May 2020 17:10:03 GMT",
->>>>>>> c938cddd
-        "x-ms-return-client-request-id": "true",
-        "x-ms-version": "2019-12-12"
-      },
-      "RequestBody": "e30l/HWggsHQEbI0mMzrMPPa5w2Utl7ZfZMDyJ0nB2vlqA/0GpenF6pQeQz\u002BkRK\u002B6/elSnDPncUeS37hnbkjqQlGTu\u002B99xVbM89iQzxR2uyBRNymgr37FgtK1c4YxXnxLNACuEIjAfThSRegbFmIzXGRYFncfSZMSzjjciJHQ25VcRdsTiKqXULoxDmmWqqxwghch2QgFK6ptmwKP47RmgaoSvpCG35P5wIW9LjtpvCOMrAa6rsJNV1ow5i1oB6zFyoz/Q\u002Bvb6aJDZ9iCiD1uxB7fA3etrBKnxWc2VjlmUfkYtyOuqjh3sIKkNwcpyo9cgeIOiQQ1WF66F36E5VNpHNXfahDZwFnmp1K1CXTLfjqX2ZRXV8j1Ix7FNFL5sstvOxoxCmC\u002BQsFIJ\u002BGxQE7prplD7Mu/EYUNKgbyFIvHLPSHRg4a2nOaGVbSzy/nQ6LP24W5dcX/r\u002BmVI\u002BBZzG41gTrs6jpAjtRlqdO07EJVJeaj4jkGDbcux5YkhbZTQA0o3U41Opmoj0yxU4wyCsOnP/45tip073ND/eJkHAkd0mmGi870YCtM\u002B1LslPnrPPzSfYX4GYois\u002B4a8Ty3BHNDk0Fia770st/S7LqXSFp5WIElkd5DZfjfo9gg2W7ulfbfqMG4iNE93YrmJSzPSyuToVi7kbKUwG2Igsem09lw5FbD999YwM/v5/QTnQCL0BisjTfWcwQESqiUMAXJlsnxdQDVy5MMOuCIi6n\u002BQSMs/LKvOkahWnESv212xJDJ5lDqYig/tcSFYFJXTedaRclFZzNTWpyDD9qPg0wl1XYP/qVZFB77LQauKZn0SgyJuDmj8V2ddou0JxJNb/K4n0scB08CAXHqSnnspXDCzsXNxgsSgiPYsogZpOzMrf1T9UoOmAL9h7bHuWbjsJFasVgMf2nnpd1nA1TG6FxE3dy8mO/m9DbDEH5UCsi9NQH2/vOUgG5TbE\u002Bsp1St9t9aQpuKZtfhc/0hSW8rk5sUqg5S0ClosB1uKSxgegyiFRle\u002BYgtMo4qFUs2c3b/Z9j0V/1GGya2MZJ\u002BHD2rQTmwvzQVjNnS57dAKPqeMnzmrsFTq\u002BIPW/oy6Mf1rxaQfpRRRfQC6Zs\u002B4bBFxjIsF/9Vl608V5VXoWM6IuPR3Tig76omTOxIo4VmVMpxyZXHxpDIoBdpVCb/OeSRCMb3LQR35NZHxcsTDTPn1cLLJZeNMhwTCX0hN1uDJxLH95r\u002Bb2eF\u002BeS/v8DF9ZMjgb5kNBQMw9bqo\u002BPHVu16xN64CxVY6WZbRSvzDbIbTROqPXXdHzM\u002B\u002BvOEE8tD/qM3BPsiDep9ipgXyO7oWfZkjxbQHVl3naWreRBhlNWa10aIu8j2\u002BT9pbHLdw==",
-      "StatusCode": 201,
-      "ResponseHeaders": {
-        "Content-Length": "0",
-        "Content-MD5": "lHBDhkhYIZJ/eGFzWm4ucA==",
-<<<<<<< HEAD
-        "Date": "Fri, 03 Apr 2020 00:00:19 GMT",
-        "ETag": "\u00220x8D7D761FF9ADBA0\u0022",
-        "Last-Modified": "Fri, 03 Apr 2020 00:00:19 GMT",
-=======
-        "Date": "Fri, 29 May 2020 17:10:02 GMT",
-        "ETag": "\u00220x8D803F320F21EF6\u0022",
-        "Last-Modified": "Fri, 29 May 2020 17:10:03 GMT",
->>>>>>> c938cddd
-        "Server": [
-          "Windows-Azure-Blob/1.0",
-          "Microsoft-HTTPAPI/2.0"
-        ],
-        "x-ms-client-request-id": "3daa0985-f342-216d-9470-da0d3fc6ba74",
-        "x-ms-content-crc64": "DeGSd96/NIM=",
-<<<<<<< HEAD
-        "x-ms-request-id": "2c130083-701e-0033-4e4a-09120b000000",
-=======
-        "x-ms-request-id": "e25330f8-f01e-00e6-1edb-3583eb000000",
->>>>>>> c938cddd
-        "x-ms-request-server-encrypted": "true",
-        "x-ms-version": "2019-12-12"
-      },
-      "ResponseBody": []
-    },
-    {
-<<<<<<< HEAD
-      "RequestUri": "https://seanmcccanary.blob.core.windows.net/test-container-763e9087-72f7-5d57-7086-f89f3aa6017c/baz",
-=======
-      "RequestUri": "http://amandadev2.blob.core.windows.net/test-container-763e9087-72f7-5d57-7086-f89f3aa6017c/baz",
->>>>>>> c938cddd
-      "RequestMethod": "PUT",
-      "RequestHeaders": {
-        "Authorization": "Sanitized",
-        "Content-Length": "1024",
-<<<<<<< HEAD
-        "traceparent": "00-ae8471eb2f93e945a8587ba9a1b530e9-02907c53dc5d334f-00",
-        "User-Agent": [
-          "azsdk-net-Storage.Blobs/12.5.0-dev.20200402.1",
-          "(.NET Core 4.6.28325.01; Microsoft Windows 10.0.18362 )"
-        ],
-        "x-ms-blob-type": "BlockBlob",
-        "x-ms-client-request-id": "4f312f85-5db3-a680-f940-a92bb0af510f",
-        "x-ms-date": "Fri, 03 Apr 2020 00:00:20 GMT",
-=======
-        "traceparent": "00-58385e2c1bd17e4abca3325f5c8f34ef-2f005abca8a95046-00",
-        "User-Agent": [
-          "azsdk-net-Storage.Blobs/12.5.0-dev.20200529.1",
-          "(.NET Core 4.6.28801.04; Microsoft Windows 10.0.18363 )"
-        ],
-        "x-ms-blob-type": "BlockBlob",
-        "x-ms-client-request-id": "4f312f85-5db3-a680-f940-a92bb0af510f",
-        "x-ms-date": "Fri, 29 May 2020 17:10:03 GMT",
->>>>>>> c938cddd
-        "x-ms-return-client-request-id": "true",
-        "x-ms-version": "2019-12-12"
-      },
-      "RequestBody": "e30l/HWggsHQEbI0mMzrMPPa5w2Utl7ZfZMDyJ0nB2vlqA/0GpenF6pQeQz\u002BkRK\u002B6/elSnDPncUeS37hnbkjqQlGTu\u002B99xVbM89iQzxR2uyBRNymgr37FgtK1c4YxXnxLNACuEIjAfThSRegbFmIzXGRYFncfSZMSzjjciJHQ25VcRdsTiKqXULoxDmmWqqxwghch2QgFK6ptmwKP47RmgaoSvpCG35P5wIW9LjtpvCOMrAa6rsJNV1ow5i1oB6zFyoz/Q\u002Bvb6aJDZ9iCiD1uxB7fA3etrBKnxWc2VjlmUfkYtyOuqjh3sIKkNwcpyo9cgeIOiQQ1WF66F36E5VNpHNXfahDZwFnmp1K1CXTLfjqX2ZRXV8j1Ix7FNFL5sstvOxoxCmC\u002BQsFIJ\u002BGxQE7prplD7Mu/EYUNKgbyFIvHLPSHRg4a2nOaGVbSzy/nQ6LP24W5dcX/r\u002BmVI\u002BBZzG41gTrs6jpAjtRlqdO07EJVJeaj4jkGDbcux5YkhbZTQA0o3U41Opmoj0yxU4wyCsOnP/45tip073ND/eJkHAkd0mmGi870YCtM\u002B1LslPnrPPzSfYX4GYois\u002B4a8Ty3BHNDk0Fia770st/S7LqXSFp5WIElkd5DZfjfo9gg2W7ulfbfqMG4iNE93YrmJSzPSyuToVi7kbKUwG2Igsem09lw5FbD999YwM/v5/QTnQCL0BisjTfWcwQESqiUMAXJlsnxdQDVy5MMOuCIi6n\u002BQSMs/LKvOkahWnESv212xJDJ5lDqYig/tcSFYFJXTedaRclFZzNTWpyDD9qPg0wl1XYP/qVZFB77LQauKZn0SgyJuDmj8V2ddou0JxJNb/K4n0scB08CAXHqSnnspXDCzsXNxgsSgiPYsogZpOzMrf1T9UoOmAL9h7bHuWbjsJFasVgMf2nnpd1nA1TG6FxE3dy8mO/m9DbDEH5UCsi9NQH2/vOUgG5TbE\u002Bsp1St9t9aQpuKZtfhc/0hSW8rk5sUqg5S0ClosB1uKSxgegyiFRle\u002BYgtMo4qFUs2c3b/Z9j0V/1GGya2MZJ\u002BHD2rQTmwvzQVjNnS57dAKPqeMnzmrsFTq\u002BIPW/oy6Mf1rxaQfpRRRfQC6Zs\u002B4bBFxjIsF/9Vl608V5VXoWM6IuPR3Tig76omTOxIo4VmVMpxyZXHxpDIoBdpVCb/OeSRCMb3LQR35NZHxcsTDTPn1cLLJZeNMhwTCX0hN1uDJxLH95r\u002Bb2eF\u002BeS/v8DF9ZMjgb5kNBQMw9bqo\u002BPHVu16xN64CxVY6WZbRSvzDbIbTROqPXXdHzM\u002B\u002BvOEE8tD/qM3BPsiDep9ipgXyO7oWfZkjxbQHVl3naWreRBhlNWa10aIu8j2\u002BT9pbHLdw==",
-      "StatusCode": 201,
-      "ResponseHeaders": {
-        "Content-Length": "0",
-        "Content-MD5": "lHBDhkhYIZJ/eGFzWm4ucA==",
-<<<<<<< HEAD
-        "Date": "Fri, 03 Apr 2020 00:00:19 GMT",
-        "ETag": "\u00220x8D7D761FFA7FD5C\u0022",
-        "Last-Modified": "Fri, 03 Apr 2020 00:00:19 GMT",
-=======
-        "Date": "Fri, 29 May 2020 17:10:02 GMT",
-        "ETag": "\u00220x8D803F320F9C176\u0022",
-        "Last-Modified": "Fri, 29 May 2020 17:10:03 GMT",
->>>>>>> c938cddd
-        "Server": [
-          "Windows-Azure-Blob/1.0",
-          "Microsoft-HTTPAPI/2.0"
-        ],
-        "x-ms-client-request-id": "4f312f85-5db3-a680-f940-a92bb0af510f",
-        "x-ms-content-crc64": "DeGSd96/NIM=",
-<<<<<<< HEAD
-        "x-ms-request-id": "2c130094-701e-0033-5a4a-09120b000000",
-=======
-        "x-ms-request-id": "e253311c-f01e-00e6-3cdb-3583eb000000",
->>>>>>> c938cddd
-        "x-ms-request-server-encrypted": "true",
-        "x-ms-version": "2019-12-12"
-      },
-      "ResponseBody": []
-    },
-    {
-<<<<<<< HEAD
-      "RequestUri": "https://seanmcccanary.blob.core.windows.net/test-container-763e9087-72f7-5d57-7086-f89f3aa6017c/foo/foo",
-=======
-      "RequestUri": "http://amandadev2.blob.core.windows.net/test-container-763e9087-72f7-5d57-7086-f89f3aa6017c/foo/foo",
->>>>>>> c938cddd
-      "RequestMethod": "PUT",
-      "RequestHeaders": {
-        "Authorization": "Sanitized",
-        "Content-Length": "1024",
-<<<<<<< HEAD
-        "traceparent": "00-b4fa03726be8164f9898d9a130f04516-704247bd7062ae42-00",
-        "User-Agent": [
-          "azsdk-net-Storage.Blobs/12.5.0-dev.20200402.1",
-          "(.NET Core 4.6.28325.01; Microsoft Windows 10.0.18362 )"
-        ],
-        "x-ms-blob-type": "BlockBlob",
-        "x-ms-client-request-id": "10875765-6a95-d6c1-41e5-9dfa6f1317fc",
-        "x-ms-date": "Fri, 03 Apr 2020 00:00:20 GMT",
-=======
-        "traceparent": "00-5ca3a60e2fff9045950236ef5f9f6b44-63b83dee742d1041-00",
-        "User-Agent": [
-          "azsdk-net-Storage.Blobs/12.5.0-dev.20200529.1",
-          "(.NET Core 4.6.28801.04; Microsoft Windows 10.0.18363 )"
-        ],
-        "x-ms-blob-type": "BlockBlob",
-        "x-ms-client-request-id": "10875765-6a95-d6c1-41e5-9dfa6f1317fc",
-        "x-ms-date": "Fri, 29 May 2020 17:10:03 GMT",
->>>>>>> c938cddd
-        "x-ms-return-client-request-id": "true",
-        "x-ms-version": "2019-12-12"
-      },
-      "RequestBody": "e30l/HWggsHQEbI0mMzrMPPa5w2Utl7ZfZMDyJ0nB2vlqA/0GpenF6pQeQz\u002BkRK\u002B6/elSnDPncUeS37hnbkjqQlGTu\u002B99xVbM89iQzxR2uyBRNymgr37FgtK1c4YxXnxLNACuEIjAfThSRegbFmIzXGRYFncfSZMSzjjciJHQ25VcRdsTiKqXULoxDmmWqqxwghch2QgFK6ptmwKP47RmgaoSvpCG35P5wIW9LjtpvCOMrAa6rsJNV1ow5i1oB6zFyoz/Q\u002Bvb6aJDZ9iCiD1uxB7fA3etrBKnxWc2VjlmUfkYtyOuqjh3sIKkNwcpyo9cgeIOiQQ1WF66F36E5VNpHNXfahDZwFnmp1K1CXTLfjqX2ZRXV8j1Ix7FNFL5sstvOxoxCmC\u002BQsFIJ\u002BGxQE7prplD7Mu/EYUNKgbyFIvHLPSHRg4a2nOaGVbSzy/nQ6LP24W5dcX/r\u002BmVI\u002BBZzG41gTrs6jpAjtRlqdO07EJVJeaj4jkGDbcux5YkhbZTQA0o3U41Opmoj0yxU4wyCsOnP/45tip073ND/eJkHAkd0mmGi870YCtM\u002B1LslPnrPPzSfYX4GYois\u002B4a8Ty3BHNDk0Fia770st/S7LqXSFp5WIElkd5DZfjfo9gg2W7ulfbfqMG4iNE93YrmJSzPSyuToVi7kbKUwG2Igsem09lw5FbD999YwM/v5/QTnQCL0BisjTfWcwQESqiUMAXJlsnxdQDVy5MMOuCIi6n\u002BQSMs/LKvOkahWnESv212xJDJ5lDqYig/tcSFYFJXTedaRclFZzNTWpyDD9qPg0wl1XYP/qVZFB77LQauKZn0SgyJuDmj8V2ddou0JxJNb/K4n0scB08CAXHqSnnspXDCzsXNxgsSgiPYsogZpOzMrf1T9UoOmAL9h7bHuWbjsJFasVgMf2nnpd1nA1TG6FxE3dy8mO/m9DbDEH5UCsi9NQH2/vOUgG5TbE\u002Bsp1St9t9aQpuKZtfhc/0hSW8rk5sUqg5S0ClosB1uKSxgegyiFRle\u002BYgtMo4qFUs2c3b/Z9j0V/1GGya2MZJ\u002BHD2rQTmwvzQVjNnS57dAKPqeMnzmrsFTq\u002BIPW/oy6Mf1rxaQfpRRRfQC6Zs\u002B4bBFxjIsF/9Vl608V5VXoWM6IuPR3Tig76omTOxIo4VmVMpxyZXHxpDIoBdpVCb/OeSRCMb3LQR35NZHxcsTDTPn1cLLJZeNMhwTCX0hN1uDJxLH95r\u002Bb2eF\u002BeS/v8DF9ZMjgb5kNBQMw9bqo\u002BPHVu16xN64CxVY6WZbRSvzDbIbTROqPXXdHzM\u002B\u002BvOEE8tD/qM3BPsiDep9ipgXyO7oWfZkjxbQHVl3naWreRBhlNWa10aIu8j2\u002BT9pbHLdw==",
-      "StatusCode": 201,
-      "ResponseHeaders": {
-        "Content-Length": "0",
-        "Content-MD5": "lHBDhkhYIZJ/eGFzWm4ucA==",
-<<<<<<< HEAD
-        "Date": "Fri, 03 Apr 2020 00:00:19 GMT",
-        "ETag": "\u00220x8D7D761FFB51F1C\u0022",
-        "Last-Modified": "Fri, 03 Apr 2020 00:00:19 GMT",
-=======
-        "Date": "Fri, 29 May 2020 17:10:02 GMT",
-        "ETag": "\u00220x8D803F32101B228\u0022",
-        "Last-Modified": "Fri, 29 May 2020 17:10:03 GMT",
->>>>>>> c938cddd
-        "Server": [
-          "Windows-Azure-Blob/1.0",
-          "Microsoft-HTTPAPI/2.0"
-        ],
-        "x-ms-client-request-id": "10875765-6a95-d6c1-41e5-9dfa6f1317fc",
-        "x-ms-content-crc64": "DeGSd96/NIM=",
-<<<<<<< HEAD
-        "x-ms-request-id": "2c13009d-701e-0033-624a-09120b000000",
-=======
-        "x-ms-request-id": "e2533131-f01e-00e6-51db-3583eb000000",
->>>>>>> c938cddd
-        "x-ms-request-server-encrypted": "true",
-        "x-ms-version": "2019-12-12"
-      },
-      "ResponseBody": []
-    },
-    {
-<<<<<<< HEAD
-      "RequestUri": "https://seanmcccanary.blob.core.windows.net/test-container-763e9087-72f7-5d57-7086-f89f3aa6017c/foo/bar",
-=======
-      "RequestUri": "http://amandadev2.blob.core.windows.net/test-container-763e9087-72f7-5d57-7086-f89f3aa6017c/foo/bar",
->>>>>>> c938cddd
-      "RequestMethod": "PUT",
-      "RequestHeaders": {
-        "Authorization": "Sanitized",
-        "Content-Length": "1024",
-<<<<<<< HEAD
-        "traceparent": "00-6b2711bd54e5d94db7c03ecbe9d50708-b735051677698b46-00",
-        "User-Agent": [
-          "azsdk-net-Storage.Blobs/12.5.0-dev.20200402.1",
-          "(.NET Core 4.6.28325.01; Microsoft Windows 10.0.18362 )"
-        ],
-        "x-ms-blob-type": "BlockBlob",
-        "x-ms-client-request-id": "58c64b79-4127-1e7a-6284-9289bd50feb6",
-        "x-ms-date": "Fri, 03 Apr 2020 00:00:20 GMT",
-=======
-        "traceparent": "00-6e6d4b7e64995f4c871cf51c75c5cee3-bb177b1d6d44da4e-00",
-        "User-Agent": [
-          "azsdk-net-Storage.Blobs/12.5.0-dev.20200529.1",
-          "(.NET Core 4.6.28801.04; Microsoft Windows 10.0.18363 )"
-        ],
-        "x-ms-blob-type": "BlockBlob",
-        "x-ms-client-request-id": "58c64b79-4127-1e7a-6284-9289bd50feb6",
-        "x-ms-date": "Fri, 29 May 2020 17:10:03 GMT",
->>>>>>> c938cddd
-        "x-ms-return-client-request-id": "true",
-        "x-ms-version": "2019-12-12"
-      },
-      "RequestBody": "e30l/HWggsHQEbI0mMzrMPPa5w2Utl7ZfZMDyJ0nB2vlqA/0GpenF6pQeQz\u002BkRK\u002B6/elSnDPncUeS37hnbkjqQlGTu\u002B99xVbM89iQzxR2uyBRNymgr37FgtK1c4YxXnxLNACuEIjAfThSRegbFmIzXGRYFncfSZMSzjjciJHQ25VcRdsTiKqXULoxDmmWqqxwghch2QgFK6ptmwKP47RmgaoSvpCG35P5wIW9LjtpvCOMrAa6rsJNV1ow5i1oB6zFyoz/Q\u002Bvb6aJDZ9iCiD1uxB7fA3etrBKnxWc2VjlmUfkYtyOuqjh3sIKkNwcpyo9cgeIOiQQ1WF66F36E5VNpHNXfahDZwFnmp1K1CXTLfjqX2ZRXV8j1Ix7FNFL5sstvOxoxCmC\u002BQsFIJ\u002BGxQE7prplD7Mu/EYUNKgbyFIvHLPSHRg4a2nOaGVbSzy/nQ6LP24W5dcX/r\u002BmVI\u002BBZzG41gTrs6jpAjtRlqdO07EJVJeaj4jkGDbcux5YkhbZTQA0o3U41Opmoj0yxU4wyCsOnP/45tip073ND/eJkHAkd0mmGi870YCtM\u002B1LslPnrPPzSfYX4GYois\u002B4a8Ty3BHNDk0Fia770st/S7LqXSFp5WIElkd5DZfjfo9gg2W7ulfbfqMG4iNE93YrmJSzPSyuToVi7kbKUwG2Igsem09lw5FbD999YwM/v5/QTnQCL0BisjTfWcwQESqiUMAXJlsnxdQDVy5MMOuCIi6n\u002BQSMs/LKvOkahWnESv212xJDJ5lDqYig/tcSFYFJXTedaRclFZzNTWpyDD9qPg0wl1XYP/qVZFB77LQauKZn0SgyJuDmj8V2ddou0JxJNb/K4n0scB08CAXHqSnnspXDCzsXNxgsSgiPYsogZpOzMrf1T9UoOmAL9h7bHuWbjsJFasVgMf2nnpd1nA1TG6FxE3dy8mO/m9DbDEH5UCsi9NQH2/vOUgG5TbE\u002Bsp1St9t9aQpuKZtfhc/0hSW8rk5sUqg5S0ClosB1uKSxgegyiFRle\u002BYgtMo4qFUs2c3b/Z9j0V/1GGya2MZJ\u002BHD2rQTmwvzQVjNnS57dAKPqeMnzmrsFTq\u002BIPW/oy6Mf1rxaQfpRRRfQC6Zs\u002B4bBFxjIsF/9Vl608V5VXoWM6IuPR3Tig76omTOxIo4VmVMpxyZXHxpDIoBdpVCb/OeSRCMb3LQR35NZHxcsTDTPn1cLLJZeNMhwTCX0hN1uDJxLH95r\u002Bb2eF\u002BeS/v8DF9ZMjgb5kNBQMw9bqo\u002BPHVu16xN64CxVY6WZbRSvzDbIbTROqPXXdHzM\u002B\u002BvOEE8tD/qM3BPsiDep9ipgXyO7oWfZkjxbQHVl3naWreRBhlNWa10aIu8j2\u002BT9pbHLdw==",
-      "StatusCode": 201,
-      "ResponseHeaders": {
-        "Content-Length": "0",
-        "Content-MD5": "lHBDhkhYIZJ/eGFzWm4ucA==",
-<<<<<<< HEAD
-        "Date": "Fri, 03 Apr 2020 00:00:19 GMT",
-        "ETag": "\u00220x8D7D761FFC219CA\u0022",
-        "Last-Modified": "Fri, 03 Apr 2020 00:00:19 GMT",
-=======
-        "Date": "Fri, 29 May 2020 17:10:03 GMT",
-        "ETag": "\u00220x8D803F3210954AC\u0022",
-        "Last-Modified": "Fri, 29 May 2020 17:10:03 GMT",
->>>>>>> c938cddd
-        "Server": [
-          "Windows-Azure-Blob/1.0",
-          "Microsoft-HTTPAPI/2.0"
-        ],
-        "x-ms-client-request-id": "58c64b79-4127-1e7a-6284-9289bd50feb6",
-        "x-ms-content-crc64": "DeGSd96/NIM=",
-<<<<<<< HEAD
-        "x-ms-request-id": "2c1300ae-701e-0033-714a-09120b000000",
-=======
-        "x-ms-request-id": "e253315a-f01e-00e6-75db-3583eb000000",
->>>>>>> c938cddd
-        "x-ms-request-server-encrypted": "true",
-        "x-ms-version": "2019-12-12"
-      },
-      "ResponseBody": []
-    },
-    {
-<<<<<<< HEAD
-      "RequestUri": "https://seanmcccanary.blob.core.windows.net/test-container-763e9087-72f7-5d57-7086-f89f3aa6017c/baz/foo",
-=======
-      "RequestUri": "http://amandadev2.blob.core.windows.net/test-container-763e9087-72f7-5d57-7086-f89f3aa6017c/baz/foo",
->>>>>>> c938cddd
-      "RequestMethod": "PUT",
-      "RequestHeaders": {
-        "Authorization": "Sanitized",
-        "Content-Length": "1024",
-<<<<<<< HEAD
-        "traceparent": "00-cad48c397931b143b7def26adc659654-9c5d50564708ba4d-00",
-        "User-Agent": [
-          "azsdk-net-Storage.Blobs/12.5.0-dev.20200402.1",
-          "(.NET Core 4.6.28325.01; Microsoft Windows 10.0.18362 )"
-        ],
-        "x-ms-blob-type": "BlockBlob",
-        "x-ms-client-request-id": "23804931-be4d-4bd5-771e-d356a58a6e94",
-        "x-ms-date": "Fri, 03 Apr 2020 00:00:20 GMT",
-=======
-        "traceparent": "00-8bdea406a05f7f45b5fe87fd4fbf8493-4b8a0cb011c1c648-00",
-        "User-Agent": [
-          "azsdk-net-Storage.Blobs/12.5.0-dev.20200529.1",
-          "(.NET Core 4.6.28801.04; Microsoft Windows 10.0.18363 )"
-        ],
-        "x-ms-blob-type": "BlockBlob",
-        "x-ms-client-request-id": "23804931-be4d-4bd5-771e-d356a58a6e94",
-        "x-ms-date": "Fri, 29 May 2020 17:10:03 GMT",
->>>>>>> c938cddd
-        "x-ms-return-client-request-id": "true",
-        "x-ms-version": "2019-12-12"
-      },
-      "RequestBody": "e30l/HWggsHQEbI0mMzrMPPa5w2Utl7ZfZMDyJ0nB2vlqA/0GpenF6pQeQz\u002BkRK\u002B6/elSnDPncUeS37hnbkjqQlGTu\u002B99xVbM89iQzxR2uyBRNymgr37FgtK1c4YxXnxLNACuEIjAfThSRegbFmIzXGRYFncfSZMSzjjciJHQ25VcRdsTiKqXULoxDmmWqqxwghch2QgFK6ptmwKP47RmgaoSvpCG35P5wIW9LjtpvCOMrAa6rsJNV1ow5i1oB6zFyoz/Q\u002Bvb6aJDZ9iCiD1uxB7fA3etrBKnxWc2VjlmUfkYtyOuqjh3sIKkNwcpyo9cgeIOiQQ1WF66F36E5VNpHNXfahDZwFnmp1K1CXTLfjqX2ZRXV8j1Ix7FNFL5sstvOxoxCmC\u002BQsFIJ\u002BGxQE7prplD7Mu/EYUNKgbyFIvHLPSHRg4a2nOaGVbSzy/nQ6LP24W5dcX/r\u002BmVI\u002BBZzG41gTrs6jpAjtRlqdO07EJVJeaj4jkGDbcux5YkhbZTQA0o3U41Opmoj0yxU4wyCsOnP/45tip073ND/eJkHAkd0mmGi870YCtM\u002B1LslPnrPPzSfYX4GYois\u002B4a8Ty3BHNDk0Fia770st/S7LqXSFp5WIElkd5DZfjfo9gg2W7ulfbfqMG4iNE93YrmJSzPSyuToVi7kbKUwG2Igsem09lw5FbD999YwM/v5/QTnQCL0BisjTfWcwQESqiUMAXJlsnxdQDVy5MMOuCIi6n\u002BQSMs/LKvOkahWnESv212xJDJ5lDqYig/tcSFYFJXTedaRclFZzNTWpyDD9qPg0wl1XYP/qVZFB77LQauKZn0SgyJuDmj8V2ddou0JxJNb/K4n0scB08CAXHqSnnspXDCzsXNxgsSgiPYsogZpOzMrf1T9UoOmAL9h7bHuWbjsJFasVgMf2nnpd1nA1TG6FxE3dy8mO/m9DbDEH5UCsi9NQH2/vOUgG5TbE\u002Bsp1St9t9aQpuKZtfhc/0hSW8rk5sUqg5S0ClosB1uKSxgegyiFRle\u002BYgtMo4qFUs2c3b/Z9j0V/1GGya2MZJ\u002BHD2rQTmwvzQVjNnS57dAKPqeMnzmrsFTq\u002BIPW/oy6Mf1rxaQfpRRRfQC6Zs\u002B4bBFxjIsF/9Vl608V5VXoWM6IuPR3Tig76omTOxIo4VmVMpxyZXHxpDIoBdpVCb/OeSRCMb3LQR35NZHxcsTDTPn1cLLJZeNMhwTCX0hN1uDJxLH95r\u002Bb2eF\u002BeS/v8DF9ZMjgb5kNBQMw9bqo\u002BPHVu16xN64CxVY6WZbRSvzDbIbTROqPXXdHzM\u002B\u002BvOEE8tD/qM3BPsiDep9ipgXyO7oWfZkjxbQHVl3naWreRBhlNWa10aIu8j2\u002BT9pbHLdw==",
-      "StatusCode": 201,
-      "ResponseHeaders": {
-        "Content-Length": "0",
-        "Content-MD5": "lHBDhkhYIZJ/eGFzWm4ucA==",
-<<<<<<< HEAD
-        "Date": "Fri, 03 Apr 2020 00:00:19 GMT",
-        "ETag": "\u00220x8D7D761FFCF146F\u0022",
-        "Last-Modified": "Fri, 03 Apr 2020 00:00:19 GMT",
-=======
-        "Date": "Fri, 29 May 2020 17:10:03 GMT",
-        "ETag": "\u00220x8D803F32110F735\u0022",
-        "Last-Modified": "Fri, 29 May 2020 17:10:03 GMT",
->>>>>>> c938cddd
-        "Server": [
-          "Windows-Azure-Blob/1.0",
-          "Microsoft-HTTPAPI/2.0"
-        ],
-        "x-ms-client-request-id": "23804931-be4d-4bd5-771e-d356a58a6e94",
-        "x-ms-content-crc64": "DeGSd96/NIM=",
-<<<<<<< HEAD
-        "x-ms-request-id": "2c1300c3-701e-0033-064a-09120b000000",
-=======
-        "x-ms-request-id": "e253317c-f01e-00e6-15db-3583eb000000",
->>>>>>> c938cddd
-        "x-ms-request-server-encrypted": "true",
-        "x-ms-version": "2019-12-12"
-      },
-      "ResponseBody": []
-    },
-    {
-<<<<<<< HEAD
-      "RequestUri": "https://seanmcccanary.blob.core.windows.net/test-container-763e9087-72f7-5d57-7086-f89f3aa6017c/baz/foo/bar",
-=======
-      "RequestUri": "http://amandadev2.blob.core.windows.net/test-container-763e9087-72f7-5d57-7086-f89f3aa6017c/baz/foo/bar",
->>>>>>> c938cddd
-      "RequestMethod": "PUT",
-      "RequestHeaders": {
-        "Authorization": "Sanitized",
-        "Content-Length": "1024",
-<<<<<<< HEAD
-        "traceparent": "00-bbdbeccdc4cc044cb8a5d3d5dca78326-208b07a9a6e71742-00",
-        "User-Agent": [
-          "azsdk-net-Storage.Blobs/12.5.0-dev.20200402.1",
-          "(.NET Core 4.6.28325.01; Microsoft Windows 10.0.18362 )"
-        ],
-        "x-ms-blob-type": "BlockBlob",
-        "x-ms-client-request-id": "73576c7a-dacf-0c68-bf8b-894bbc2c88b8",
-        "x-ms-date": "Fri, 03 Apr 2020 00:00:20 GMT",
-=======
-        "traceparent": "00-240122c381a7e349bd1f48027b410cd6-791ef3508d91c347-00",
-        "User-Agent": [
-          "azsdk-net-Storage.Blobs/12.5.0-dev.20200529.1",
-          "(.NET Core 4.6.28801.04; Microsoft Windows 10.0.18363 )"
-        ],
-        "x-ms-blob-type": "BlockBlob",
-        "x-ms-client-request-id": "73576c7a-dacf-0c68-bf8b-894bbc2c88b8",
-        "x-ms-date": "Fri, 29 May 2020 17:10:04 GMT",
->>>>>>> c938cddd
-        "x-ms-return-client-request-id": "true",
-        "x-ms-version": "2019-12-12"
-      },
-      "RequestBody": "e30l/HWggsHQEbI0mMzrMPPa5w2Utl7ZfZMDyJ0nB2vlqA/0GpenF6pQeQz\u002BkRK\u002B6/elSnDPncUeS37hnbkjqQlGTu\u002B99xVbM89iQzxR2uyBRNymgr37FgtK1c4YxXnxLNACuEIjAfThSRegbFmIzXGRYFncfSZMSzjjciJHQ25VcRdsTiKqXULoxDmmWqqxwghch2QgFK6ptmwKP47RmgaoSvpCG35P5wIW9LjtpvCOMrAa6rsJNV1ow5i1oB6zFyoz/Q\u002Bvb6aJDZ9iCiD1uxB7fA3etrBKnxWc2VjlmUfkYtyOuqjh3sIKkNwcpyo9cgeIOiQQ1WF66F36E5VNpHNXfahDZwFnmp1K1CXTLfjqX2ZRXV8j1Ix7FNFL5sstvOxoxCmC\u002BQsFIJ\u002BGxQE7prplD7Mu/EYUNKgbyFIvHLPSHRg4a2nOaGVbSzy/nQ6LP24W5dcX/r\u002BmVI\u002BBZzG41gTrs6jpAjtRlqdO07EJVJeaj4jkGDbcux5YkhbZTQA0o3U41Opmoj0yxU4wyCsOnP/45tip073ND/eJkHAkd0mmGi870YCtM\u002B1LslPnrPPzSfYX4GYois\u002B4a8Ty3BHNDk0Fia770st/S7LqXSFp5WIElkd5DZfjfo9gg2W7ulfbfqMG4iNE93YrmJSzPSyuToVi7kbKUwG2Igsem09lw5FbD999YwM/v5/QTnQCL0BisjTfWcwQESqiUMAXJlsnxdQDVy5MMOuCIi6n\u002BQSMs/LKvOkahWnESv212xJDJ5lDqYig/tcSFYFJXTedaRclFZzNTWpyDD9qPg0wl1XYP/qVZFB77LQauKZn0SgyJuDmj8V2ddou0JxJNb/K4n0scB08CAXHqSnnspXDCzsXNxgsSgiPYsogZpOzMrf1T9UoOmAL9h7bHuWbjsJFasVgMf2nnpd1nA1TG6FxE3dy8mO/m9DbDEH5UCsi9NQH2/vOUgG5TbE\u002Bsp1St9t9aQpuKZtfhc/0hSW8rk5sUqg5S0ClosB1uKSxgegyiFRle\u002BYgtMo4qFUs2c3b/Z9j0V/1GGya2MZJ\u002BHD2rQTmwvzQVjNnS57dAKPqeMnzmrsFTq\u002BIPW/oy6Mf1rxaQfpRRRfQC6Zs\u002B4bBFxjIsF/9Vl608V5VXoWM6IuPR3Tig76omTOxIo4VmVMpxyZXHxpDIoBdpVCb/OeSRCMb3LQR35NZHxcsTDTPn1cLLJZeNMhwTCX0hN1uDJxLH95r\u002Bb2eF\u002BeS/v8DF9ZMjgb5kNBQMw9bqo\u002BPHVu16xN64CxVY6WZbRSvzDbIbTROqPXXdHzM\u002B\u002BvOEE8tD/qM3BPsiDep9ipgXyO7oWfZkjxbQHVl3naWreRBhlNWa10aIu8j2\u002BT9pbHLdw==",
-      "StatusCode": 201,
-      "ResponseHeaders": {
-        "Content-Length": "0",
-        "Content-MD5": "lHBDhkhYIZJ/eGFzWm4ucA==",
-<<<<<<< HEAD
-        "Date": "Fri, 03 Apr 2020 00:00:19 GMT",
-        "ETag": "\u00220x8D7D761FFDC0F1C\u0022",
-        "Last-Modified": "Fri, 03 Apr 2020 00:00:20 GMT",
-=======
-        "Date": "Fri, 29 May 2020 17:10:03 GMT",
-        "ETag": "\u00220x8D803F32119AB57\u0022",
-        "Last-Modified": "Fri, 29 May 2020 17:10:04 GMT",
->>>>>>> c938cddd
-        "Server": [
-          "Windows-Azure-Blob/1.0",
-          "Microsoft-HTTPAPI/2.0"
-        ],
-        "x-ms-client-request-id": "73576c7a-dacf-0c68-bf8b-894bbc2c88b8",
-        "x-ms-content-crc64": "DeGSd96/NIM=",
-<<<<<<< HEAD
-        "x-ms-request-id": "2c1300ce-701e-0033-0e4a-09120b000000",
-=======
-        "x-ms-request-id": "e2533192-f01e-00e6-29db-3583eb000000",
->>>>>>> c938cddd
-        "x-ms-request-server-encrypted": "true",
-        "x-ms-version": "2019-12-12"
-      },
-      "ResponseBody": []
-    },
-    {
-<<<<<<< HEAD
-      "RequestUri": "https://seanmcccanary.blob.core.windows.net/test-container-763e9087-72f7-5d57-7086-f89f3aa6017c/baz/bar/foo",
-=======
-      "RequestUri": "http://amandadev2.blob.core.windows.net/test-container-763e9087-72f7-5d57-7086-f89f3aa6017c/baz/bar/foo",
->>>>>>> c938cddd
-      "RequestMethod": "PUT",
-      "RequestHeaders": {
-        "Authorization": "Sanitized",
-        "Content-Length": "1024",
-<<<<<<< HEAD
-        "traceparent": "00-2b7aba2980a54d478de5ee088b95e88a-cc09f530f9a7644b-00",
-        "User-Agent": [
-          "azsdk-net-Storage.Blobs/12.5.0-dev.20200402.1",
-          "(.NET Core 4.6.28325.01; Microsoft Windows 10.0.18362 )"
-        ],
-        "x-ms-blob-type": "BlockBlob",
-        "x-ms-client-request-id": "38dc63e4-fb32-ebc4-66f8-78b8299e2c9c",
-        "x-ms-date": "Fri, 03 Apr 2020 00:00:21 GMT",
-=======
-        "traceparent": "00-3802500b1398694fb6f9cb61ec4bcd5f-b1c8533af741bb40-00",
-        "User-Agent": [
-          "azsdk-net-Storage.Blobs/12.5.0-dev.20200529.1",
-          "(.NET Core 4.6.28801.04; Microsoft Windows 10.0.18363 )"
-        ],
-        "x-ms-blob-type": "BlockBlob",
-        "x-ms-client-request-id": "38dc63e4-fb32-ebc4-66f8-78b8299e2c9c",
-        "x-ms-date": "Fri, 29 May 2020 17:10:04 GMT",
->>>>>>> c938cddd
-        "x-ms-return-client-request-id": "true",
-        "x-ms-version": "2019-12-12"
-      },
-      "RequestBody": "e30l/HWggsHQEbI0mMzrMPPa5w2Utl7ZfZMDyJ0nB2vlqA/0GpenF6pQeQz\u002BkRK\u002B6/elSnDPncUeS37hnbkjqQlGTu\u002B99xVbM89iQzxR2uyBRNymgr37FgtK1c4YxXnxLNACuEIjAfThSRegbFmIzXGRYFncfSZMSzjjciJHQ25VcRdsTiKqXULoxDmmWqqxwghch2QgFK6ptmwKP47RmgaoSvpCG35P5wIW9LjtpvCOMrAa6rsJNV1ow5i1oB6zFyoz/Q\u002Bvb6aJDZ9iCiD1uxB7fA3etrBKnxWc2VjlmUfkYtyOuqjh3sIKkNwcpyo9cgeIOiQQ1WF66F36E5VNpHNXfahDZwFnmp1K1CXTLfjqX2ZRXV8j1Ix7FNFL5sstvOxoxCmC\u002BQsFIJ\u002BGxQE7prplD7Mu/EYUNKgbyFIvHLPSHRg4a2nOaGVbSzy/nQ6LP24W5dcX/r\u002BmVI\u002BBZzG41gTrs6jpAjtRlqdO07EJVJeaj4jkGDbcux5YkhbZTQA0o3U41Opmoj0yxU4wyCsOnP/45tip073ND/eJkHAkd0mmGi870YCtM\u002B1LslPnrPPzSfYX4GYois\u002B4a8Ty3BHNDk0Fia770st/S7LqXSFp5WIElkd5DZfjfo9gg2W7ulfbfqMG4iNE93YrmJSzPSyuToVi7kbKUwG2Igsem09lw5FbD999YwM/v5/QTnQCL0BisjTfWcwQESqiUMAXJlsnxdQDVy5MMOuCIi6n\u002BQSMs/LKvOkahWnESv212xJDJ5lDqYig/tcSFYFJXTedaRclFZzNTWpyDD9qPg0wl1XYP/qVZFB77LQauKZn0SgyJuDmj8V2ddou0JxJNb/K4n0scB08CAXHqSnnspXDCzsXNxgsSgiPYsogZpOzMrf1T9UoOmAL9h7bHuWbjsJFasVgMf2nnpd1nA1TG6FxE3dy8mO/m9DbDEH5UCsi9NQH2/vOUgG5TbE\u002Bsp1St9t9aQpuKZtfhc/0hSW8rk5sUqg5S0ClosB1uKSxgegyiFRle\u002BYgtMo4qFUs2c3b/Z9j0V/1GGya2MZJ\u002BHD2rQTmwvzQVjNnS57dAKPqeMnzmrsFTq\u002BIPW/oy6Mf1rxaQfpRRRfQC6Zs\u002B4bBFxjIsF/9Vl608V5VXoWM6IuPR3Tig76omTOxIo4VmVMpxyZXHxpDIoBdpVCb/OeSRCMb3LQR35NZHxcsTDTPn1cLLJZeNMhwTCX0hN1uDJxLH95r\u002Bb2eF\u002BeS/v8DF9ZMjgb5kNBQMw9bqo\u002BPHVu16xN64CxVY6WZbRSvzDbIbTROqPXXdHzM\u002B\u002BvOEE8tD/qM3BPsiDep9ipgXyO7oWfZkjxbQHVl3naWreRBhlNWa10aIu8j2\u002BT9pbHLdw==",
-      "StatusCode": 201,
-      "ResponseHeaders": {
-        "Content-Length": "0",
-        "Content-MD5": "lHBDhkhYIZJ/eGFzWm4ucA==",
-<<<<<<< HEAD
-        "Date": "Fri, 03 Apr 2020 00:00:19 GMT",
-        "ETag": "\u00220x8D7D761FFE97F06\u0022",
-        "Last-Modified": "Fri, 03 Apr 2020 00:00:20 GMT",
-=======
-        "Date": "Fri, 29 May 2020 17:10:03 GMT",
-        "ETag": "\u00220x8D803F3212174F6\u0022",
-        "Last-Modified": "Fri, 29 May 2020 17:10:04 GMT",
->>>>>>> c938cddd
-        "Server": [
-          "Windows-Azure-Blob/1.0",
-          "Microsoft-HTTPAPI/2.0"
-        ],
-        "x-ms-client-request-id": "38dc63e4-fb32-ebc4-66f8-78b8299e2c9c",
-        "x-ms-content-crc64": "DeGSd96/NIM=",
-<<<<<<< HEAD
-        "x-ms-request-id": "2c1300f3-701e-0033-2d4a-09120b000000",
-=======
-        "x-ms-request-id": "e25331b4-f01e-00e6-4adb-3583eb000000",
->>>>>>> c938cddd
-        "x-ms-request-server-encrypted": "true",
-        "x-ms-version": "2019-12-12"
-      },
-      "ResponseBody": []
-    },
-    {
-<<<<<<< HEAD
-      "RequestUri": "https://seanmcccanary.blob.core.windows.net/test-container-763e9087-72f7-5d57-7086-f89f3aa6017c/foo/foo?comp=metadata",
-      "RequestMethod": "PUT",
-      "RequestHeaders": {
-        "Authorization": "Sanitized",
-        "traceparent": "00-9baa01e63033ec48a2a0cf6c0768d093-5b574313f6dcba47-00",
-        "User-Agent": [
-          "azsdk-net-Storage.Blobs/12.5.0-dev.20200402.1",
-          "(.NET Core 4.6.28325.01; Microsoft Windows 10.0.18362 )"
-        ],
-        "x-ms-client-request-id": "5867bb55-504f-f285-d21f-aef5592854c2",
-        "x-ms-date": "Fri, 03 Apr 2020 00:00:21 GMT",
-=======
-      "RequestUri": "http://amandadev2.blob.core.windows.net/test-container-763e9087-72f7-5d57-7086-f89f3aa6017c/foo/foo?comp=metadata",
-      "RequestMethod": "PUT",
-      "RequestHeaders": {
-        "Authorization": "Sanitized",
-        "traceparent": "00-76bb0d610338ef4a93820bd1ffaeecc4-b4e5a890662a904e-00",
-        "User-Agent": [
-          "azsdk-net-Storage.Blobs/12.5.0-dev.20200529.1",
-          "(.NET Core 4.6.28801.04; Microsoft Windows 10.0.18363 )"
-        ],
-        "x-ms-client-request-id": "5867bb55-504f-f285-d21f-aef5592854c2",
-        "x-ms-date": "Fri, 29 May 2020 17:10:04 GMT",
->>>>>>> c938cddd
+        "Date": "Wed, 10 Jun 2020 19:56:52 GMT",
+        "ETag": "\u00220x8D80D786BEF1398\u0022",
+        "Last-Modified": "Wed, 10 Jun 2020 19:56:53 GMT",
+        "Server": [
+          "Windows-Azure-Blob/1.0",
+          "Microsoft-HTTPAPI/2.0"
+        ],
+        "x-ms-client-request-id": "98e99f51-3081-f5af-068f-e2bb82b19748",
+        "x-ms-request-id": "84e2326e-f01e-0060-4b61-3f313f000000",
+        "x-ms-version": "2019-12-12"
+      },
+      "ResponseBody": []
+    },
+    {
+      "RequestUri": "https://seanmcccanary.blob.core.windows.net/test-container-1748637c-8821-a243-9a3e-c545c286ea07/foo",
+      "RequestMethod": "PUT",
+      "RequestHeaders": {
+        "Authorization": "Sanitized",
+        "Content-Length": "1024",
+        "traceparent": "00-ab8609f297fea942a95a737c195f8b06-f4737bfa723ef54e-00",
+        "User-Agent": [
+          "azsdk-net-Storage.Blobs/12.5.0-dev.20200610.1",
+          "(.NET Core 4.6.28801.04; Microsoft Windows 10.0.18362 )"
+        ],
+        "x-ms-blob-type": "BlockBlob",
+        "x-ms-client-request-id": "a8497d73-fd43-f6a8-3994-1c27fb126974",
+        "x-ms-date": "Wed, 10 Jun 2020 19:56:52 GMT",
+        "x-ms-return-client-request-id": "true",
+        "x-ms-version": "2019-12-12"
+      },
+      "RequestBody": "2VbfnHfyAaA/xoVR0Yr7jnr09COcUYXlMXhERvho/\u002BE4b99QKydZX51IWbuqXSN8k1NBjbx0q4fQ\u002Bmv/rbqo1sajGWGqq2NSm5WFU/jJOtNUyLOkJ3ElxMNYfzG8WbHjoIP1B0TB0ufw7/In7liPB7\u002BYquUGA69VflWeUiwylkLjorJ11DOPkvbMtDd//dVqyHhyI6/M3JzTn4nuI3\u002B6vVmvQ0ulGjKLCRfvOk931YB/M4m0wHKSFsYVoTSqoG92Evbez7mJxa5F5hqX3aJNXMoIb\u002B/2Bf3nHS2Fj3j\u002B4WioeCdZmQbG9m7ab9lX\u002BjkjyERqoTF/fwz49rKMBDU1RwSx72R69MLEQnmAHJYjjyLzYcc0kz83KPkbYKJTOfE5pCjUpQvUqdOCpl\u002B4/2J11GePmaJtAbPFesdrXpMgcAiHR3huTukWHrjzsu3ffymWpos7xKBPy6J1DytDaUtAYTZXMbfqB4Z9eHrqek/F5vqe1LgI5axoN3zV\u002BT\u002B\u002B07Vts1C3iE5xq54FvUslZVBSrykxpZSSN3yJ7/k6FA5Gv6XFfMb/DV6sLCgZAidgQtErgkkWjC4h2nvTLZhUNpeQv/6lYOiKU6LLhHhreTVUKawoD5HEMDJ3pKJLK9/FV/aRiEMpu\u002BHooS\u002BmSgi1tWFFfgTrLCcFy47LLbxGPifCBS2C2fDyK23KP21iHuUqwe5BBa3a2SvOjL20XY0lomII40TaM9xwU1OXIe25oq2ooWvNBTl66CwBs0wzPc3fpZwLWjqhT44S0LFZQ7g9FeoPDLwiV50ojfsY2YCPPRWFt3tQrUhyB1HduzSHIKR0w51iIzEQvU3/4sw/iXYOgpOb1Is87WehnQRrRJtooGxWpBXiLBnkdPkuUct7M37bzjih60wYN9Y2wIYspXixl0Ff6ORhK1Z5t1\u002BSDpycJmmGkHVjxrQgPWw\u002BrGyTt86AfLmJG0uZeaLiKDTshig6mZodpRUCTtCMP6p3In/p5QCREZLiEgod7RbSgJ6ANLdEAxLRdhG4fS3p/dyhIVYj\u002BEIzW3WWWIeP/7j/MM0xCwvzMx9tF2/u2JNk\u002BBQtfMu/r4dcTNhBrquKQnZYuU1ft/HRre03teHSRYPiMV9yYYLsQIBF1b4ysYVz49X4lh5FBEAjXM/eh/mmiQdVX3xLF\u002BD0a3nNGeIynvxnxNIL2a9knCweTwWzDriGn0u23VIJJ8v1BCqld\u002Bpe8L7SdsMnmq9Y8cJQLMjaQF3AR3qWfMGqXpwHFtWEviVBwF9G4Jj1XwSbXeuPuPsDGsTM5TBwx3T8KBcnH4Ta0zKdDmxok1/Ey\u002Bd1\u002Bh7VGqagBPsQt9n00fjrSreBzT9/wIm48qqOmoZkCA==",
+      "StatusCode": 201,
+      "ResponseHeaders": {
+        "Content-Length": "0",
+        "Content-MD5": "DNDIbEMMBoGa4XwV5Ybx/A==",
+        "Date": "Wed, 10 Jun 2020 19:56:52 GMT",
+        "ETag": "\u00220x8D80D786BF82675\u0022",
+        "Last-Modified": "Wed, 10 Jun 2020 19:56:53 GMT",
+        "Server": [
+          "Windows-Azure-Blob/1.0",
+          "Microsoft-HTTPAPI/2.0"
+        ],
+        "x-ms-client-request-id": "a8497d73-fd43-f6a8-3994-1c27fb126974",
+        "x-ms-content-crc64": "byw9xftjBC8=",
+        "x-ms-request-id": "84e23280-f01e-0060-5961-3f313f000000",
+        "x-ms-request-server-encrypted": "true",
+        "x-ms-version": "2019-12-12",
+        "x-ms-version-id": "2020-06-10T19:56:53.1586677Z"
+      },
+      "ResponseBody": []
+    },
+    {
+      "RequestUri": "https://seanmcccanary.blob.core.windows.net/test-container-1748637c-8821-a243-9a3e-c545c286ea07/bar",
+      "RequestMethod": "PUT",
+      "RequestHeaders": {
+        "Authorization": "Sanitized",
+        "Content-Length": "1024",
+        "traceparent": "00-1f6127d9f752ff4e9e82265b024ec6d9-a49d4d7a88597e41-00",
+        "User-Agent": [
+          "azsdk-net-Storage.Blobs/12.5.0-dev.20200610.1",
+          "(.NET Core 4.6.28801.04; Microsoft Windows 10.0.18362 )"
+        ],
+        "x-ms-blob-type": "BlockBlob",
+        "x-ms-client-request-id": "1d1a6c49-bb3d-1cc5-9f04-93c20ae67574",
+        "x-ms-date": "Wed, 10 Jun 2020 19:56:52 GMT",
+        "x-ms-return-client-request-id": "true",
+        "x-ms-version": "2019-12-12"
+      },
+      "RequestBody": "2VbfnHfyAaA/xoVR0Yr7jnr09COcUYXlMXhERvho/\u002BE4b99QKydZX51IWbuqXSN8k1NBjbx0q4fQ\u002Bmv/rbqo1sajGWGqq2NSm5WFU/jJOtNUyLOkJ3ElxMNYfzG8WbHjoIP1B0TB0ufw7/In7liPB7\u002BYquUGA69VflWeUiwylkLjorJ11DOPkvbMtDd//dVqyHhyI6/M3JzTn4nuI3\u002B6vVmvQ0ulGjKLCRfvOk931YB/M4m0wHKSFsYVoTSqoG92Evbez7mJxa5F5hqX3aJNXMoIb\u002B/2Bf3nHS2Fj3j\u002B4WioeCdZmQbG9m7ab9lX\u002BjkjyERqoTF/fwz49rKMBDU1RwSx72R69MLEQnmAHJYjjyLzYcc0kz83KPkbYKJTOfE5pCjUpQvUqdOCpl\u002B4/2J11GePmaJtAbPFesdrXpMgcAiHR3huTukWHrjzsu3ffymWpos7xKBPy6J1DytDaUtAYTZXMbfqB4Z9eHrqek/F5vqe1LgI5axoN3zV\u002BT\u002B\u002B07Vts1C3iE5xq54FvUslZVBSrykxpZSSN3yJ7/k6FA5Gv6XFfMb/DV6sLCgZAidgQtErgkkWjC4h2nvTLZhUNpeQv/6lYOiKU6LLhHhreTVUKawoD5HEMDJ3pKJLK9/FV/aRiEMpu\u002BHooS\u002BmSgi1tWFFfgTrLCcFy47LLbxGPifCBS2C2fDyK23KP21iHuUqwe5BBa3a2SvOjL20XY0lomII40TaM9xwU1OXIe25oq2ooWvNBTl66CwBs0wzPc3fpZwLWjqhT44S0LFZQ7g9FeoPDLwiV50ojfsY2YCPPRWFt3tQrUhyB1HduzSHIKR0w51iIzEQvU3/4sw/iXYOgpOb1Is87WehnQRrRJtooGxWpBXiLBnkdPkuUct7M37bzjih60wYN9Y2wIYspXixl0Ff6ORhK1Z5t1\u002BSDpycJmmGkHVjxrQgPWw\u002BrGyTt86AfLmJG0uZeaLiKDTshig6mZodpRUCTtCMP6p3In/p5QCREZLiEgod7RbSgJ6ANLdEAxLRdhG4fS3p/dyhIVYj\u002BEIzW3WWWIeP/7j/MM0xCwvzMx9tF2/u2JNk\u002BBQtfMu/r4dcTNhBrquKQnZYuU1ft/HRre03teHSRYPiMV9yYYLsQIBF1b4ysYVz49X4lh5FBEAjXM/eh/mmiQdVX3xLF\u002BD0a3nNGeIynvxnxNIL2a9knCweTwWzDriGn0u23VIJJ8v1BCqld\u002Bpe8L7SdsMnmq9Y8cJQLMjaQF3AR3qWfMGqXpwHFtWEviVBwF9G4Jj1XwSbXeuPuPsDGsTM5TBwx3T8KBcnH4Ta0zKdDmxok1/Ey\u002Bd1\u002Bh7VGqagBPsQt9n00fjrSreBzT9/wIm48qqOmoZkCA==",
+      "StatusCode": 201,
+      "ResponseHeaders": {
+        "Content-Length": "0",
+        "Content-MD5": "DNDIbEMMBoGa4XwV5Ybx/A==",
+        "Date": "Wed, 10 Jun 2020 19:56:53 GMT",
+        "ETag": "\u00220x8D80D786C0128C8\u0022",
+        "Last-Modified": "Wed, 10 Jun 2020 19:56:53 GMT",
+        "Server": [
+          "Windows-Azure-Blob/1.0",
+          "Microsoft-HTTPAPI/2.0"
+        ],
+        "x-ms-client-request-id": "1d1a6c49-bb3d-1cc5-9f04-93c20ae67574",
+        "x-ms-content-crc64": "byw9xftjBC8=",
+        "x-ms-request-id": "84e23294-f01e-0060-6b61-3f313f000000",
+        "x-ms-request-server-encrypted": "true",
+        "x-ms-version": "2019-12-12",
+        "x-ms-version-id": "2020-06-10T19:56:53.2177096Z"
+      },
+      "ResponseBody": []
+    },
+    {
+      "RequestUri": "https://seanmcccanary.blob.core.windows.net/test-container-1748637c-8821-a243-9a3e-c545c286ea07/baz",
+      "RequestMethod": "PUT",
+      "RequestHeaders": {
+        "Authorization": "Sanitized",
+        "Content-Length": "1024",
+        "traceparent": "00-1524555913e55c4bac3f7b1d8467fd0a-c50138e747392641-00",
+        "User-Agent": [
+          "azsdk-net-Storage.Blobs/12.5.0-dev.20200610.1",
+          "(.NET Core 4.6.28801.04; Microsoft Windows 10.0.18362 )"
+        ],
+        "x-ms-blob-type": "BlockBlob",
+        "x-ms-client-request-id": "8fdebd26-4cf7-f137-eaa3-0bd297d219c2",
+        "x-ms-date": "Wed, 10 Jun 2020 19:56:53 GMT",
+        "x-ms-return-client-request-id": "true",
+        "x-ms-version": "2019-12-12"
+      },
+      "RequestBody": "2VbfnHfyAaA/xoVR0Yr7jnr09COcUYXlMXhERvho/\u002BE4b99QKydZX51IWbuqXSN8k1NBjbx0q4fQ\u002Bmv/rbqo1sajGWGqq2NSm5WFU/jJOtNUyLOkJ3ElxMNYfzG8WbHjoIP1B0TB0ufw7/In7liPB7\u002BYquUGA69VflWeUiwylkLjorJ11DOPkvbMtDd//dVqyHhyI6/M3JzTn4nuI3\u002B6vVmvQ0ulGjKLCRfvOk931YB/M4m0wHKSFsYVoTSqoG92Evbez7mJxa5F5hqX3aJNXMoIb\u002B/2Bf3nHS2Fj3j\u002B4WioeCdZmQbG9m7ab9lX\u002BjkjyERqoTF/fwz49rKMBDU1RwSx72R69MLEQnmAHJYjjyLzYcc0kz83KPkbYKJTOfE5pCjUpQvUqdOCpl\u002B4/2J11GePmaJtAbPFesdrXpMgcAiHR3huTukWHrjzsu3ffymWpos7xKBPy6J1DytDaUtAYTZXMbfqB4Z9eHrqek/F5vqe1LgI5axoN3zV\u002BT\u002B\u002B07Vts1C3iE5xq54FvUslZVBSrykxpZSSN3yJ7/k6FA5Gv6XFfMb/DV6sLCgZAidgQtErgkkWjC4h2nvTLZhUNpeQv/6lYOiKU6LLhHhreTVUKawoD5HEMDJ3pKJLK9/FV/aRiEMpu\u002BHooS\u002BmSgi1tWFFfgTrLCcFy47LLbxGPifCBS2C2fDyK23KP21iHuUqwe5BBa3a2SvOjL20XY0lomII40TaM9xwU1OXIe25oq2ooWvNBTl66CwBs0wzPc3fpZwLWjqhT44S0LFZQ7g9FeoPDLwiV50ojfsY2YCPPRWFt3tQrUhyB1HduzSHIKR0w51iIzEQvU3/4sw/iXYOgpOb1Is87WehnQRrRJtooGxWpBXiLBnkdPkuUct7M37bzjih60wYN9Y2wIYspXixl0Ff6ORhK1Z5t1\u002BSDpycJmmGkHVjxrQgPWw\u002BrGyTt86AfLmJG0uZeaLiKDTshig6mZodpRUCTtCMP6p3In/p5QCREZLiEgod7RbSgJ6ANLdEAxLRdhG4fS3p/dyhIVYj\u002BEIzW3WWWIeP/7j/MM0xCwvzMx9tF2/u2JNk\u002BBQtfMu/r4dcTNhBrquKQnZYuU1ft/HRre03teHSRYPiMV9yYYLsQIBF1b4ysYVz49X4lh5FBEAjXM/eh/mmiQdVX3xLF\u002BD0a3nNGeIynvxnxNIL2a9knCweTwWzDriGn0u23VIJJ8v1BCqld\u002Bpe8L7SdsMnmq9Y8cJQLMjaQF3AR3qWfMGqXpwHFtWEviVBwF9G4Jj1XwSbXeuPuPsDGsTM5TBwx3T8KBcnH4Ta0zKdDmxok1/Ey\u002Bd1\u002Bh7VGqagBPsQt9n00fjrSreBzT9/wIm48qqOmoZkCA==",
+      "StatusCode": 201,
+      "ResponseHeaders": {
+        "Content-Length": "0",
+        "Content-MD5": "DNDIbEMMBoGa4XwV5Ybx/A==",
+        "Date": "Wed, 10 Jun 2020 19:56:53 GMT",
+        "ETag": "\u00220x8D80D786C0A0411\u0022",
+        "Last-Modified": "Wed, 10 Jun 2020 19:56:53 GMT",
+        "Server": [
+          "Windows-Azure-Blob/1.0",
+          "Microsoft-HTTPAPI/2.0"
+        ],
+        "x-ms-client-request-id": "8fdebd26-4cf7-f137-eaa3-0bd297d219c2",
+        "x-ms-content-crc64": "byw9xftjBC8=",
+        "x-ms-request-id": "84e232b1-f01e-0060-0461-3f313f000000",
+        "x-ms-request-server-encrypted": "true",
+        "x-ms-version": "2019-12-12",
+        "x-ms-version-id": "2020-06-10T19:56:53.2757521Z"
+      },
+      "ResponseBody": []
+    },
+    {
+      "RequestUri": "https://seanmcccanary.blob.core.windows.net/test-container-1748637c-8821-a243-9a3e-c545c286ea07/foo/foo",
+      "RequestMethod": "PUT",
+      "RequestHeaders": {
+        "Authorization": "Sanitized",
+        "Content-Length": "1024",
+        "traceparent": "00-04ce27dfa5744e4abd9a7674399528ac-624f4fd2b53f9849-00",
+        "User-Agent": [
+          "azsdk-net-Storage.Blobs/12.5.0-dev.20200610.1",
+          "(.NET Core 4.6.28801.04; Microsoft Windows 10.0.18362 )"
+        ],
+        "x-ms-blob-type": "BlockBlob",
+        "x-ms-client-request-id": "4d9b5003-e508-667c-de2c-81f6f194b015",
+        "x-ms-date": "Wed, 10 Jun 2020 19:56:53 GMT",
+        "x-ms-return-client-request-id": "true",
+        "x-ms-version": "2019-12-12"
+      },
+      "RequestBody": "2VbfnHfyAaA/xoVR0Yr7jnr09COcUYXlMXhERvho/\u002BE4b99QKydZX51IWbuqXSN8k1NBjbx0q4fQ\u002Bmv/rbqo1sajGWGqq2NSm5WFU/jJOtNUyLOkJ3ElxMNYfzG8WbHjoIP1B0TB0ufw7/In7liPB7\u002BYquUGA69VflWeUiwylkLjorJ11DOPkvbMtDd//dVqyHhyI6/M3JzTn4nuI3\u002B6vVmvQ0ulGjKLCRfvOk931YB/M4m0wHKSFsYVoTSqoG92Evbez7mJxa5F5hqX3aJNXMoIb\u002B/2Bf3nHS2Fj3j\u002B4WioeCdZmQbG9m7ab9lX\u002BjkjyERqoTF/fwz49rKMBDU1RwSx72R69MLEQnmAHJYjjyLzYcc0kz83KPkbYKJTOfE5pCjUpQvUqdOCpl\u002B4/2J11GePmaJtAbPFesdrXpMgcAiHR3huTukWHrjzsu3ffymWpos7xKBPy6J1DytDaUtAYTZXMbfqB4Z9eHrqek/F5vqe1LgI5axoN3zV\u002BT\u002B\u002B07Vts1C3iE5xq54FvUslZVBSrykxpZSSN3yJ7/k6FA5Gv6XFfMb/DV6sLCgZAidgQtErgkkWjC4h2nvTLZhUNpeQv/6lYOiKU6LLhHhreTVUKawoD5HEMDJ3pKJLK9/FV/aRiEMpu\u002BHooS\u002BmSgi1tWFFfgTrLCcFy47LLbxGPifCBS2C2fDyK23KP21iHuUqwe5BBa3a2SvOjL20XY0lomII40TaM9xwU1OXIe25oq2ooWvNBTl66CwBs0wzPc3fpZwLWjqhT44S0LFZQ7g9FeoPDLwiV50ojfsY2YCPPRWFt3tQrUhyB1HduzSHIKR0w51iIzEQvU3/4sw/iXYOgpOb1Is87WehnQRrRJtooGxWpBXiLBnkdPkuUct7M37bzjih60wYN9Y2wIYspXixl0Ff6ORhK1Z5t1\u002BSDpycJmmGkHVjxrQgPWw\u002BrGyTt86AfLmJG0uZeaLiKDTshig6mZodpRUCTtCMP6p3In/p5QCREZLiEgod7RbSgJ6ANLdEAxLRdhG4fS3p/dyhIVYj\u002BEIzW3WWWIeP/7j/MM0xCwvzMx9tF2/u2JNk\u002BBQtfMu/r4dcTNhBrquKQnZYuU1ft/HRre03teHSRYPiMV9yYYLsQIBF1b4ysYVz49X4lh5FBEAjXM/eh/mmiQdVX3xLF\u002BD0a3nNGeIynvxnxNIL2a9knCweTwWzDriGn0u23VIJJ8v1BCqld\u002Bpe8L7SdsMnmq9Y8cJQLMjaQF3AR3qWfMGqXpwHFtWEviVBwF9G4Jj1XwSbXeuPuPsDGsTM5TBwx3T8KBcnH4Ta0zKdDmxok1/Ey\u002Bd1\u002Bh7VGqagBPsQt9n00fjrSreBzT9/wIm48qqOmoZkCA==",
+      "StatusCode": 201,
+      "ResponseHeaders": {
+        "Content-Length": "0",
+        "Content-MD5": "DNDIbEMMBoGa4XwV5Ybx/A==",
+        "Date": "Wed, 10 Jun 2020 19:56:53 GMT",
+        "ETag": "\u00220x8D80D786C12DF49\u0022",
+        "Last-Modified": "Wed, 10 Jun 2020 19:56:53 GMT",
+        "Server": [
+          "Windows-Azure-Blob/1.0",
+          "Microsoft-HTTPAPI/2.0"
+        ],
+        "x-ms-client-request-id": "4d9b5003-e508-667c-de2c-81f6f194b015",
+        "x-ms-content-crc64": "byw9xftjBC8=",
+        "x-ms-request-id": "84e232d0-f01e-0060-2161-3f313f000000",
+        "x-ms-request-server-encrypted": "true",
+        "x-ms-version": "2019-12-12",
+        "x-ms-version-id": "2020-06-10T19:56:53.3337929Z"
+      },
+      "ResponseBody": []
+    },
+    {
+      "RequestUri": "https://seanmcccanary.blob.core.windows.net/test-container-1748637c-8821-a243-9a3e-c545c286ea07/foo/bar",
+      "RequestMethod": "PUT",
+      "RequestHeaders": {
+        "Authorization": "Sanitized",
+        "Content-Length": "1024",
+        "traceparent": "00-88ea24bc90e37e48b68338ea6c20df80-b797101b3ee9204c-00",
+        "User-Agent": [
+          "azsdk-net-Storage.Blobs/12.5.0-dev.20200610.1",
+          "(.NET Core 4.6.28801.04; Microsoft Windows 10.0.18362 )"
+        ],
+        "x-ms-blob-type": "BlockBlob",
+        "x-ms-client-request-id": "47cef13d-cb37-b4b9-560a-02ad7fcf5b71",
+        "x-ms-date": "Wed, 10 Jun 2020 19:56:53 GMT",
+        "x-ms-return-client-request-id": "true",
+        "x-ms-version": "2019-12-12"
+      },
+      "RequestBody": "2VbfnHfyAaA/xoVR0Yr7jnr09COcUYXlMXhERvho/\u002BE4b99QKydZX51IWbuqXSN8k1NBjbx0q4fQ\u002Bmv/rbqo1sajGWGqq2NSm5WFU/jJOtNUyLOkJ3ElxMNYfzG8WbHjoIP1B0TB0ufw7/In7liPB7\u002BYquUGA69VflWeUiwylkLjorJ11DOPkvbMtDd//dVqyHhyI6/M3JzTn4nuI3\u002B6vVmvQ0ulGjKLCRfvOk931YB/M4m0wHKSFsYVoTSqoG92Evbez7mJxa5F5hqX3aJNXMoIb\u002B/2Bf3nHS2Fj3j\u002B4WioeCdZmQbG9m7ab9lX\u002BjkjyERqoTF/fwz49rKMBDU1RwSx72R69MLEQnmAHJYjjyLzYcc0kz83KPkbYKJTOfE5pCjUpQvUqdOCpl\u002B4/2J11GePmaJtAbPFesdrXpMgcAiHR3huTukWHrjzsu3ffymWpos7xKBPy6J1DytDaUtAYTZXMbfqB4Z9eHrqek/F5vqe1LgI5axoN3zV\u002BT\u002B\u002B07Vts1C3iE5xq54FvUslZVBSrykxpZSSN3yJ7/k6FA5Gv6XFfMb/DV6sLCgZAidgQtErgkkWjC4h2nvTLZhUNpeQv/6lYOiKU6LLhHhreTVUKawoD5HEMDJ3pKJLK9/FV/aRiEMpu\u002BHooS\u002BmSgi1tWFFfgTrLCcFy47LLbxGPifCBS2C2fDyK23KP21iHuUqwe5BBa3a2SvOjL20XY0lomII40TaM9xwU1OXIe25oq2ooWvNBTl66CwBs0wzPc3fpZwLWjqhT44S0LFZQ7g9FeoPDLwiV50ojfsY2YCPPRWFt3tQrUhyB1HduzSHIKR0w51iIzEQvU3/4sw/iXYOgpOb1Is87WehnQRrRJtooGxWpBXiLBnkdPkuUct7M37bzjih60wYN9Y2wIYspXixl0Ff6ORhK1Z5t1\u002BSDpycJmmGkHVjxrQgPWw\u002BrGyTt86AfLmJG0uZeaLiKDTshig6mZodpRUCTtCMP6p3In/p5QCREZLiEgod7RbSgJ6ANLdEAxLRdhG4fS3p/dyhIVYj\u002BEIzW3WWWIeP/7j/MM0xCwvzMx9tF2/u2JNk\u002BBQtfMu/r4dcTNhBrquKQnZYuU1ft/HRre03teHSRYPiMV9yYYLsQIBF1b4ysYVz49X4lh5FBEAjXM/eh/mmiQdVX3xLF\u002BD0a3nNGeIynvxnxNIL2a9knCweTwWzDriGn0u23VIJJ8v1BCqld\u002Bpe8L7SdsMnmq9Y8cJQLMjaQF3AR3qWfMGqXpwHFtWEviVBwF9G4Jj1XwSbXeuPuPsDGsTM5TBwx3T8KBcnH4Ta0zKdDmxok1/Ey\u002Bd1\u002Bh7VGqagBPsQt9n00fjrSreBzT9/wIm48qqOmoZkCA==",
+      "StatusCode": 201,
+      "ResponseHeaders": {
+        "Content-Length": "0",
+        "Content-MD5": "DNDIbEMMBoGa4XwV5Ybx/A==",
+        "Date": "Wed, 10 Jun 2020 19:56:53 GMT",
+        "ETag": "\u00220x8D80D786C1B9377\u0022",
+        "Last-Modified": "Wed, 10 Jun 2020 19:56:53 GMT",
+        "Server": [
+          "Windows-Azure-Blob/1.0",
+          "Microsoft-HTTPAPI/2.0"
+        ],
+        "x-ms-client-request-id": "47cef13d-cb37-b4b9-560a-02ad7fcf5b71",
+        "x-ms-content-crc64": "byw9xftjBC8=",
+        "x-ms-request-id": "84e232e3-f01e-0060-3261-3f313f000000",
+        "x-ms-request-server-encrypted": "true",
+        "x-ms-version": "2019-12-12",
+        "x-ms-version-id": "2020-06-10T19:56:53.3918350Z"
+      },
+      "ResponseBody": []
+    },
+    {
+      "RequestUri": "https://seanmcccanary.blob.core.windows.net/test-container-1748637c-8821-a243-9a3e-c545c286ea07/baz/foo",
+      "RequestMethod": "PUT",
+      "RequestHeaders": {
+        "Authorization": "Sanitized",
+        "Content-Length": "1024",
+        "traceparent": "00-d3089097317943499a106cd28cd723a1-b3a0eef72116d14a-00",
+        "User-Agent": [
+          "azsdk-net-Storage.Blobs/12.5.0-dev.20200610.1",
+          "(.NET Core 4.6.28801.04; Microsoft Windows 10.0.18362 )"
+        ],
+        "x-ms-blob-type": "BlockBlob",
+        "x-ms-client-request-id": "ffb829f8-69c5-41de-82e3-8d0a1cbaa428",
+        "x-ms-date": "Wed, 10 Jun 2020 19:56:53 GMT",
+        "x-ms-return-client-request-id": "true",
+        "x-ms-version": "2019-12-12"
+      },
+      "RequestBody": "2VbfnHfyAaA/xoVR0Yr7jnr09COcUYXlMXhERvho/\u002BE4b99QKydZX51IWbuqXSN8k1NBjbx0q4fQ\u002Bmv/rbqo1sajGWGqq2NSm5WFU/jJOtNUyLOkJ3ElxMNYfzG8WbHjoIP1B0TB0ufw7/In7liPB7\u002BYquUGA69VflWeUiwylkLjorJ11DOPkvbMtDd//dVqyHhyI6/M3JzTn4nuI3\u002B6vVmvQ0ulGjKLCRfvOk931YB/M4m0wHKSFsYVoTSqoG92Evbez7mJxa5F5hqX3aJNXMoIb\u002B/2Bf3nHS2Fj3j\u002B4WioeCdZmQbG9m7ab9lX\u002BjkjyERqoTF/fwz49rKMBDU1RwSx72R69MLEQnmAHJYjjyLzYcc0kz83KPkbYKJTOfE5pCjUpQvUqdOCpl\u002B4/2J11GePmaJtAbPFesdrXpMgcAiHR3huTukWHrjzsu3ffymWpos7xKBPy6J1DytDaUtAYTZXMbfqB4Z9eHrqek/F5vqe1LgI5axoN3zV\u002BT\u002B\u002B07Vts1C3iE5xq54FvUslZVBSrykxpZSSN3yJ7/k6FA5Gv6XFfMb/DV6sLCgZAidgQtErgkkWjC4h2nvTLZhUNpeQv/6lYOiKU6LLhHhreTVUKawoD5HEMDJ3pKJLK9/FV/aRiEMpu\u002BHooS\u002BmSgi1tWFFfgTrLCcFy47LLbxGPifCBS2C2fDyK23KP21iHuUqwe5BBa3a2SvOjL20XY0lomII40TaM9xwU1OXIe25oq2ooWvNBTl66CwBs0wzPc3fpZwLWjqhT44S0LFZQ7g9FeoPDLwiV50ojfsY2YCPPRWFt3tQrUhyB1HduzSHIKR0w51iIzEQvU3/4sw/iXYOgpOb1Is87WehnQRrRJtooGxWpBXiLBnkdPkuUct7M37bzjih60wYN9Y2wIYspXixl0Ff6ORhK1Z5t1\u002BSDpycJmmGkHVjxrQgPWw\u002BrGyTt86AfLmJG0uZeaLiKDTshig6mZodpRUCTtCMP6p3In/p5QCREZLiEgod7RbSgJ6ANLdEAxLRdhG4fS3p/dyhIVYj\u002BEIzW3WWWIeP/7j/MM0xCwvzMx9tF2/u2JNk\u002BBQtfMu/r4dcTNhBrquKQnZYuU1ft/HRre03teHSRYPiMV9yYYLsQIBF1b4ysYVz49X4lh5FBEAjXM/eh/mmiQdVX3xLF\u002BD0a3nNGeIynvxnxNIL2a9knCweTwWzDriGn0u23VIJJ8v1BCqld\u002Bpe8L7SdsMnmq9Y8cJQLMjaQF3AR3qWfMGqXpwHFtWEviVBwF9G4Jj1XwSbXeuPuPsDGsTM5TBwx3T8KBcnH4Ta0zKdDmxok1/Ey\u002Bd1\u002Bh7VGqagBPsQt9n00fjrSreBzT9/wIm48qqOmoZkCA==",
+      "StatusCode": 201,
+      "ResponseHeaders": {
+        "Content-Length": "0",
+        "Content-MD5": "DNDIbEMMBoGa4XwV5Ybx/A==",
+        "Date": "Wed, 10 Jun 2020 19:56:53 GMT",
+        "ETag": "\u00220x8D80D786C24479C\u0022",
+        "Last-Modified": "Wed, 10 Jun 2020 19:56:53 GMT",
+        "Server": [
+          "Windows-Azure-Blob/1.0",
+          "Microsoft-HTTPAPI/2.0"
+        ],
+        "x-ms-client-request-id": "ffb829f8-69c5-41de-82e3-8d0a1cbaa428",
+        "x-ms-content-crc64": "byw9xftjBC8=",
+        "x-ms-request-id": "84e23300-f01e-0060-4e61-3f313f000000",
+        "x-ms-request-server-encrypted": "true",
+        "x-ms-version": "2019-12-12",
+        "x-ms-version-id": "2020-06-10T19:56:53.4478748Z"
+      },
+      "ResponseBody": []
+    },
+    {
+      "RequestUri": "https://seanmcccanary.blob.core.windows.net/test-container-1748637c-8821-a243-9a3e-c545c286ea07/baz/foo/bar",
+      "RequestMethod": "PUT",
+      "RequestHeaders": {
+        "Authorization": "Sanitized",
+        "Content-Length": "1024",
+        "traceparent": "00-c54adfba91a9614fbac71bab481c4af1-c133a67cc151984b-00",
+        "User-Agent": [
+          "azsdk-net-Storage.Blobs/12.5.0-dev.20200610.1",
+          "(.NET Core 4.6.28801.04; Microsoft Windows 10.0.18362 )"
+        ],
+        "x-ms-blob-type": "BlockBlob",
+        "x-ms-client-request-id": "56b544bb-5c16-b8ab-40c8-fd16f4fbc72d",
+        "x-ms-date": "Wed, 10 Jun 2020 19:56:53 GMT",
+        "x-ms-return-client-request-id": "true",
+        "x-ms-version": "2019-12-12"
+      },
+      "RequestBody": "2VbfnHfyAaA/xoVR0Yr7jnr09COcUYXlMXhERvho/\u002BE4b99QKydZX51IWbuqXSN8k1NBjbx0q4fQ\u002Bmv/rbqo1sajGWGqq2NSm5WFU/jJOtNUyLOkJ3ElxMNYfzG8WbHjoIP1B0TB0ufw7/In7liPB7\u002BYquUGA69VflWeUiwylkLjorJ11DOPkvbMtDd//dVqyHhyI6/M3JzTn4nuI3\u002B6vVmvQ0ulGjKLCRfvOk931YB/M4m0wHKSFsYVoTSqoG92Evbez7mJxa5F5hqX3aJNXMoIb\u002B/2Bf3nHS2Fj3j\u002B4WioeCdZmQbG9m7ab9lX\u002BjkjyERqoTF/fwz49rKMBDU1RwSx72R69MLEQnmAHJYjjyLzYcc0kz83KPkbYKJTOfE5pCjUpQvUqdOCpl\u002B4/2J11GePmaJtAbPFesdrXpMgcAiHR3huTukWHrjzsu3ffymWpos7xKBPy6J1DytDaUtAYTZXMbfqB4Z9eHrqek/F5vqe1LgI5axoN3zV\u002BT\u002B\u002B07Vts1C3iE5xq54FvUslZVBSrykxpZSSN3yJ7/k6FA5Gv6XFfMb/DV6sLCgZAidgQtErgkkWjC4h2nvTLZhUNpeQv/6lYOiKU6LLhHhreTVUKawoD5HEMDJ3pKJLK9/FV/aRiEMpu\u002BHooS\u002BmSgi1tWFFfgTrLCcFy47LLbxGPifCBS2C2fDyK23KP21iHuUqwe5BBa3a2SvOjL20XY0lomII40TaM9xwU1OXIe25oq2ooWvNBTl66CwBs0wzPc3fpZwLWjqhT44S0LFZQ7g9FeoPDLwiV50ojfsY2YCPPRWFt3tQrUhyB1HduzSHIKR0w51iIzEQvU3/4sw/iXYOgpOb1Is87WehnQRrRJtooGxWpBXiLBnkdPkuUct7M37bzjih60wYN9Y2wIYspXixl0Ff6ORhK1Z5t1\u002BSDpycJmmGkHVjxrQgPWw\u002BrGyTt86AfLmJG0uZeaLiKDTshig6mZodpRUCTtCMP6p3In/p5QCREZLiEgod7RbSgJ6ANLdEAxLRdhG4fS3p/dyhIVYj\u002BEIzW3WWWIeP/7j/MM0xCwvzMx9tF2/u2JNk\u002BBQtfMu/r4dcTNhBrquKQnZYuU1ft/HRre03teHSRYPiMV9yYYLsQIBF1b4ysYVz49X4lh5FBEAjXM/eh/mmiQdVX3xLF\u002BD0a3nNGeIynvxnxNIL2a9knCweTwWzDriGn0u23VIJJ8v1BCqld\u002Bpe8L7SdsMnmq9Y8cJQLMjaQF3AR3qWfMGqXpwHFtWEviVBwF9G4Jj1XwSbXeuPuPsDGsTM5TBwx3T8KBcnH4Ta0zKdDmxok1/Ey\u002Bd1\u002Bh7VGqagBPsQt9n00fjrSreBzT9/wIm48qqOmoZkCA==",
+      "StatusCode": 201,
+      "ResponseHeaders": {
+        "Content-Length": "0",
+        "Content-MD5": "DNDIbEMMBoGa4XwV5Ybx/A==",
+        "Date": "Wed, 10 Jun 2020 19:56:53 GMT",
+        "ETag": "\u00220x8D80D786C2CFBC5\u0022",
+        "Last-Modified": "Wed, 10 Jun 2020 19:56:53 GMT",
+        "Server": [
+          "Windows-Azure-Blob/1.0",
+          "Microsoft-HTTPAPI/2.0"
+        ],
+        "x-ms-client-request-id": "56b544bb-5c16-b8ab-40c8-fd16f4fbc72d",
+        "x-ms-content-crc64": "byw9xftjBC8=",
+        "x-ms-request-id": "84e2331e-f01e-0060-6b61-3f313f000000",
+        "x-ms-request-server-encrypted": "true",
+        "x-ms-version": "2019-12-12",
+        "x-ms-version-id": "2020-06-10T19:56:53.5049157Z"
+      },
+      "ResponseBody": []
+    },
+    {
+      "RequestUri": "https://seanmcccanary.blob.core.windows.net/test-container-1748637c-8821-a243-9a3e-c545c286ea07/baz/bar/foo",
+      "RequestMethod": "PUT",
+      "RequestHeaders": {
+        "Authorization": "Sanitized",
+        "Content-Length": "1024",
+        "traceparent": "00-41e28f8ef8e97a43bb0ec223bbef9b5c-9417ee1998b17b41-00",
+        "User-Agent": [
+          "azsdk-net-Storage.Blobs/12.5.0-dev.20200610.1",
+          "(.NET Core 4.6.28801.04; Microsoft Windows 10.0.18362 )"
+        ],
+        "x-ms-blob-type": "BlockBlob",
+        "x-ms-client-request-id": "d74e8f8a-4e04-d912-6c4a-b74eb548c6ef",
+        "x-ms-date": "Wed, 10 Jun 2020 19:56:53 GMT",
+        "x-ms-return-client-request-id": "true",
+        "x-ms-version": "2019-12-12"
+      },
+      "RequestBody": "2VbfnHfyAaA/xoVR0Yr7jnr09COcUYXlMXhERvho/\u002BE4b99QKydZX51IWbuqXSN8k1NBjbx0q4fQ\u002Bmv/rbqo1sajGWGqq2NSm5WFU/jJOtNUyLOkJ3ElxMNYfzG8WbHjoIP1B0TB0ufw7/In7liPB7\u002BYquUGA69VflWeUiwylkLjorJ11DOPkvbMtDd//dVqyHhyI6/M3JzTn4nuI3\u002B6vVmvQ0ulGjKLCRfvOk931YB/M4m0wHKSFsYVoTSqoG92Evbez7mJxa5F5hqX3aJNXMoIb\u002B/2Bf3nHS2Fj3j\u002B4WioeCdZmQbG9m7ab9lX\u002BjkjyERqoTF/fwz49rKMBDU1RwSx72R69MLEQnmAHJYjjyLzYcc0kz83KPkbYKJTOfE5pCjUpQvUqdOCpl\u002B4/2J11GePmaJtAbPFesdrXpMgcAiHR3huTukWHrjzsu3ffymWpos7xKBPy6J1DytDaUtAYTZXMbfqB4Z9eHrqek/F5vqe1LgI5axoN3zV\u002BT\u002B\u002B07Vts1C3iE5xq54FvUslZVBSrykxpZSSN3yJ7/k6FA5Gv6XFfMb/DV6sLCgZAidgQtErgkkWjC4h2nvTLZhUNpeQv/6lYOiKU6LLhHhreTVUKawoD5HEMDJ3pKJLK9/FV/aRiEMpu\u002BHooS\u002BmSgi1tWFFfgTrLCcFy47LLbxGPifCBS2C2fDyK23KP21iHuUqwe5BBa3a2SvOjL20XY0lomII40TaM9xwU1OXIe25oq2ooWvNBTl66CwBs0wzPc3fpZwLWjqhT44S0LFZQ7g9FeoPDLwiV50ojfsY2YCPPRWFt3tQrUhyB1HduzSHIKR0w51iIzEQvU3/4sw/iXYOgpOb1Is87WehnQRrRJtooGxWpBXiLBnkdPkuUct7M37bzjih60wYN9Y2wIYspXixl0Ff6ORhK1Z5t1\u002BSDpycJmmGkHVjxrQgPWw\u002BrGyTt86AfLmJG0uZeaLiKDTshig6mZodpRUCTtCMP6p3In/p5QCREZLiEgod7RbSgJ6ANLdEAxLRdhG4fS3p/dyhIVYj\u002BEIzW3WWWIeP/7j/MM0xCwvzMx9tF2/u2JNk\u002BBQtfMu/r4dcTNhBrquKQnZYuU1ft/HRre03teHSRYPiMV9yYYLsQIBF1b4ysYVz49X4lh5FBEAjXM/eh/mmiQdVX3xLF\u002BD0a3nNGeIynvxnxNIL2a9knCweTwWzDriGn0u23VIJJ8v1BCqld\u002Bpe8L7SdsMnmq9Y8cJQLMjaQF3AR3qWfMGqXpwHFtWEviVBwF9G4Jj1XwSbXeuPuPsDGsTM5TBwx3T8KBcnH4Ta0zKdDmxok1/Ey\u002Bd1\u002Bh7VGqagBPsQt9n00fjrSreBzT9/wIm48qqOmoZkCA==",
+      "StatusCode": 201,
+      "ResponseHeaders": {
+        "Content-Length": "0",
+        "Content-MD5": "DNDIbEMMBoGa4XwV5Ybx/A==",
+        "Date": "Wed, 10 Jun 2020 19:56:53 GMT",
+        "ETag": "\u00220x8D80D786C35FE21\u0022",
+        "Last-Modified": "Wed, 10 Jun 2020 19:56:53 GMT",
+        "Server": [
+          "Windows-Azure-Blob/1.0",
+          "Microsoft-HTTPAPI/2.0"
+        ],
+        "x-ms-client-request-id": "d74e8f8a-4e04-d912-6c4a-b74eb548c6ef",
+        "x-ms-content-crc64": "byw9xftjBC8=",
+        "x-ms-request-id": "84e2333f-f01e-0060-0b61-3f313f000000",
+        "x-ms-request-server-encrypted": "true",
+        "x-ms-version": "2019-12-12",
+        "x-ms-version-id": "2020-06-10T19:56:53.5639585Z"
+      },
+      "ResponseBody": []
+    },
+    {
+      "RequestUri": "https://seanmcccanary.blob.core.windows.net/test-container-1748637c-8821-a243-9a3e-c545c286ea07/foo/foo?comp=metadata",
+      "RequestMethod": "PUT",
+      "RequestHeaders": {
+        "Authorization": "Sanitized",
+        "traceparent": "00-b28b98457d34fc4bbc60e69a7a671039-350fce113349914a-00",
+        "User-Agent": [
+          "azsdk-net-Storage.Blobs/12.5.0-dev.20200610.1",
+          "(.NET Core 4.6.28801.04; Microsoft Windows 10.0.18362 )"
+        ],
+        "x-ms-client-request-id": "658bbdfd-efad-8328-1a68-d70a9e598f82",
+        "x-ms-date": "Wed, 10 Jun 2020 19:56:53 GMT",
         "x-ms-meta-Capital": "letter",
         "x-ms-meta-foo": "bar",
         "x-ms-meta-meta": "data",
@@ -592,53 +360,32 @@
       "StatusCode": 200,
       "ResponseHeaders": {
         "Content-Length": "0",
-<<<<<<< HEAD
-        "Date": "Fri, 03 Apr 2020 00:00:20 GMT",
-        "ETag": "\u00220x8D7D761FFF6EEF5\u0022",
-        "Last-Modified": "Fri, 03 Apr 2020 00:00:20 GMT",
-=======
-        "Date": "Fri, 29 May 2020 17:10:03 GMT",
-        "ETag": "\u00220x8D803F3212B61D5\u0022",
-        "Last-Modified": "Fri, 29 May 2020 17:10:04 GMT",
->>>>>>> c938cddd
-        "Server": [
-          "Windows-Azure-Blob/1.0",
-          "Microsoft-HTTPAPI/2.0"
-        ],
-        "x-ms-client-request-id": "5867bb55-504f-f285-d21f-aef5592854c2",
-<<<<<<< HEAD
-        "x-ms-request-id": "2c1300fd-701e-0033-374a-09120b000000",
-=======
-        "x-ms-request-id": "e25331da-f01e-00e6-6cdb-3583eb000000",
->>>>>>> c938cddd
-        "x-ms-request-server-encrypted": "true",
-        "x-ms-version": "2019-12-12"
-      },
-      "ResponseBody": []
-    },
-    {
-<<<<<<< HEAD
-      "RequestUri": "https://seanmcccanary.blob.core.windows.net/test-container-763e9087-72f7-5d57-7086-f89f3aa6017c?restype=container\u0026comp=list\u0026prefix=foo",
-=======
-      "RequestUri": "http://amandadev2.blob.core.windows.net/test-container-763e9087-72f7-5d57-7086-f89f3aa6017c?restype=container\u0026comp=list\u0026prefix=foo",
->>>>>>> c938cddd
+        "Date": "Wed, 10 Jun 2020 19:56:53 GMT",
+        "ETag": "\u00220x8D80D786C3EB246\u0022",
+        "Last-Modified": "Wed, 10 Jun 2020 19:56:53 GMT",
+        "Server": [
+          "Windows-Azure-Blob/1.0",
+          "Microsoft-HTTPAPI/2.0"
+        ],
+        "x-ms-client-request-id": "658bbdfd-efad-8328-1a68-d70a9e598f82",
+        "x-ms-request-id": "84e23355-f01e-0060-2161-3f313f000000",
+        "x-ms-request-server-encrypted": "true",
+        "x-ms-version": "2019-12-12",
+        "x-ms-version-id": "2020-06-10T19:56:53.6219990Z"
+      },
+      "ResponseBody": []
+    },
+    {
+      "RequestUri": "https://seanmcccanary.blob.core.windows.net/test-container-1748637c-8821-a243-9a3e-c545c286ea07?restype=container\u0026comp=list\u0026prefix=foo",
       "RequestMethod": "GET",
       "RequestHeaders": {
         "Authorization": "Sanitized",
         "User-Agent": [
-<<<<<<< HEAD
-          "azsdk-net-Storage.Blobs/12.5.0-dev.20200402.1",
-          "(.NET Core 4.6.28325.01; Microsoft Windows 10.0.18362 )"
-        ],
-        "x-ms-client-request-id": "6e62c395-d437-bf4c-d7eb-ab7f758e4f63",
-        "x-ms-date": "Fri, 03 Apr 2020 00:00:21 GMT",
-=======
-          "azsdk-net-Storage.Blobs/12.5.0-dev.20200529.1",
-          "(.NET Core 4.6.28801.04; Microsoft Windows 10.0.18363 )"
-        ],
-        "x-ms-client-request-id": "6e62c395-d437-bf4c-d7eb-ab7f758e4f63",
-        "x-ms-date": "Fri, 29 May 2020 17:10:04 GMT",
->>>>>>> c938cddd
+          "azsdk-net-Storage.Blobs/12.5.0-dev.20200610.1",
+          "(.NET Core 4.6.28801.04; Microsoft Windows 10.0.18362 )"
+        ],
+        "x-ms-client-request-id": "f750969c-61bc-3341-0969-2e983d9dc644",
+        "x-ms-date": "Wed, 10 Jun 2020 19:56:53 GMT",
         "x-ms-return-client-request-id": "true",
         "x-ms-version": "2019-12-12"
       },
@@ -646,54 +393,30 @@
       "StatusCode": 200,
       "ResponseHeaders": {
         "Content-Type": "application/xml",
-<<<<<<< HEAD
-        "Date": "Fri, 03 Apr 2020 00:00:20 GMT",
-=======
-        "Date": "Fri, 29 May 2020 17:10:03 GMT",
->>>>>>> c938cddd
+        "Date": "Wed, 10 Jun 2020 19:56:53 GMT",
         "Server": [
           "Windows-Azure-Blob/1.0",
           "Microsoft-HTTPAPI/2.0"
         ],
         "Transfer-Encoding": "chunked",
-        "x-ms-client-request-id": "6e62c395-d437-bf4c-d7eb-ab7f758e4f63",
-<<<<<<< HEAD
-        "x-ms-request-id": "2c13010b-701e-0033-454a-09120b000000",
-        "x-ms-version": "2019-12-12"
-      },
-      "ResponseBody": "\uFEFF\u003C?xml version=\u00221.0\u0022 encoding=\u0022utf-8\u0022?\u003E\u003CEnumerationResults ServiceEndpoint=\u0022https://seanmcccanary.blob.core.windows.net/\u0022 ContainerName=\u0022test-container-763e9087-72f7-5d57-7086-f89f3aa6017c\u0022\u003E\u003CPrefix\u003Efoo\u003C/Prefix\u003E\u003CBlobs\u003E\u003CBlob\u003E\u003CName\u003Efoo\u003C/Name\u003E\u003CProperties\u003E\u003CCreation-Time\u003EFri, 03 Apr 2020 00:00:19 GMT\u003C/Creation-Time\u003E\u003CLast-Modified\u003EFri, 03 Apr 2020 00:00:19 GMT\u003C/Last-Modified\u003E\u003CEtag\u003E0x8D7D761FF8DE0F2\u003C/Etag\u003E\u003CContent-Length\u003E1024\u003C/Content-Length\u003E\u003CContent-Type\u003Eapplication/octet-stream\u003C/Content-Type\u003E\u003CContent-Encoding /\u003E\u003CContent-Language /\u003E\u003CContent-CRC64 /\u003E\u003CContent-MD5\u003ElHBDhkhYIZJ/eGFzWm4ucA==\u003C/Content-MD5\u003E\u003CCache-Control /\u003E\u003CContent-Disposition /\u003E\u003CBlobType\u003EBlockBlob\u003C/BlobType\u003E\u003CAccessTier\u003EHot\u003C/AccessTier\u003E\u003CAccessTierInferred\u003Etrue\u003C/AccessTierInferred\u003E\u003CLeaseStatus\u003Eunlocked\u003C/LeaseStatus\u003E\u003CLeaseState\u003Eavailable\u003C/LeaseState\u003E\u003CServerEncrypted\u003Etrue\u003C/ServerEncrypted\u003E\u003C/Properties\u003E\u003C/Blob\u003E\u003CBlob\u003E\u003CName\u003Efoo/bar\u003C/Name\u003E\u003CProperties\u003E\u003CCreation-Time\u003EFri, 03 Apr 2020 00:00:19 GMT\u003C/Creation-Time\u003E\u003CLast-Modified\u003EFri, 03 Apr 2020 00:00:19 GMT\u003C/Last-Modified\u003E\u003CEtag\u003E0x8D7D761FFC219CA\u003C/Etag\u003E\u003CContent-Length\u003E1024\u003C/Content-Length\u003E\u003CContent-Type\u003Eapplication/octet-stream\u003C/Content-Type\u003E\u003CContent-Encoding /\u003E\u003CContent-Language /\u003E\u003CContent-CRC64 /\u003E\u003CContent-MD5\u003ElHBDhkhYIZJ/eGFzWm4ucA==\u003C/Content-MD5\u003E\u003CCache-Control /\u003E\u003CContent-Disposition /\u003E\u003CBlobType\u003EBlockBlob\u003C/BlobType\u003E\u003CAccessTier\u003EHot\u003C/AccessTier\u003E\u003CAccessTierInferred\u003Etrue\u003C/AccessTierInferred\u003E\u003CLeaseStatus\u003Eunlocked\u003C/LeaseStatus\u003E\u003CLeaseState\u003Eavailable\u003C/LeaseState\u003E\u003CServerEncrypted\u003Etrue\u003C/ServerEncrypted\u003E\u003C/Properties\u003E\u003C/Blob\u003E\u003CBlob\u003E\u003CName\u003Efoo/foo\u003C/Name\u003E\u003CProperties\u003E\u003CCreation-Time\u003EFri, 03 Apr 2020 00:00:19 GMT\u003C/Creation-Time\u003E\u003CLast-Modified\u003EFri, 03 Apr 2020 00:00:20 GMT\u003C/Last-Modified\u003E\u003CEtag\u003E0x8D7D761FFF6EEF5\u003C/Etag\u003E\u003CContent-Length\u003E1024\u003C/Content-Length\u003E\u003CContent-Type\u003Eapplication/octet-stream\u003C/Content-Type\u003E\u003CContent-Encoding /\u003E\u003CContent-Language /\u003E\u003CContent-CRC64 /\u003E\u003CContent-MD5\u003ElHBDhkhYIZJ/eGFzWm4ucA==\u003C/Content-MD5\u003E\u003CCache-Control /\u003E\u003CContent-Disposition /\u003E\u003CBlobType\u003EBlockBlob\u003C/BlobType\u003E\u003CAccessTier\u003EHot\u003C/AccessTier\u003E\u003CAccessTierInferred\u003Etrue\u003C/AccessTierInferred\u003E\u003CLeaseStatus\u003Eunlocked\u003C/LeaseStatus\u003E\u003CLeaseState\u003Eavailable\u003C/LeaseState\u003E\u003CServerEncrypted\u003Etrue\u003C/ServerEncrypted\u003E\u003C/Properties\u003E\u003C/Blob\u003E\u003C/Blobs\u003E\u003CNextMarker /\u003E\u003C/EnumerationResults\u003E"
-    },
-    {
-      "RequestUri": "https://seanmcccanary.blob.core.windows.net/test-container-763e9087-72f7-5d57-7086-f89f3aa6017c?restype=container",
+        "x-ms-client-request-id": "f750969c-61bc-3341-0969-2e983d9dc644",
+        "x-ms-request-id": "84e2337b-f01e-0060-4761-3f313f000000",
+        "x-ms-version": "2019-12-12"
+      },
+      "ResponseBody": "\uFEFF\u003C?xml version=\u00221.0\u0022 encoding=\u0022utf-8\u0022?\u003E\u003CEnumerationResults ServiceEndpoint=\u0022https://seanmcccanary.blob.core.windows.net/\u0022 ContainerName=\u0022test-container-1748637c-8821-a243-9a3e-c545c286ea07\u0022\u003E\u003CPrefix\u003Efoo\u003C/Prefix\u003E\u003CBlobs\u003E\u003CBlob\u003E\u003CName\u003Efoo\u003C/Name\u003E\u003CVersionId\u003E2020-06-10T19:56:53.1586677Z\u003C/VersionId\u003E\u003CIsCurrentVersion\u003Etrue\u003C/IsCurrentVersion\u003E\u003CProperties\u003E\u003CCreation-Time\u003EWed, 10 Jun 2020 19:56:53 GMT\u003C/Creation-Time\u003E\u003CLast-Modified\u003EWed, 10 Jun 2020 19:56:53 GMT\u003C/Last-Modified\u003E\u003CEtag\u003E0x8D80D786BF82675\u003C/Etag\u003E\u003CContent-Length\u003E1024\u003C/Content-Length\u003E\u003CContent-Type\u003Eapplication/octet-stream\u003C/Content-Type\u003E\u003CContent-Encoding /\u003E\u003CContent-Language /\u003E\u003CContent-CRC64 /\u003E\u003CContent-MD5\u003EDNDIbEMMBoGa4XwV5Ybx/A==\u003C/Content-MD5\u003E\u003CCache-Control /\u003E\u003CContent-Disposition /\u003E\u003CBlobType\u003EBlockBlob\u003C/BlobType\u003E\u003CAccessTier\u003EHot\u003C/AccessTier\u003E\u003CAccessTierInferred\u003Etrue\u003C/AccessTierInferred\u003E\u003CLeaseStatus\u003Eunlocked\u003C/LeaseStatus\u003E\u003CLeaseState\u003Eavailable\u003C/LeaseState\u003E\u003CServerEncrypted\u003Etrue\u003C/ServerEncrypted\u003E\u003C/Properties\u003E\u003COrMetadata /\u003E\u003C/Blob\u003E\u003CBlob\u003E\u003CName\u003Efoo/bar\u003C/Name\u003E\u003CVersionId\u003E2020-06-10T19:56:53.3918350Z\u003C/VersionId\u003E\u003CIsCurrentVersion\u003Etrue\u003C/IsCurrentVersion\u003E\u003CProperties\u003E\u003CCreation-Time\u003EWed, 10 Jun 2020 19:56:53 GMT\u003C/Creation-Time\u003E\u003CLast-Modified\u003EWed, 10 Jun 2020 19:56:53 GMT\u003C/Last-Modified\u003E\u003CEtag\u003E0x8D80D786C1B9377\u003C/Etag\u003E\u003CContent-Length\u003E1024\u003C/Content-Length\u003E\u003CContent-Type\u003Eapplication/octet-stream\u003C/Content-Type\u003E\u003CContent-Encoding /\u003E\u003CContent-Language /\u003E\u003CContent-CRC64 /\u003E\u003CContent-MD5\u003EDNDIbEMMBoGa4XwV5Ybx/A==\u003C/Content-MD5\u003E\u003CCache-Control /\u003E\u003CContent-Disposition /\u003E\u003CBlobType\u003EBlockBlob\u003C/BlobType\u003E\u003CAccessTier\u003EHot\u003C/AccessTier\u003E\u003CAccessTierInferred\u003Etrue\u003C/AccessTierInferred\u003E\u003CLeaseStatus\u003Eunlocked\u003C/LeaseStatus\u003E\u003CLeaseState\u003Eavailable\u003C/LeaseState\u003E\u003CServerEncrypted\u003Etrue\u003C/ServerEncrypted\u003E\u003C/Properties\u003E\u003COrMetadata /\u003E\u003C/Blob\u003E\u003CBlob\u003E\u003CName\u003Efoo/foo\u003C/Name\u003E\u003CVersionId\u003E2020-06-10T19:56:53.6219990Z\u003C/VersionId\u003E\u003CIsCurrentVersion\u003Etrue\u003C/IsCurrentVersion\u003E\u003CProperties\u003E\u003CCreation-Time\u003EWed, 10 Jun 2020 19:56:53 GMT\u003C/Creation-Time\u003E\u003CLast-Modified\u003EWed, 10 Jun 2020 19:56:53 GMT\u003C/Last-Modified\u003E\u003CEtag\u003E0x8D80D786C3EB246\u003C/Etag\u003E\u003CContent-Length\u003E1024\u003C/Content-Length\u003E\u003CContent-Type\u003Eapplication/octet-stream\u003C/Content-Type\u003E\u003CContent-Encoding /\u003E\u003CContent-Language /\u003E\u003CContent-CRC64 /\u003E\u003CContent-MD5\u003EDNDIbEMMBoGa4XwV5Ybx/A==\u003C/Content-MD5\u003E\u003CCache-Control /\u003E\u003CContent-Disposition /\u003E\u003CBlobType\u003EBlockBlob\u003C/BlobType\u003E\u003CAccessTier\u003EHot\u003C/AccessTier\u003E\u003CAccessTierInferred\u003Etrue\u003C/AccessTierInferred\u003E\u003CLeaseStatus\u003Eunlocked\u003C/LeaseStatus\u003E\u003CLeaseState\u003Eavailable\u003C/LeaseState\u003E\u003CServerEncrypted\u003Etrue\u003C/ServerEncrypted\u003E\u003C/Properties\u003E\u003COrMetadata /\u003E\u003C/Blob\u003E\u003C/Blobs\u003E\u003CNextMarker /\u003E\u003C/EnumerationResults\u003E"
+    },
+    {
+      "RequestUri": "https://seanmcccanary.blob.core.windows.net/test-container-1748637c-8821-a243-9a3e-c545c286ea07?restype=container",
       "RequestMethod": "DELETE",
       "RequestHeaders": {
         "Authorization": "Sanitized",
-        "traceparent": "00-a4c0106365ff174f8650d45ff8b8ec70-68237914f9b89f45-00",
-        "User-Agent": [
-          "azsdk-net-Storage.Blobs/12.5.0-dev.20200402.1",
-          "(.NET Core 4.6.28325.01; Microsoft Windows 10.0.18362 )"
-        ],
-        "x-ms-client-request-id": "955ffbb2-e5c5-968a-72e6-74410bb04a52",
-        "x-ms-date": "Fri, 03 Apr 2020 00:00:21 GMT",
-=======
-        "x-ms-request-id": "e25331fa-f01e-00e6-09db-3583eb000000",
-        "x-ms-version": "2019-07-07"
-      },
-      "ResponseBody": "\uFEFF\u003C?xml version=\u00221.0\u0022 encoding=\u0022utf-8\u0022?\u003E\u003CEnumerationResults ServiceEndpoint=\u0022http://amandadev2.blob.core.windows.net/\u0022 ContainerName=\u0022test-container-763e9087-72f7-5d57-7086-f89f3aa6017c\u0022\u003E\u003CPrefix\u003Efoo\u003C/Prefix\u003E\u003CBlobs\u003E\u003CBlob\u003E\u003CName\u003Efoo\u003C/Name\u003E\u003CProperties\u003E\u003CCreation-Time\u003EFri, 29 May 2020 17:10:03 GMT\u003C/Creation-Time\u003E\u003CLast-Modified\u003EFri, 29 May 2020 17:10:03 GMT\u003C/Last-Modified\u003E\u003CEtag\u003E0x8D803F320EA2E3F\u003C/Etag\u003E\u003CContent-Length\u003E1024\u003C/Content-Length\u003E\u003CContent-Type\u003Eapplication/octet-stream\u003C/Content-Type\u003E\u003CContent-Encoding /\u003E\u003CContent-Language /\u003E\u003CContent-CRC64 /\u003E\u003CContent-MD5\u003ElHBDhkhYIZJ/eGFzWm4ucA==\u003C/Content-MD5\u003E\u003CCache-Control /\u003E\u003CContent-Disposition /\u003E\u003CBlobType\u003EBlockBlob\u003C/BlobType\u003E\u003CAccessTier\u003EHot\u003C/AccessTier\u003E\u003CAccessTierInferred\u003Etrue\u003C/AccessTierInferred\u003E\u003CLeaseStatus\u003Eunlocked\u003C/LeaseStatus\u003E\u003CLeaseState\u003Eavailable\u003C/LeaseState\u003E\u003CServerEncrypted\u003Etrue\u003C/ServerEncrypted\u003E\u003C/Properties\u003E\u003C/Blob\u003E\u003CBlob\u003E\u003CName\u003Efoo/bar\u003C/Name\u003E\u003CProperties\u003E\u003CCreation-Time\u003EFri, 29 May 2020 17:10:03 GMT\u003C/Creation-Time\u003E\u003CLast-Modified\u003EFri, 29 May 2020 17:10:03 GMT\u003C/Last-Modified\u003E\u003CEtag\u003E0x8D803F3210954AC\u003C/Etag\u003E\u003CContent-Length\u003E1024\u003C/Content-Length\u003E\u003CContent-Type\u003Eapplication/octet-stream\u003C/Content-Type\u003E\u003CContent-Encoding /\u003E\u003CContent-Language /\u003E\u003CContent-CRC64 /\u003E\u003CContent-MD5\u003ElHBDhkhYIZJ/eGFzWm4ucA==\u003C/Content-MD5\u003E\u003CCache-Control /\u003E\u003CContent-Disposition /\u003E\u003CBlobType\u003EBlockBlob\u003C/BlobType\u003E\u003CAccessTier\u003EHot\u003C/AccessTier\u003E\u003CAccessTierInferred\u003Etrue\u003C/AccessTierInferred\u003E\u003CLeaseStatus\u003Eunlocked\u003C/LeaseStatus\u003E\u003CLeaseState\u003Eavailable\u003C/LeaseState\u003E\u003CServerEncrypted\u003Etrue\u003C/ServerEncrypted\u003E\u003C/Properties\u003E\u003C/Blob\u003E\u003CBlob\u003E\u003CName\u003Efoo/foo\u003C/Name\u003E\u003CProperties\u003E\u003CCreation-Time\u003EFri, 29 May 2020 17:10:03 GMT\u003C/Creation-Time\u003E\u003CLast-Modified\u003EFri, 29 May 2020 17:10:04 GMT\u003C/Last-Modified\u003E\u003CEtag\u003E0x8D803F3212B61D5\u003C/Etag\u003E\u003CContent-Length\u003E1024\u003C/Content-Length\u003E\u003CContent-Type\u003Eapplication/octet-stream\u003C/Content-Type\u003E\u003CContent-Encoding /\u003E\u003CContent-Language /\u003E\u003CContent-CRC64 /\u003E\u003CContent-MD5\u003ElHBDhkhYIZJ/eGFzWm4ucA==\u003C/Content-MD5\u003E\u003CCache-Control /\u003E\u003CContent-Disposition /\u003E\u003CBlobType\u003EBlockBlob\u003C/BlobType\u003E\u003CAccessTier\u003EHot\u003C/AccessTier\u003E\u003CAccessTierInferred\u003Etrue\u003C/AccessTierInferred\u003E\u003CLeaseStatus\u003Eunlocked\u003C/LeaseStatus\u003E\u003CLeaseState\u003Eavailable\u003C/LeaseState\u003E\u003CServerEncrypted\u003Etrue\u003C/ServerEncrypted\u003E\u003C/Properties\u003E\u003C/Blob\u003E\u003C/Blobs\u003E\u003CNextMarker /\u003E\u003C/EnumerationResults\u003E"
-    },
-    {
-      "RequestUri": "http://amandadev2.blob.core.windows.net/test-container-763e9087-72f7-5d57-7086-f89f3aa6017c?restype=container",
-      "RequestMethod": "DELETE",
-      "RequestHeaders": {
-        "Authorization": "Sanitized",
-        "traceparent": "00-47a4a1fcbbd65e4da7fd724150c314d9-b55c0d376e82ed40-00",
-        "User-Agent": [
-          "azsdk-net-Storage.Blobs/12.5.0-dev.20200529.1",
-          "(.NET Core 4.6.28801.04; Microsoft Windows 10.0.18363 )"
-        ],
-        "x-ms-client-request-id": "955ffbb2-e5c5-968a-72e6-74410bb04a52",
-        "x-ms-date": "Fri, 29 May 2020 17:10:04 GMT",
->>>>>>> c938cddd
+        "traceparent": "00-5f931a61737ed34aacbcce1864f4ff07-f2202bcdcfbb7c40-00",
+        "User-Agent": [
+          "azsdk-net-Storage.Blobs/12.5.0-dev.20200610.1",
+          "(.NET Core 4.6.28801.04; Microsoft Windows 10.0.18362 )"
+        ],
+        "x-ms-client-request-id": "086e3bd6-9708-d5c5-e384-cec852a73849",
+        "x-ms-date": "Wed, 10 Jun 2020 19:56:53 GMT",
         "x-ms-return-client-request-id": "true",
         "x-ms-version": "2019-12-12"
       },
@@ -701,33 +424,20 @@
       "StatusCode": 202,
       "ResponseHeaders": {
         "Content-Length": "0",
-<<<<<<< HEAD
-        "Date": "Fri, 03 Apr 2020 00:00:20 GMT",
-=======
-        "Date": "Fri, 29 May 2020 17:10:03 GMT",
->>>>>>> c938cddd
-        "Server": [
-          "Windows-Azure-Blob/1.0",
-          "Microsoft-HTTPAPI/2.0"
-        ],
-        "x-ms-client-request-id": "955ffbb2-e5c5-968a-72e6-74410bb04a52",
-<<<<<<< HEAD
-        "x-ms-request-id": "2c130125-701e-0033-5c4a-09120b000000",
-        "x-ms-version": "2019-12-12"
-=======
-        "x-ms-request-id": "e253323d-f01e-00e6-44db-3583eb000000",
-        "x-ms-version": "2019-07-07"
->>>>>>> c938cddd
+        "Date": "Wed, 10 Jun 2020 19:56:53 GMT",
+        "Server": [
+          "Windows-Azure-Blob/1.0",
+          "Microsoft-HTTPAPI/2.0"
+        ],
+        "x-ms-client-request-id": "086e3bd6-9708-d5c5-e384-cec852a73849",
+        "x-ms-request-id": "84e233b8-f01e-0060-0261-3f313f000000",
+        "x-ms-version": "2019-12-12"
       },
       "ResponseBody": []
     }
   ],
   "Variables": {
-    "RandomSeed": "1425492991",
-<<<<<<< HEAD
+    "RandomSeed": "572484369",
     "Storage_TestConfigDefault": "ProductionTenant\nseanmcccanary\nU2FuaXRpemVk\nhttps://seanmcccanary.blob.core.windows.net\nhttps://seanmcccanary.file.core.windows.net\nhttps://seanmcccanary.queue.core.windows.net\nhttps://seanmcccanary.table.core.windows.net\n\n\n\n\nhttps://seanmcccanary-secondary.blob.core.windows.net\nhttps://seanmcccanary-secondary.file.core.windows.net\nhttps://seanmcccanary-secondary.queue.core.windows.net\nhttps://seanmcccanary-secondary.table.core.windows.net\n\nSanitized\n\n\nCloud\nBlobEndpoint=https://seanmcccanary.blob.core.windows.net/;QueueEndpoint=https://seanmcccanary.queue.core.windows.net/;FileEndpoint=https://seanmcccanary.file.core.windows.net/;BlobSecondaryEndpoint=https://seanmcccanary-secondary.blob.core.windows.net/;QueueSecondaryEndpoint=https://seanmcccanary-secondary.queue.core.windows.net/;FileSecondaryEndpoint=https://seanmcccanary-secondary.file.core.windows.net/;AccountName=seanmcccanary;AccountKey=Sanitized\nseanscope1"
-=======
-    "Storage_TestConfigDefault": "ProductionTenant\namandadev2\nU2FuaXRpemVk\nhttp://amandadev2.blob.core.windows.net\nhttp://amandadev2.file.core.windows.net\nhttp://amandadev2.queue.core.windows.net\nhttp://amandadev2.table.core.windows.net\n\n\n\n\nhttp://amandadev2-secondary.blob.core.windows.net\nhttp://amandadev2-secondary.file.core.windows.net\nhttp://amandadev2-secondary.queue.core.windows.net\nhttp://amandadev2-secondary.table.core.windows.net\n\nSanitized\n\n\nCloud\nBlobEndpoint=http://amandadev2.blob.core.windows.net/;QueueEndpoint=http://amandadev2.queue.core.windows.net/;FileEndpoint=http://amandadev2.file.core.windows.net/;BlobSecondaryEndpoint=http://amandadev2-secondary.blob.core.windows.net/;QueueSecondaryEndpoint=http://amandadev2-secondary.queue.core.windows.net/;FileSecondaryEndpoint=http://amandadev2-secondary.file.core.windows.net/;AccountName=amandadev2;AccountKey=Sanitized\n"
->>>>>>> c938cddd
   }
 }