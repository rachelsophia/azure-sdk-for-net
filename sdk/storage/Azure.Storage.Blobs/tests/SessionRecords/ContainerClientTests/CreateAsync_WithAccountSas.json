{
  "Entries": [
    {
<<<<<<< HEAD
      "RequestUri": "https://seanmcccanary.blob.core.windows.net/test-container-7f1b0137-ae79-0654-f60f-2b15108c7566?sv=2019-12-12\u0026ss=b\u0026srt=co\u0026st=2020-04-02T22%3A59%3A08Z\u0026se=2020-04-03T00%3A59%3A08Z\u0026sp=rwdlac\u0026sig=Sanitized\u0026restype=container",
      "RequestMethod": "PUT",
      "RequestHeaders": {
        "traceparent": "00-540aed53df750d4cbe038af37c8c25ea-3f4350347fa6e745-00",
        "User-Agent": [
          "azsdk-net-Storage.Blobs/12.5.0-dev.20200402.1",
          "(.NET Core 4.6.28325.01; Microsoft Windows 10.0.18362 )"
=======
      "RequestUri": "https://seanmccprodca.blob.core.windows.net/test-container-7f1b0137-ae79-0654-f60f-2b15108c7566?sv=2019-12-12\u0026ss=b\u0026srt=sco\u0026st=2020-07-15T17%3A07%3A18Z\u0026se=2020-07-15T19%3A07%3A18Z\u0026sp=rwdlacup\u0026sig=Sanitized\u0026restype=container",
      "RequestMethod": "PUT",
      "RequestHeaders": {
        "traceparent": "00-1e66a80a4b67b74c99266bfc6c53ac95-6eec5cf6654ab445-00",
        "User-Agent": [
          "azsdk-net-Storage.Blobs/12.5.0-dev.20200714.1",
          "(.NET Core 4.6.28801.04; Microsoft Windows 10.0.18362 )"
>>>>>>> 994efc63
        ],
        "x-ms-client-request-id": "a19646fa-d454-c632-a7a1-a64bc45577df",
        "x-ms-return-client-request-id": "true",
        "x-ms-version": "2019-12-12"
      },
      "RequestBody": null,
      "StatusCode": 201,
      "ResponseHeaders": {
        "Content-Length": "0",
<<<<<<< HEAD
        "Date": "Thu, 02 Apr 2020 23:59:07 GMT",
        "ETag": "\u00220x8D7D761D4FDE7DA\u0022",
        "Last-Modified": "Thu, 02 Apr 2020 23:59:08 GMT",
=======
        "Date": "Wed, 15 Jul 2020 18:07:19 GMT",
        "ETag": "\u00220x8D828E9EA7B4941\u0022",
        "Last-Modified": "Wed, 15 Jul 2020 18:07:19 GMT",
>>>>>>> 994efc63
        "Server": [
          "Windows-Azure-Blob/1.0",
          "Microsoft-HTTPAPI/2.0"
        ],
        "x-ms-client-request-id": "a19646fa-d454-c632-a7a1-a64bc45577df",
<<<<<<< HEAD
        "x-ms-request-id": "a2df89a7-401e-0091-4f4a-092812000000",
=======
        "x-ms-request-id": "272c0905-a01e-0055-5fd2-5a8109000000",
>>>>>>> 994efc63
        "x-ms-version": "2019-12-12"
      },
      "ResponseBody": []
    },
    {
<<<<<<< HEAD
      "RequestUri": "https://seanmcccanary.blob.core.windows.net/test-container-7f1b0137-ae79-0654-f60f-2b15108c7566?sv=2019-12-12\u0026ss=b\u0026srt=co\u0026st=2020-04-02T22%3A59%3A08Z\u0026se=2020-04-03T00%3A59%3A08Z\u0026sp=rwdlac\u0026sig=Sanitized\u0026restype=container",
      "RequestMethod": "DELETE",
      "RequestHeaders": {
        "traceparent": "00-13f55cad2a86f04480e10c89e4be4533-1dddded2893b9f4c-00",
        "User-Agent": [
          "azsdk-net-Storage.Blobs/12.5.0-dev.20200402.1",
          "(.NET Core 4.6.28325.01; Microsoft Windows 10.0.18362 )"
=======
      "RequestUri": "https://seanmccprodca.blob.core.windows.net/test-container-7f1b0137-ae79-0654-f60f-2b15108c7566?sv=2019-12-12\u0026ss=b\u0026srt=sco\u0026st=2020-07-15T17%3A07%3A18Z\u0026se=2020-07-15T19%3A07%3A18Z\u0026sp=rwdlacup\u0026sig=Sanitized\u0026restype=container",
      "RequestMethod": "DELETE",
      "RequestHeaders": {
        "traceparent": "00-f648776ac8d9944080af738fef3c20c0-6c483a3a6eb42b4c-00",
        "User-Agent": [
          "azsdk-net-Storage.Blobs/12.5.0-dev.20200714.1",
          "(.NET Core 4.6.28801.04; Microsoft Windows 10.0.18362 )"
>>>>>>> 994efc63
        ],
        "x-ms-client-request-id": "c91b410b-d4f6-5e12-5ed4-06bedcc34a4d",
        "x-ms-return-client-request-id": "true",
        "x-ms-version": "2019-12-12"
      },
      "RequestBody": null,
      "StatusCode": 202,
      "ResponseHeaders": {
        "Content-Length": "0",
<<<<<<< HEAD
        "Date": "Thu, 02 Apr 2020 23:59:07 GMT",
=======
        "Date": "Wed, 15 Jul 2020 18:07:19 GMT",
>>>>>>> 994efc63
        "Server": [
          "Windows-Azure-Blob/1.0",
          "Microsoft-HTTPAPI/2.0"
        ],
        "x-ms-client-request-id": "c91b410b-d4f6-5e12-5ed4-06bedcc34a4d",
<<<<<<< HEAD
        "x-ms-request-id": "a2df89b0-401e-0091-544a-092812000000",
=======
        "x-ms-request-id": "272c0917-a01e-0055-6dd2-5a8109000000",
>>>>>>> 994efc63
        "x-ms-version": "2019-12-12"
      },
      "ResponseBody": []
    }
  ],
  "Variables": {
<<<<<<< HEAD
    "DateTimeOffsetNow": "2020-04-02T16:59:08.7414963-07:00",
    "RandomSeed": "1619436628",
    "Storage_TestConfigDefault": "ProductionTenant\nseanmcccanary\nU2FuaXRpemVk\nhttps://seanmcccanary.blob.core.windows.net\nhttps://seanmcccanary.file.core.windows.net\nhttps://seanmcccanary.queue.core.windows.net\nhttps://seanmcccanary.table.core.windows.net\n\n\n\n\nhttps://seanmcccanary-secondary.blob.core.windows.net\nhttps://seanmcccanary-secondary.file.core.windows.net\nhttps://seanmcccanary-secondary.queue.core.windows.net\nhttps://seanmcccanary-secondary.table.core.windows.net\n\nSanitized\n\n\nCloud\nBlobEndpoint=https://seanmcccanary.blob.core.windows.net/;QueueEndpoint=https://seanmcccanary.queue.core.windows.net/;FileEndpoint=https://seanmcccanary.file.core.windows.net/;BlobSecondaryEndpoint=https://seanmcccanary-secondary.blob.core.windows.net/;QueueSecondaryEndpoint=https://seanmcccanary-secondary.queue.core.windows.net/;FileSecondaryEndpoint=https://seanmcccanary-secondary.file.core.windows.net/;AccountName=seanmcccanary;AccountKey=Sanitized\nseanscope1"
=======
    "DateTimeOffsetNow": "2020-07-15T13:07:18.5281068-05:00",
    "RandomSeed": "1619436628",
    "Storage_TestConfigDefault": "ProductionTenant\nseanmccprodca\nU2FuaXRpemVk\nhttps://seanmccprodca.blob.core.windows.net\nhttps://seanmccprodca.file.core.windows.net\nhttps://seanmccprodca.queue.core.windows.net\nhttps://seanmccprodca.table.core.windows.net\n\n\n\n\nhttps://seanmccprodca-secondary.blob.core.windows.net\nhttps://seanmccprodca-secondary.file.core.windows.net\nhttps://seanmccprodca-secondary.queue.core.windows.net\nhttps://seanmccprodca-secondary.table.core.windows.net\n\nSanitized\n\n\nCloud\nBlobEndpoint=https://seanmccprodca.blob.core.windows.net/;QueueEndpoint=https://seanmccprodca.queue.core.windows.net/;FileEndpoint=https://seanmccprodca.file.core.windows.net/;BlobSecondaryEndpoint=https://seanmccprodca-secondary.blob.core.windows.net/;QueueSecondaryEndpoint=https://seanmccprodca-secondary.queue.core.windows.net/;FileSecondaryEndpoint=https://seanmccprodca-secondary.file.core.windows.net/;AccountName=seanmccprodca;AccountKey=Kg==;\nseanscope1"
>>>>>>> 994efc63
  }
}<|MERGE_RESOLUTION|>--- conflicted
+++ resolved
@@ -1,15 +1,6 @@
 {
   "Entries": [
     {
-<<<<<<< HEAD
-      "RequestUri": "https://seanmcccanary.blob.core.windows.net/test-container-7f1b0137-ae79-0654-f60f-2b15108c7566?sv=2019-12-12\u0026ss=b\u0026srt=co\u0026st=2020-04-02T22%3A59%3A08Z\u0026se=2020-04-03T00%3A59%3A08Z\u0026sp=rwdlac\u0026sig=Sanitized\u0026restype=container",
-      "RequestMethod": "PUT",
-      "RequestHeaders": {
-        "traceparent": "00-540aed53df750d4cbe038af37c8c25ea-3f4350347fa6e745-00",
-        "User-Agent": [
-          "azsdk-net-Storage.Blobs/12.5.0-dev.20200402.1",
-          "(.NET Core 4.6.28325.01; Microsoft Windows 10.0.18362 )"
-=======
       "RequestUri": "https://seanmccprodca.blob.core.windows.net/test-container-7f1b0137-ae79-0654-f60f-2b15108c7566?sv=2019-12-12\u0026ss=b\u0026srt=sco\u0026st=2020-07-15T17%3A07%3A18Z\u0026se=2020-07-15T19%3A07%3A18Z\u0026sp=rwdlacup\u0026sig=Sanitized\u0026restype=container",
       "RequestMethod": "PUT",
       "RequestHeaders": {
@@ -17,7 +8,6 @@
         "User-Agent": [
           "azsdk-net-Storage.Blobs/12.5.0-dev.20200714.1",
           "(.NET Core 4.6.28801.04; Microsoft Windows 10.0.18362 )"
->>>>>>> 994efc63
         ],
         "x-ms-client-request-id": "a19646fa-d454-c632-a7a1-a64bc45577df",
         "x-ms-return-client-request-id": "true",
@@ -27,39 +17,20 @@
       "StatusCode": 201,
       "ResponseHeaders": {
         "Content-Length": "0",
-<<<<<<< HEAD
-        "Date": "Thu, 02 Apr 2020 23:59:07 GMT",
-        "ETag": "\u00220x8D7D761D4FDE7DA\u0022",
-        "Last-Modified": "Thu, 02 Apr 2020 23:59:08 GMT",
-=======
         "Date": "Wed, 15 Jul 2020 18:07:19 GMT",
         "ETag": "\u00220x8D828E9EA7B4941\u0022",
         "Last-Modified": "Wed, 15 Jul 2020 18:07:19 GMT",
->>>>>>> 994efc63
         "Server": [
           "Windows-Azure-Blob/1.0",
           "Microsoft-HTTPAPI/2.0"
         ],
         "x-ms-client-request-id": "a19646fa-d454-c632-a7a1-a64bc45577df",
-<<<<<<< HEAD
-        "x-ms-request-id": "a2df89a7-401e-0091-4f4a-092812000000",
-=======
         "x-ms-request-id": "272c0905-a01e-0055-5fd2-5a8109000000",
->>>>>>> 994efc63
         "x-ms-version": "2019-12-12"
       },
       "ResponseBody": []
     },
     {
-<<<<<<< HEAD
-      "RequestUri": "https://seanmcccanary.blob.core.windows.net/test-container-7f1b0137-ae79-0654-f60f-2b15108c7566?sv=2019-12-12\u0026ss=b\u0026srt=co\u0026st=2020-04-02T22%3A59%3A08Z\u0026se=2020-04-03T00%3A59%3A08Z\u0026sp=rwdlac\u0026sig=Sanitized\u0026restype=container",
-      "RequestMethod": "DELETE",
-      "RequestHeaders": {
-        "traceparent": "00-13f55cad2a86f04480e10c89e4be4533-1dddded2893b9f4c-00",
-        "User-Agent": [
-          "azsdk-net-Storage.Blobs/12.5.0-dev.20200402.1",
-          "(.NET Core 4.6.28325.01; Microsoft Windows 10.0.18362 )"
-=======
       "RequestUri": "https://seanmccprodca.blob.core.windows.net/test-container-7f1b0137-ae79-0654-f60f-2b15108c7566?sv=2019-12-12\u0026ss=b\u0026srt=sco\u0026st=2020-07-15T17%3A07%3A18Z\u0026se=2020-07-15T19%3A07%3A18Z\u0026sp=rwdlacup\u0026sig=Sanitized\u0026restype=container",
       "RequestMethod": "DELETE",
       "RequestHeaders": {
@@ -67,7 +38,6 @@
         "User-Agent": [
           "azsdk-net-Storage.Blobs/12.5.0-dev.20200714.1",
           "(.NET Core 4.6.28801.04; Microsoft Windows 10.0.18362 )"
->>>>>>> 994efc63
         ],
         "x-ms-client-request-id": "c91b410b-d4f6-5e12-5ed4-06bedcc34a4d",
         "x-ms-return-client-request-id": "true",
@@ -77,35 +47,21 @@
       "StatusCode": 202,
       "ResponseHeaders": {
         "Content-Length": "0",
-<<<<<<< HEAD
-        "Date": "Thu, 02 Apr 2020 23:59:07 GMT",
-=======
         "Date": "Wed, 15 Jul 2020 18:07:19 GMT",
->>>>>>> 994efc63
         "Server": [
           "Windows-Azure-Blob/1.0",
           "Microsoft-HTTPAPI/2.0"
         ],
         "x-ms-client-request-id": "c91b410b-d4f6-5e12-5ed4-06bedcc34a4d",
-<<<<<<< HEAD
-        "x-ms-request-id": "a2df89b0-401e-0091-544a-092812000000",
-=======
         "x-ms-request-id": "272c0917-a01e-0055-6dd2-5a8109000000",
->>>>>>> 994efc63
         "x-ms-version": "2019-12-12"
       },
       "ResponseBody": []
     }
   ],
   "Variables": {
-<<<<<<< HEAD
-    "DateTimeOffsetNow": "2020-04-02T16:59:08.7414963-07:00",
-    "RandomSeed": "1619436628",
-    "Storage_TestConfigDefault": "ProductionTenant\nseanmcccanary\nU2FuaXRpemVk\nhttps://seanmcccanary.blob.core.windows.net\nhttps://seanmcccanary.file.core.windows.net\nhttps://seanmcccanary.queue.core.windows.net\nhttps://seanmcccanary.table.core.windows.net\n\n\n\n\nhttps://seanmcccanary-secondary.blob.core.windows.net\nhttps://seanmcccanary-secondary.file.core.windows.net\nhttps://seanmcccanary-secondary.queue.core.windows.net\nhttps://seanmcccanary-secondary.table.core.windows.net\n\nSanitized\n\n\nCloud\nBlobEndpoint=https://seanmcccanary.blob.core.windows.net/;QueueEndpoint=https://seanmcccanary.queue.core.windows.net/;FileEndpoint=https://seanmcccanary.file.core.windows.net/;BlobSecondaryEndpoint=https://seanmcccanary-secondary.blob.core.windows.net/;QueueSecondaryEndpoint=https://seanmcccanary-secondary.queue.core.windows.net/;FileSecondaryEndpoint=https://seanmcccanary-secondary.file.core.windows.net/;AccountName=seanmcccanary;AccountKey=Sanitized\nseanscope1"
-=======
     "DateTimeOffsetNow": "2020-07-15T13:07:18.5281068-05:00",
     "RandomSeed": "1619436628",
     "Storage_TestConfigDefault": "ProductionTenant\nseanmccprodca\nU2FuaXRpemVk\nhttps://seanmccprodca.blob.core.windows.net\nhttps://seanmccprodca.file.core.windows.net\nhttps://seanmccprodca.queue.core.windows.net\nhttps://seanmccprodca.table.core.windows.net\n\n\n\n\nhttps://seanmccprodca-secondary.blob.core.windows.net\nhttps://seanmccprodca-secondary.file.core.windows.net\nhttps://seanmccprodca-secondary.queue.core.windows.net\nhttps://seanmccprodca-secondary.table.core.windows.net\n\nSanitized\n\n\nCloud\nBlobEndpoint=https://seanmccprodca.blob.core.windows.net/;QueueEndpoint=https://seanmccprodca.queue.core.windows.net/;FileEndpoint=https://seanmccprodca.file.core.windows.net/;BlobSecondaryEndpoint=https://seanmccprodca-secondary.blob.core.windows.net/;QueueSecondaryEndpoint=https://seanmccprodca-secondary.queue.core.windows.net/;FileSecondaryEndpoint=https://seanmccprodca-secondary.file.core.windows.net/;AccountName=seanmccprodca;AccountKey=Kg==;\nseanscope1"
->>>>>>> 994efc63
   }
 }