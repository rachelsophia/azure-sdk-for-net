--- conflicted
+++ resolved
@@ -28,11 +28,7 @@
           "Microsoft-HTTPAPI/2.0"
         ],
         "x-ms-client-request-id": "8843c149-6568-9a74-421c-b947ee96156a",
-<<<<<<< HEAD
-        "x-ms-request-id": "0faf8ccd-d01e-0015-4533-f38588000000",
-=======
         "x-ms-request-id": "80512ff1-c01e-0036-4a4b-09c0d0000000",
->>>>>>> 8d420312
         "x-ms-version": "2019-12-12"
       },
       "ResponseBody": []
@@ -100,11 +96,7 @@
         ],
         "x-ms-client-request-id": "ef86663e-6be4-5e9f-8ad0-2a6e892b2edc",
         "x-ms-delete-type-permanent": "true",
-<<<<<<< HEAD
-        "x-ms-request-id": "0faf8cda-d01e-0015-4e33-f38588000000",
-=======
         "x-ms-request-id": "8051302a-c01e-0036-7b4b-09c0d0000000",
->>>>>>> 8d420312
         "x-ms-version": "2019-12-12"
       },
       "ResponseBody": []
@@ -136,11 +128,7 @@
         ],
         "x-ms-client-request-id": "ce58f474-e7e6-f786-967f-930c7c909864",
         "x-ms-error-code": "BlobNotFound",
-<<<<<<< HEAD
-        "x-ms-request-id": "0faf8ce1-d01e-0015-5433-f38588000000",
-=======
         "x-ms-request-id": "80513049-c01e-0036-184b-09c0d0000000",
->>>>>>> 8d420312
         "x-ms-version": "2019-12-12"
       },
       "ResponseBody": [
@@ -175,11 +163,7 @@
         "Transfer-Encoding": "chunked",
         "x-ms-client-request-id": "94fa3b45-60d3-d9f6-6201-bf839b444b4b",
         "x-ms-error-code": "BlobNotFound",
-<<<<<<< HEAD
-        "x-ms-request-id": "0faf8ceb-d01e-0015-5d33-f38588000000",
-=======
         "x-ms-request-id": "80513068-c01e-0036-314b-09c0d0000000",
->>>>>>> 8d420312
         "x-ms-version": "2019-12-12"
       },
       "ResponseBody": []
@@ -209,11 +193,7 @@
           "Microsoft-HTTPAPI/2.0"
         ],
         "x-ms-client-request-id": "41c6e3d1-0396-6f91-7460-80af716974d1",
-<<<<<<< HEAD
-        "x-ms-request-id": "0faf8cf0-d01e-0015-6133-f38588000000",
-=======
         "x-ms-request-id": "80513075-c01e-0036-3c4b-09c0d0000000",
->>>>>>> 8d420312
         "x-ms-version": "2019-12-12"
       },
       "ResponseBody": []
