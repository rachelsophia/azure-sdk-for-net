{
  "Entries": [
    {
      "RequestUri": "https://seanmcccanary.blob.core.windows.net/test-container-04f95291-eeab-9a39-65ab-05bfebe536bb?restype=container\u0026comp=list",
      "RequestMethod": "GET",
      "RequestHeaders": {
        "Authorization": "Sanitized",
        "User-Agent": [
          "azsdk-net-Storage.Blobs/12.5.0-dev.20200402.1",
          "(.NET Core 4.6.28325.01; Microsoft Windows 10.0.18362 )"
        ],
        "x-ms-client-request-id": "a203d993-0e16-7576-a8f7-7ee79dbcc236",
        "x-ms-date": "Fri, 03 Apr 2020 00:00:18 GMT",
        "x-ms-return-client-request-id": "true",
        "x-ms-version": "2019-12-12"
      },
      "RequestBody": null,
      "StatusCode": 404,
      "ResponseHeaders": {
        "Content-Length": "225",
        "Content-Type": "application/xml",
        "Date": "Fri, 03 Apr 2020 00:00:17 GMT",
        "Server": [
          "Windows-Azure-Blob/1.0",
          "Microsoft-HTTPAPI/2.0"
        ],
        "x-ms-client-request-id": "a203d993-0e16-7576-a8f7-7ee79dbcc236",
        "x-ms-error-code": "ContainerNotFound",
<<<<<<< HEAD
        "x-ms-request-id": "c74db6b4-a01e-000f-6832-f3e457000000",
=======
        "x-ms-request-id": "7f4c3271-101e-0057-604a-09e393000000",
>>>>>>> 8d420312
        "x-ms-version": "2019-12-12"
      },
      "ResponseBody": [
        "\uFEFF\u003C?xml version=\u00221.0\u0022 encoding=\u0022utf-8\u0022?\u003E\u003CError\u003E\u003CCode\u003EContainerNotFound\u003C/Code\u003E\u003CMessage\u003EThe specified container does not exist.\n",
        "RequestId:7f4c3271-101e-0057-604a-09e393000000\n",
        "Time:2020-04-03T00:00:18.0754806Z\u003C/Message\u003E\u003C/Error\u003E"
      ]
    }
  ],
  "Variables": {
    "RandomSeed": "1128354121",
    "Storage_TestConfigDefault": "ProductionTenant\nseanmcccanary\nU2FuaXRpemVk\nhttps://seanmcccanary.blob.core.windows.net\nhttps://seanmcccanary.file.core.windows.net\nhttps://seanmcccanary.queue.core.windows.net\nhttps://seanmcccanary.table.core.windows.net\n\n\n\n\nhttps://seanmcccanary-secondary.blob.core.windows.net\nhttps://seanmcccanary-secondary.file.core.windows.net\nhttps://seanmcccanary-secondary.queue.core.windows.net\nhttps://seanmcccanary-secondary.table.core.windows.net\n\nSanitized\n\n\nCloud\nBlobEndpoint=https://seanmcccanary.blob.core.windows.net/;QueueEndpoint=https://seanmcccanary.queue.core.windows.net/;FileEndpoint=https://seanmcccanary.file.core.windows.net/;BlobSecondaryEndpoint=https://seanmcccanary-secondary.blob.core.windows.net/;QueueSecondaryEndpoint=https://seanmcccanary-secondary.queue.core.windows.net/;FileSecondaryEndpoint=https://seanmcccanary-secondary.file.core.windows.net/;AccountName=seanmcccanary;AccountKey=Sanitized\nseanscope1"
  }
}<|MERGE_RESOLUTION|>--- conflicted
+++ resolved
@@ -26,11 +26,7 @@
         ],
         "x-ms-client-request-id": "a203d993-0e16-7576-a8f7-7ee79dbcc236",
         "x-ms-error-code": "ContainerNotFound",
-<<<<<<< HEAD
-        "x-ms-request-id": "c74db6b4-a01e-000f-6832-f3e457000000",
-=======
         "x-ms-request-id": "7f4c3271-101e-0057-604a-09e393000000",
->>>>>>> 8d420312
         "x-ms-version": "2019-12-12"
       },
       "ResponseBody": [
