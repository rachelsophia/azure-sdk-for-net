--- conflicted
+++ resolved
@@ -1,11 +1,7 @@
 {
   "Entries": [
     {
-<<<<<<< HEAD
-      "RequestUri": "https://seanstagetest.blob.core.windows.net/test-container-acd712f3-6660-2980-5638-1e0b5894e4d4?sv=2019-12-12\u0026ss=bfqt\u0026srt=s\u0026spr=https\u0026se=2020-03-06T00%3A13%3A25Z\u0026sp=rwdlacup\u0026sig=Sanitized\u0026restype=container",
-=======
       "RequestUri": "https://seanmcccanary.blob.core.windows.net/test-container-acd712f3-6660-2980-5638-1e0b5894e4d4?sv=2019-12-12\u0026ss=bfqt\u0026srt=s\u0026spr=https\u0026se=2020-06-01T21%3A13%3A19Z\u0026sp=rwdlacup\u0026sig=Sanitized\u0026restype=container",
->>>>>>> 8d420312
       "RequestMethod": "PUT",
       "RequestHeaders": {
         "traceparent": "00-dd93a68daa600140a254ab353850a3a1-8f6f9c2dce6b3944-00",
@@ -29,11 +25,7 @@
         ],
         "x-ms-client-request-id": "c4a740a6-6648-24e0-29b4-86a03599c48d",
         "x-ms-error-code": "AuthorizationResourceTypeMismatch",
-<<<<<<< HEAD
-        "x-ms-request-id": "c7503168-a01e-000f-5443-f3e457000000",
-=======
         "x-ms-request-id": "9b09c410-001e-004b-4651-38b1f3000000",
->>>>>>> 8d420312
         "x-ms-version": "2019-12-12"
       },
       "ResponseBody": [
