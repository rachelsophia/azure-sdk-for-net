{
  "Entries": [
    {
      "RequestUri": "https://seanmcccanary.blob.core.windows.net/test-container-03dd2793-43c1-3142-859b-e95e77d098fb?restype=container",
      "RequestMethod": "PUT",
      "RequestHeaders": {
        "Authorization": "Sanitized",
        "traceparent": "00-aa4058e43250d249927b6d4ada52acb5-9bd6c6ee4fa2e94f-00",
        "User-Agent": [
          "azsdk-net-Storage.Blobs/12.5.0-dev.20200402.1",
          "(.NET Core 4.6.28325.01; Microsoft Windows 10.0.18362 )"
        ],
        "x-ms-blob-public-access": "container",
        "x-ms-client-request-id": "2c9d1dfc-f7af-0aa2-040b-d0eeb46903bd",
        "x-ms-date": "Fri, 03 Apr 2020 00:00:21 GMT",
        "x-ms-return-client-request-id": "true",
        "x-ms-version": "2019-12-12"
      },
      "RequestBody": null,
      "StatusCode": 201,
      "ResponseHeaders": {
        "Content-Length": "0",
        "Date": "Fri, 03 Apr 2020 00:00:20 GMT",
        "ETag": "\u00220x8D7D762004E4774\u0022",
        "Last-Modified": "Fri, 03 Apr 2020 00:00:20 GMT",
        "Server": [
          "Windows-Azure-Blob/1.0",
          "Microsoft-HTTPAPI/2.0"
        ],
        "x-ms-client-request-id": "2c9d1dfc-f7af-0aa2-040b-d0eeb46903bd",
<<<<<<< HEAD
        "x-ms-request-id": "e0b9af0b-301e-000d-7f32-f35aef000000",
=======
        "x-ms-request-id": "e2939caa-f01e-0084-804a-093fa1000000",
>>>>>>> 8d420312
        "x-ms-version": "2019-12-12"
      },
      "ResponseBody": []
    },
    {
      "RequestUri": "https://seanmcccanary.blob.core.windows.net/test-container-03dd2793-43c1-3142-859b-e95e77d098fb/    prefix",
      "RequestMethod": "PUT",
      "RequestHeaders": {
        "Authorization": "Sanitized",
        "Content-Length": "4",
        "traceparent": "00-3f8308d2ef3fbb459b0cd9a7c4f64541-0407b3eb70dd5944-00",
        "User-Agent": [
          "azsdk-net-Storage.Blobs/12.5.0-dev.20200402.1",
          "(.NET Core 4.6.28325.01; Microsoft Windows 10.0.18362 )"
        ],
        "x-ms-blob-type": "BlockBlob",
        "x-ms-client-request-id": "59613db9-6b33-9c4b-4ba8-3a1dd284b119",
        "x-ms-date": "Fri, 03 Apr 2020 00:00:21 GMT",
        "x-ms-return-client-request-id": "true",
        "x-ms-version": "2019-12-12"
      },
      "RequestBody": "ZGF0YQ==",
      "StatusCode": 201,
      "ResponseHeaders": {
        "Content-Length": "0",
        "Content-MD5": "jXd/OF09/siBXSD3SWAm3A==",
        "Date": "Fri, 03 Apr 2020 00:00:20 GMT",
        "ETag": "\u00220x8D7D762005B1A15\u0022",
        "Last-Modified": "Fri, 03 Apr 2020 00:00:20 GMT",
        "Server": [
          "Windows-Azure-Blob/1.0",
          "Microsoft-HTTPAPI/2.0"
        ],
        "x-ms-client-request-id": "59613db9-6b33-9c4b-4ba8-3a1dd284b119",
        "x-ms-content-crc64": "gCf8jkNhru0=",
        "x-ms-request-id": "e2939cb5-f01e-0084-094a-093fa1000000",
        "x-ms-request-server-encrypted": "true",
        "x-ms-version": "2019-12-12"
      },
      "ResponseBody": []
    },
    {
      "RequestUri": "https://seanmcccanary.blob.core.windows.net/test-container-03dd2793-43c1-3142-859b-e95e77d098fb?restype=container\u0026comp=list",
      "RequestMethod": "GET",
      "RequestHeaders": {
        "Authorization": "Sanitized",
        "User-Agent": [
          "azsdk-net-Storage.Blobs/12.5.0-dev.20200402.1",
          "(.NET Core 4.6.28325.01; Microsoft Windows 10.0.18362 )"
        ],
        "x-ms-client-request-id": "7734a90f-a907-d489-7c5e-a0e84b8b1d31",
        "x-ms-date": "Fri, 03 Apr 2020 00:00:21 GMT",
        "x-ms-return-client-request-id": "true",
        "x-ms-version": "2019-12-12"
      },
      "RequestBody": null,
      "StatusCode": 200,
      "ResponseHeaders": {
        "Content-Type": "application/xml",
        "Date": "Fri, 03 Apr 2020 00:00:20 GMT",
        "Server": [
          "Windows-Azure-Blob/1.0",
          "Microsoft-HTTPAPI/2.0"
        ],
        "Transfer-Encoding": "chunked",
        "x-ms-client-request-id": "7734a90f-a907-d489-7c5e-a0e84b8b1d31",
<<<<<<< HEAD
        "x-ms-request-id": "e0b9af17-301e-000d-0932-f35aef000000",
=======
        "x-ms-request-id": "e2939ccb-f01e-0084-1c4a-093fa1000000",
>>>>>>> 8d420312
        "x-ms-version": "2019-12-12"
      },
      "ResponseBody": "\uFEFF\u003C?xml version=\u00221.0\u0022 encoding=\u0022utf-8\u0022?\u003E\u003CEnumerationResults ServiceEndpoint=\u0022https://seanmcccanary.blob.core.windows.net/\u0022 ContainerName=\u0022test-container-03dd2793-43c1-3142-859b-e95e77d098fb\u0022\u003E\u003CBlobs\u003E\u003CBlob\u003E\u003CName\u003E    prefix\u003C/Name\u003E\u003CProperties\u003E\u003CCreation-Time\u003EFri, 03 Apr 2020 00:00:20 GMT\u003C/Creation-Time\u003E\u003CLast-Modified\u003EFri, 03 Apr 2020 00:00:20 GMT\u003C/Last-Modified\u003E\u003CEtag\u003E0x8D7D762005B1A15\u003C/Etag\u003E\u003CContent-Length\u003E4\u003C/Content-Length\u003E\u003CContent-Type\u003Eapplication/octet-stream\u003C/Content-Type\u003E\u003CContent-Encoding /\u003E\u003CContent-Language /\u003E\u003CContent-CRC64 /\u003E\u003CContent-MD5\u003EjXd/OF09/siBXSD3SWAm3A==\u003C/Content-MD5\u003E\u003CCache-Control /\u003E\u003CContent-Disposition /\u003E\u003CBlobType\u003EBlockBlob\u003C/BlobType\u003E\u003CAccessTier\u003EHot\u003C/AccessTier\u003E\u003CAccessTierInferred\u003Etrue\u003C/AccessTierInferred\u003E\u003CLeaseStatus\u003Eunlocked\u003C/LeaseStatus\u003E\u003CLeaseState\u003Eavailable\u003C/LeaseState\u003E\u003CServerEncrypted\u003Etrue\u003C/ServerEncrypted\u003E\u003C/Properties\u003E\u003C/Blob\u003E\u003C/Blobs\u003E\u003CNextMarker /\u003E\u003C/EnumerationResults\u003E"
    },
    {
      "RequestUri": "https://seanmcccanary.blob.core.windows.net/test-container-03dd2793-43c1-3142-859b-e95e77d098fb?restype=container",
      "RequestMethod": "DELETE",
      "RequestHeaders": {
        "Authorization": "Sanitized",
        "traceparent": "00-7e7a713e23ab6844a66ba4c013808d24-12f59a9a4e22634a-00",
        "User-Agent": [
          "azsdk-net-Storage.Blobs/12.5.0-dev.20200402.1",
          "(.NET Core 4.6.28325.01; Microsoft Windows 10.0.18362 )"
        ],
        "x-ms-client-request-id": "290ef62a-394f-e011-6e6c-f00355322ce9",
        "x-ms-date": "Fri, 03 Apr 2020 00:00:21 GMT",
        "x-ms-return-client-request-id": "true",
        "x-ms-version": "2019-12-12"
      },
      "RequestBody": null,
      "StatusCode": 202,
      "ResponseHeaders": {
        "Content-Length": "0",
        "Date": "Fri, 03 Apr 2020 00:00:20 GMT",
        "Server": [
          "Windows-Azure-Blob/1.0",
          "Microsoft-HTTPAPI/2.0"
        ],
        "x-ms-client-request-id": "290ef62a-394f-e011-6e6c-f00355322ce9",
<<<<<<< HEAD
        "x-ms-request-id": "e0b9af1c-301e-000d-0e32-f35aef000000",
=======
        "x-ms-request-id": "e2939cdc-f01e-0084-2a4a-093fa1000000",
>>>>>>> 8d420312
        "x-ms-version": "2019-12-12"
      },
      "ResponseBody": []
    },
    {
      "RequestUri": "https://seanmcccanary.blob.core.windows.net/test-container-1071458f-e8c4-7fc5-e370-551dc402df68?restype=container",
      "RequestMethod": "PUT",
      "RequestHeaders": {
        "Authorization": "Sanitized",
        "traceparent": "00-00175e2221dc3e4889fce7d3cf7fa820-dc236953209e814a-00",
        "User-Agent": [
          "azsdk-net-Storage.Blobs/12.5.0-dev.20200402.1",
          "(.NET Core 4.6.28325.01; Microsoft Windows 10.0.18362 )"
        ],
        "x-ms-blob-public-access": "container",
        "x-ms-client-request-id": "b0f7fbbd-15a2-4219-318e-46dfe4f31b6b",
        "x-ms-date": "Fri, 03 Apr 2020 00:00:22 GMT",
        "x-ms-return-client-request-id": "true",
        "x-ms-version": "2019-12-12"
      },
      "RequestBody": null,
      "StatusCode": 201,
      "ResponseHeaders": {
        "Content-Length": "0",
        "Date": "Fri, 03 Apr 2020 00:00:21 GMT",
        "ETag": "\u00220x8D7D76200A7682E\u0022",
        "Last-Modified": "Fri, 03 Apr 2020 00:00:21 GMT",
        "Server": [
          "Windows-Azure-Blob/1.0",
          "Microsoft-HTTPAPI/2.0"
        ],
        "x-ms-client-request-id": "b0f7fbbd-15a2-4219-318e-46dfe4f31b6b",
<<<<<<< HEAD
        "x-ms-request-id": "9164d877-501e-0024-5332-f3649b000000",
=======
        "x-ms-request-id": "8050d9c4-c01e-0036-6c4a-09c0d0000000",
>>>>>>> 8d420312
        "x-ms-version": "2019-12-12"
      },
      "ResponseBody": []
    },
    {
      "RequestUri": "https://seanmcccanary.blob.core.windows.net/test-container-1071458f-e8c4-7fc5-e370-551dc402df68/suffix    ",
      "RequestMethod": "PUT",
      "RequestHeaders": {
        "Authorization": "Sanitized",
        "Content-Length": "4",
        "traceparent": "00-566da8cbe7bc8444a4f1fae966b578b3-07473cd237204247-00",
        "User-Agent": [
          "azsdk-net-Storage.Blobs/12.5.0-dev.20200402.1",
          "(.NET Core 4.6.28325.01; Microsoft Windows 10.0.18362 )"
        ],
        "x-ms-blob-type": "BlockBlob",
        "x-ms-client-request-id": "c9606501-2f0b-24c6-a87b-23eead02a861",
        "x-ms-date": "Fri, 03 Apr 2020 00:00:22 GMT",
        "x-ms-return-client-request-id": "true",
        "x-ms-version": "2019-12-12"
      },
      "RequestBody": "ZGF0YQ==",
      "StatusCode": 201,
      "ResponseHeaders": {
        "Content-Length": "0",
        "Content-MD5": "jXd/OF09/siBXSD3SWAm3A==",
        "Date": "Fri, 03 Apr 2020 00:00:21 GMT",
        "ETag": "\u00220x8D7D76200B41FA1\u0022",
        "Last-Modified": "Fri, 03 Apr 2020 00:00:21 GMT",
        "Server": [
          "Windows-Azure-Blob/1.0",
          "Microsoft-HTTPAPI/2.0"
        ],
        "x-ms-client-request-id": "c9606501-2f0b-24c6-a87b-23eead02a861",
        "x-ms-content-crc64": "gCf8jkNhru0=",
        "x-ms-request-id": "8050d9e8-c01e-0036-0d4a-09c0d0000000",
        "x-ms-request-server-encrypted": "true",
        "x-ms-version": "2019-12-12"
      },
      "ResponseBody": []
    },
    {
      "RequestUri": "https://seanmcccanary.blob.core.windows.net/test-container-1071458f-e8c4-7fc5-e370-551dc402df68?restype=container\u0026comp=list",
      "RequestMethod": "GET",
      "RequestHeaders": {
        "Authorization": "Sanitized",
        "User-Agent": [
          "azsdk-net-Storage.Blobs/12.5.0-dev.20200402.1",
          "(.NET Core 4.6.28325.01; Microsoft Windows 10.0.18362 )"
        ],
        "x-ms-client-request-id": "7ede24ae-5193-5d60-c0a5-eaf9b47dee60",
        "x-ms-date": "Fri, 03 Apr 2020 00:00:22 GMT",
        "x-ms-return-client-request-id": "true",
        "x-ms-version": "2019-12-12"
      },
      "RequestBody": null,
      "StatusCode": 200,
      "ResponseHeaders": {
        "Content-Type": "application/xml",
        "Date": "Fri, 03 Apr 2020 00:00:21 GMT",
        "Server": [
          "Windows-Azure-Blob/1.0",
          "Microsoft-HTTPAPI/2.0"
        ],
        "Transfer-Encoding": "chunked",
        "x-ms-client-request-id": "7ede24ae-5193-5d60-c0a5-eaf9b47dee60",
<<<<<<< HEAD
        "x-ms-request-id": "9164d87e-501e-0024-5832-f3649b000000",
=======
        "x-ms-request-id": "8050d9f6-c01e-0036-1a4a-09c0d0000000",
>>>>>>> 8d420312
        "x-ms-version": "2019-12-12"
      },
      "ResponseBody": "\uFEFF\u003C?xml version=\u00221.0\u0022 encoding=\u0022utf-8\u0022?\u003E\u003CEnumerationResults ServiceEndpoint=\u0022https://seanmcccanary.blob.core.windows.net/\u0022 ContainerName=\u0022test-container-1071458f-e8c4-7fc5-e370-551dc402df68\u0022\u003E\u003CBlobs\u003E\u003CBlob\u003E\u003CName\u003Esuffix    \u003C/Name\u003E\u003CProperties\u003E\u003CCreation-Time\u003EFri, 03 Apr 2020 00:00:21 GMT\u003C/Creation-Time\u003E\u003CLast-Modified\u003EFri, 03 Apr 2020 00:00:21 GMT\u003C/Last-Modified\u003E\u003CEtag\u003E0x8D7D76200B41FA1\u003C/Etag\u003E\u003CContent-Length\u003E4\u003C/Content-Length\u003E\u003CContent-Type\u003Eapplication/octet-stream\u003C/Content-Type\u003E\u003CContent-Encoding /\u003E\u003CContent-Language /\u003E\u003CContent-CRC64 /\u003E\u003CContent-MD5\u003EjXd/OF09/siBXSD3SWAm3A==\u003C/Content-MD5\u003E\u003CCache-Control /\u003E\u003CContent-Disposition /\u003E\u003CBlobType\u003EBlockBlob\u003C/BlobType\u003E\u003CAccessTier\u003EHot\u003C/AccessTier\u003E\u003CAccessTierInferred\u003Etrue\u003C/AccessTierInferred\u003E\u003CLeaseStatus\u003Eunlocked\u003C/LeaseStatus\u003E\u003CLeaseState\u003Eavailable\u003C/LeaseState\u003E\u003CServerEncrypted\u003Etrue\u003C/ServerEncrypted\u003E\u003C/Properties\u003E\u003C/Blob\u003E\u003C/Blobs\u003E\u003CNextMarker /\u003E\u003C/EnumerationResults\u003E"
    },
    {
      "RequestUri": "https://seanmcccanary.blob.core.windows.net/test-container-1071458f-e8c4-7fc5-e370-551dc402df68?restype=container",
      "RequestMethod": "DELETE",
      "RequestHeaders": {
        "Authorization": "Sanitized",
        "traceparent": "00-9333e5244d48324e9ade5427c42f18b2-17c8756db8ce3e42-00",
        "User-Agent": [
          "azsdk-net-Storage.Blobs/12.5.0-dev.20200402.1",
          "(.NET Core 4.6.28325.01; Microsoft Windows 10.0.18362 )"
        ],
        "x-ms-client-request-id": "8940a4fa-2924-5ccd-5a28-5651f1803111",
        "x-ms-date": "Fri, 03 Apr 2020 00:00:22 GMT",
        "x-ms-return-client-request-id": "true",
        "x-ms-version": "2019-12-12"
      },
      "RequestBody": null,
      "StatusCode": 202,
      "ResponseHeaders": {
        "Content-Length": "0",
        "Date": "Fri, 03 Apr 2020 00:00:21 GMT",
        "Server": [
          "Windows-Azure-Blob/1.0",
          "Microsoft-HTTPAPI/2.0"
        ],
        "x-ms-client-request-id": "8940a4fa-2924-5ccd-5a28-5651f1803111",
<<<<<<< HEAD
        "x-ms-request-id": "9164d87f-501e-0024-5932-f3649b000000",
=======
        "x-ms-request-id": "8050da0b-c01e-0036-2c4a-09c0d0000000",
>>>>>>> 8d420312
        "x-ms-version": "2019-12-12"
      },
      "ResponseBody": []
    },
    {
      "RequestUri": "https://seanmcccanary.blob.core.windows.net/test-container-0181ec6d-78d2-e552-fab8-931916b07bb7?restype=container",
      "RequestMethod": "PUT",
      "RequestHeaders": {
        "Authorization": "Sanitized",
        "traceparent": "00-94097fa0515fc344be82497c2266ee0b-03ed5343d21a2040-00",
        "User-Agent": [
          "azsdk-net-Storage.Blobs/12.5.0-dev.20200402.1",
          "(.NET Core 4.6.28325.01; Microsoft Windows 10.0.18362 )"
        ],
        "x-ms-blob-public-access": "container",
        "x-ms-client-request-id": "f5422948-c887-82b7-525a-8e6b95b345a9",
        "x-ms-date": "Fri, 03 Apr 2020 00:00:22 GMT",
        "x-ms-return-client-request-id": "true",
        "x-ms-version": "2019-12-12"
      },
      "RequestBody": null,
      "StatusCode": 201,
      "ResponseHeaders": {
        "Content-Length": "0",
        "Date": "Fri, 03 Apr 2020 00:00:21 GMT",
        "ETag": "\u00220x8D7D76201009290\u0022",
        "Last-Modified": "Fri, 03 Apr 2020 00:00:21 GMT",
        "Server": [
          "Windows-Azure-Blob/1.0",
          "Microsoft-HTTPAPI/2.0"
        ],
        "x-ms-client-request-id": "f5422948-c887-82b7-525a-8e6b95b345a9",
<<<<<<< HEAD
        "x-ms-request-id": "608dee7c-901e-0049-5e32-f3d0d0000000",
=======
        "x-ms-request-id": "e6495f20-401e-0075-7b4a-09268c000000",
>>>>>>> 8d420312
        "x-ms-version": "2019-12-12"
      },
      "ResponseBody": []
    },
    {
      "RequestUri": "https://seanmcccanary.blob.core.windows.net/test-container-0181ec6d-78d2-e552-fab8-931916b07bb7/    ",
      "RequestMethod": "PUT",
      "RequestHeaders": {
        "Authorization": "Sanitized",
        "Content-Length": "4",
        "traceparent": "00-1fb6ffcde5d78a4c9599aac13c610b16-36f61f7464a57c4e-00",
        "User-Agent": [
          "azsdk-net-Storage.Blobs/12.5.0-dev.20200402.1",
          "(.NET Core 4.6.28325.01; Microsoft Windows 10.0.18362 )"
        ],
        "x-ms-blob-type": "BlockBlob",
        "x-ms-client-request-id": "ecd12984-856e-1430-a87c-bce2d6d07cd7",
        "x-ms-date": "Fri, 03 Apr 2020 00:00:22 GMT",
        "x-ms-return-client-request-id": "true",
        "x-ms-version": "2019-12-12"
      },
      "RequestBody": "ZGF0YQ==",
      "StatusCode": 201,
      "ResponseHeaders": {
        "Content-Length": "0",
        "Content-MD5": "jXd/OF09/siBXSD3SWAm3A==",
        "Date": "Fri, 03 Apr 2020 00:00:21 GMT",
        "ETag": "\u00220x8D7D762010E36CE\u0022",
        "Last-Modified": "Fri, 03 Apr 2020 00:00:22 GMT",
        "Server": [
          "Windows-Azure-Blob/1.0",
          "Microsoft-HTTPAPI/2.0"
        ],
        "x-ms-client-request-id": "ecd12984-856e-1430-a87c-bce2d6d07cd7",
        "x-ms-content-crc64": "gCf8jkNhru0=",
        "x-ms-request-id": "e6495f2c-401e-0075-044a-09268c000000",
        "x-ms-request-server-encrypted": "true",
        "x-ms-version": "2019-12-12"
      },
      "ResponseBody": []
    },
    {
      "RequestUri": "https://seanmcccanary.blob.core.windows.net/test-container-0181ec6d-78d2-e552-fab8-931916b07bb7?restype=container\u0026comp=list",
      "RequestMethod": "GET",
      "RequestHeaders": {
        "Authorization": "Sanitized",
        "User-Agent": [
          "azsdk-net-Storage.Blobs/12.5.0-dev.20200402.1",
          "(.NET Core 4.6.28325.01; Microsoft Windows 10.0.18362 )"
        ],
        "x-ms-client-request-id": "6ce66ce6-59e2-273b-6e61-e90466f032e0",
        "x-ms-date": "Fri, 03 Apr 2020 00:00:23 GMT",
        "x-ms-return-client-request-id": "true",
        "x-ms-version": "2019-12-12"
      },
      "RequestBody": null,
      "StatusCode": 200,
      "ResponseHeaders": {
        "Content-Type": "application/xml",
        "Date": "Fri, 03 Apr 2020 00:00:21 GMT",
        "Server": [
          "Windows-Azure-Blob/1.0",
          "Microsoft-HTTPAPI/2.0"
        ],
        "Transfer-Encoding": "chunked",
        "x-ms-client-request-id": "6ce66ce6-59e2-273b-6e61-e90466f032e0",
<<<<<<< HEAD
        "x-ms-request-id": "608dee89-901e-0049-6732-f3d0d0000000",
=======
        "x-ms-request-id": "e6495f3d-401e-0075-144a-09268c000000",
>>>>>>> 8d420312
        "x-ms-version": "2019-12-12"
      },
      "ResponseBody": "\uFEFF\u003C?xml version=\u00221.0\u0022 encoding=\u0022utf-8\u0022?\u003E\u003CEnumerationResults ServiceEndpoint=\u0022https://seanmcccanary.blob.core.windows.net/\u0022 ContainerName=\u0022test-container-0181ec6d-78d2-e552-fab8-931916b07bb7\u0022\u003E\u003CBlobs\u003E\u003CBlob\u003E\u003CName\u003E    \u003C/Name\u003E\u003CProperties\u003E\u003CCreation-Time\u003EFri, 03 Apr 2020 00:00:22 GMT\u003C/Creation-Time\u003E\u003CLast-Modified\u003EFri, 03 Apr 2020 00:00:22 GMT\u003C/Last-Modified\u003E\u003CEtag\u003E0x8D7D762010E36CE\u003C/Etag\u003E\u003CContent-Length\u003E4\u003C/Content-Length\u003E\u003CContent-Type\u003Eapplication/octet-stream\u003C/Content-Type\u003E\u003CContent-Encoding /\u003E\u003CContent-Language /\u003E\u003CContent-CRC64 /\u003E\u003CContent-MD5\u003EjXd/OF09/siBXSD3SWAm3A==\u003C/Content-MD5\u003E\u003CCache-Control /\u003E\u003CContent-Disposition /\u003E\u003CBlobType\u003EBlockBlob\u003C/BlobType\u003E\u003CAccessTier\u003EHot\u003C/AccessTier\u003E\u003CAccessTierInferred\u003Etrue\u003C/AccessTierInferred\u003E\u003CLeaseStatus\u003Eunlocked\u003C/LeaseStatus\u003E\u003CLeaseState\u003Eavailable\u003C/LeaseState\u003E\u003CServerEncrypted\u003Etrue\u003C/ServerEncrypted\u003E\u003C/Properties\u003E\u003C/Blob\u003E\u003C/Blobs\u003E\u003CNextMarker /\u003E\u003C/EnumerationResults\u003E"
    },
    {
      "RequestUri": "https://seanmcccanary.blob.core.windows.net/test-container-0181ec6d-78d2-e552-fab8-931916b07bb7?restype=container",
      "RequestMethod": "DELETE",
      "RequestHeaders": {
        "Authorization": "Sanitized",
        "traceparent": "00-b0ea147ccd62b846b4a805fb2a771894-017ede01aac75d44-00",
        "User-Agent": [
          "azsdk-net-Storage.Blobs/12.5.0-dev.20200402.1",
          "(.NET Core 4.6.28325.01; Microsoft Windows 10.0.18362 )"
        ],
        "x-ms-client-request-id": "6afbb6c5-10e9-50f5-c82f-6401b9e4be65",
        "x-ms-date": "Fri, 03 Apr 2020 00:00:23 GMT",
        "x-ms-return-client-request-id": "true",
        "x-ms-version": "2019-12-12"
      },
      "RequestBody": null,
      "StatusCode": 202,
      "ResponseHeaders": {
        "Content-Length": "0",
        "Date": "Fri, 03 Apr 2020 00:00:22 GMT",
        "Server": [
          "Windows-Azure-Blob/1.0",
          "Microsoft-HTTPAPI/2.0"
        ],
        "x-ms-client-request-id": "6afbb6c5-10e9-50f5-c82f-6401b9e4be65",
<<<<<<< HEAD
        "x-ms-request-id": "608dee8c-901e-0049-6a32-f3d0d0000000",
=======
        "x-ms-request-id": "e6495f4d-401e-0075-224a-09268c000000",
>>>>>>> 8d420312
        "x-ms-version": "2019-12-12"
      },
      "ResponseBody": []
    }
  ],
  "Variables": {
    "RandomSeed": "692768031",
    "Storage_TestConfigDefault": "ProductionTenant\nseanmcccanary\nU2FuaXRpemVk\nhttps://seanmcccanary.blob.core.windows.net\nhttps://seanmcccanary.file.core.windows.net\nhttps://seanmcccanary.queue.core.windows.net\nhttps://seanmcccanary.table.core.windows.net\n\n\n\n\nhttps://seanmcccanary-secondary.blob.core.windows.net\nhttps://seanmcccanary-secondary.file.core.windows.net\nhttps://seanmcccanary-secondary.queue.core.windows.net\nhttps://seanmcccanary-secondary.table.core.windows.net\n\nSanitized\n\n\nCloud\nBlobEndpoint=https://seanmcccanary.blob.core.windows.net/;QueueEndpoint=https://seanmcccanary.queue.core.windows.net/;FileEndpoint=https://seanmcccanary.file.core.windows.net/;BlobSecondaryEndpoint=https://seanmcccanary-secondary.blob.core.windows.net/;QueueSecondaryEndpoint=https://seanmcccanary-secondary.queue.core.windows.net/;FileSecondaryEndpoint=https://seanmcccanary-secondary.file.core.windows.net/;AccountName=seanmcccanary;AccountKey=Sanitized\nseanscope1"
  }
}<|MERGE_RESOLUTION|>--- conflicted
+++ resolved
@@ -28,11 +28,7 @@
           "Microsoft-HTTPAPI/2.0"
         ],
         "x-ms-client-request-id": "2c9d1dfc-f7af-0aa2-040b-d0eeb46903bd",
-<<<<<<< HEAD
-        "x-ms-request-id": "e0b9af0b-301e-000d-7f32-f35aef000000",
-=======
         "x-ms-request-id": "e2939caa-f01e-0084-804a-093fa1000000",
->>>>>>> 8d420312
         "x-ms-version": "2019-12-12"
       },
       "ResponseBody": []
@@ -99,11 +95,7 @@
         ],
         "Transfer-Encoding": "chunked",
         "x-ms-client-request-id": "7734a90f-a907-d489-7c5e-a0e84b8b1d31",
-<<<<<<< HEAD
-        "x-ms-request-id": "e0b9af17-301e-000d-0932-f35aef000000",
-=======
         "x-ms-request-id": "e2939ccb-f01e-0084-1c4a-093fa1000000",
->>>>>>> 8d420312
         "x-ms-version": "2019-12-12"
       },
       "ResponseBody": "\uFEFF\u003C?xml version=\u00221.0\u0022 encoding=\u0022utf-8\u0022?\u003E\u003CEnumerationResults ServiceEndpoint=\u0022https://seanmcccanary.blob.core.windows.net/\u0022 ContainerName=\u0022test-container-03dd2793-43c1-3142-859b-e95e77d098fb\u0022\u003E\u003CBlobs\u003E\u003CBlob\u003E\u003CName\u003E    prefix\u003C/Name\u003E\u003CProperties\u003E\u003CCreation-Time\u003EFri, 03 Apr 2020 00:00:20 GMT\u003C/Creation-Time\u003E\u003CLast-Modified\u003EFri, 03 Apr 2020 00:00:20 GMT\u003C/Last-Modified\u003E\u003CEtag\u003E0x8D7D762005B1A15\u003C/Etag\u003E\u003CContent-Length\u003E4\u003C/Content-Length\u003E\u003CContent-Type\u003Eapplication/octet-stream\u003C/Content-Type\u003E\u003CContent-Encoding /\u003E\u003CContent-Language /\u003E\u003CContent-CRC64 /\u003E\u003CContent-MD5\u003EjXd/OF09/siBXSD3SWAm3A==\u003C/Content-MD5\u003E\u003CCache-Control /\u003E\u003CContent-Disposition /\u003E\u003CBlobType\u003EBlockBlob\u003C/BlobType\u003E\u003CAccessTier\u003EHot\u003C/AccessTier\u003E\u003CAccessTierInferred\u003Etrue\u003C/AccessTierInferred\u003E\u003CLeaseStatus\u003Eunlocked\u003C/LeaseStatus\u003E\u003CLeaseState\u003Eavailable\u003C/LeaseState\u003E\u003CServerEncrypted\u003Etrue\u003C/ServerEncrypted\u003E\u003C/Properties\u003E\u003C/Blob\u003E\u003C/Blobs\u003E\u003CNextMarker /\u003E\u003C/EnumerationResults\u003E"
@@ -133,11 +125,7 @@
           "Microsoft-HTTPAPI/2.0"
         ],
         "x-ms-client-request-id": "290ef62a-394f-e011-6e6c-f00355322ce9",
-<<<<<<< HEAD
-        "x-ms-request-id": "e0b9af1c-301e-000d-0e32-f35aef000000",
-=======
         "x-ms-request-id": "e2939cdc-f01e-0084-2a4a-093fa1000000",
->>>>>>> 8d420312
         "x-ms-version": "2019-12-12"
       },
       "ResponseBody": []
@@ -170,11 +158,7 @@
           "Microsoft-HTTPAPI/2.0"
         ],
         "x-ms-client-request-id": "b0f7fbbd-15a2-4219-318e-46dfe4f31b6b",
-<<<<<<< HEAD
-        "x-ms-request-id": "9164d877-501e-0024-5332-f3649b000000",
-=======
         "x-ms-request-id": "8050d9c4-c01e-0036-6c4a-09c0d0000000",
->>>>>>> 8d420312
         "x-ms-version": "2019-12-12"
       },
       "ResponseBody": []
@@ -241,11 +225,7 @@
         ],
         "Transfer-Encoding": "chunked",
         "x-ms-client-request-id": "7ede24ae-5193-5d60-c0a5-eaf9b47dee60",
-<<<<<<< HEAD
-        "x-ms-request-id": "9164d87e-501e-0024-5832-f3649b000000",
-=======
         "x-ms-request-id": "8050d9f6-c01e-0036-1a4a-09c0d0000000",
->>>>>>> 8d420312
         "x-ms-version": "2019-12-12"
       },
       "ResponseBody": "\uFEFF\u003C?xml version=\u00221.0\u0022 encoding=\u0022utf-8\u0022?\u003E\u003CEnumerationResults ServiceEndpoint=\u0022https://seanmcccanary.blob.core.windows.net/\u0022 ContainerName=\u0022test-container-1071458f-e8c4-7fc5-e370-551dc402df68\u0022\u003E\u003CBlobs\u003E\u003CBlob\u003E\u003CName\u003Esuffix    \u003C/Name\u003E\u003CProperties\u003E\u003CCreation-Time\u003EFri, 03 Apr 2020 00:00:21 GMT\u003C/Creation-Time\u003E\u003CLast-Modified\u003EFri, 03 Apr 2020 00:00:21 GMT\u003C/Last-Modified\u003E\u003CEtag\u003E0x8D7D76200B41FA1\u003C/Etag\u003E\u003CContent-Length\u003E4\u003C/Content-Length\u003E\u003CContent-Type\u003Eapplication/octet-stream\u003C/Content-Type\u003E\u003CContent-Encoding /\u003E\u003CContent-Language /\u003E\u003CContent-CRC64 /\u003E\u003CContent-MD5\u003EjXd/OF09/siBXSD3SWAm3A==\u003C/Content-MD5\u003E\u003CCache-Control /\u003E\u003CContent-Disposition /\u003E\u003CBlobType\u003EBlockBlob\u003C/BlobType\u003E\u003CAccessTier\u003EHot\u003C/AccessTier\u003E\u003CAccessTierInferred\u003Etrue\u003C/AccessTierInferred\u003E\u003CLeaseStatus\u003Eunlocked\u003C/LeaseStatus\u003E\u003CLeaseState\u003Eavailable\u003C/LeaseState\u003E\u003CServerEncrypted\u003Etrue\u003C/ServerEncrypted\u003E\u003C/Properties\u003E\u003C/Blob\u003E\u003C/Blobs\u003E\u003CNextMarker /\u003E\u003C/EnumerationResults\u003E"
@@ -275,11 +255,7 @@
           "Microsoft-HTTPAPI/2.0"
         ],
         "x-ms-client-request-id": "8940a4fa-2924-5ccd-5a28-5651f1803111",
-<<<<<<< HEAD
-        "x-ms-request-id": "9164d87f-501e-0024-5932-f3649b000000",
-=======
         "x-ms-request-id": "8050da0b-c01e-0036-2c4a-09c0d0000000",
->>>>>>> 8d420312
         "x-ms-version": "2019-12-12"
       },
       "ResponseBody": []
@@ -312,11 +288,7 @@
           "Microsoft-HTTPAPI/2.0"
         ],
         "x-ms-client-request-id": "f5422948-c887-82b7-525a-8e6b95b345a9",
-<<<<<<< HEAD
-        "x-ms-request-id": "608dee7c-901e-0049-5e32-f3d0d0000000",
-=======
         "x-ms-request-id": "e6495f20-401e-0075-7b4a-09268c000000",
->>>>>>> 8d420312
         "x-ms-version": "2019-12-12"
       },
       "ResponseBody": []
@@ -383,11 +355,7 @@
         ],
         "Transfer-Encoding": "chunked",
         "x-ms-client-request-id": "6ce66ce6-59e2-273b-6e61-e90466f032e0",
-<<<<<<< HEAD
-        "x-ms-request-id": "608dee89-901e-0049-6732-f3d0d0000000",
-=======
         "x-ms-request-id": "e6495f3d-401e-0075-144a-09268c000000",
->>>>>>> 8d420312
         "x-ms-version": "2019-12-12"
       },
       "ResponseBody": "\uFEFF\u003C?xml version=\u00221.0\u0022 encoding=\u0022utf-8\u0022?\u003E\u003CEnumerationResults ServiceEndpoint=\u0022https://seanmcccanary.blob.core.windows.net/\u0022 ContainerName=\u0022test-container-0181ec6d-78d2-e552-fab8-931916b07bb7\u0022\u003E\u003CBlobs\u003E\u003CBlob\u003E\u003CName\u003E    \u003C/Name\u003E\u003CProperties\u003E\u003CCreation-Time\u003EFri, 03 Apr 2020 00:00:22 GMT\u003C/Creation-Time\u003E\u003CLast-Modified\u003EFri, 03 Apr 2020 00:00:22 GMT\u003C/Last-Modified\u003E\u003CEtag\u003E0x8D7D762010E36CE\u003C/Etag\u003E\u003CContent-Length\u003E4\u003C/Content-Length\u003E\u003CContent-Type\u003Eapplication/octet-stream\u003C/Content-Type\u003E\u003CContent-Encoding /\u003E\u003CContent-Language /\u003E\u003CContent-CRC64 /\u003E\u003CContent-MD5\u003EjXd/OF09/siBXSD3SWAm3A==\u003C/Content-MD5\u003E\u003CCache-Control /\u003E\u003CContent-Disposition /\u003E\u003CBlobType\u003EBlockBlob\u003C/BlobType\u003E\u003CAccessTier\u003EHot\u003C/AccessTier\u003E\u003CAccessTierInferred\u003Etrue\u003C/AccessTierInferred\u003E\u003CLeaseStatus\u003Eunlocked\u003C/LeaseStatus\u003E\u003CLeaseState\u003Eavailable\u003C/LeaseState\u003E\u003CServerEncrypted\u003Etrue\u003C/ServerEncrypted\u003E\u003C/Properties\u003E\u003C/Blob\u003E\u003C/Blobs\u003E\u003CNextMarker /\u003E\u003C/EnumerationResults\u003E"
@@ -417,11 +385,7 @@
           "Microsoft-HTTPAPI/2.0"
         ],
         "x-ms-client-request-id": "6afbb6c5-10e9-50f5-c82f-6401b9e4be65",
-<<<<<<< HEAD
-        "x-ms-request-id": "608dee8c-901e-0049-6a32-f3d0d0000000",
-=======
         "x-ms-request-id": "e6495f4d-401e-0075-224a-09268c000000",
->>>>>>> 8d420312
         "x-ms-version": "2019-12-12"
       },
       "ResponseBody": []
