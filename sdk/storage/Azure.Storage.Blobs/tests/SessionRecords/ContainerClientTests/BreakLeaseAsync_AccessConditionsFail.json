{
  "Entries": [
    {
      "RequestUri": "https://seanmcccanary.blob.core.windows.net/test-container-6ac1306e-8ceb-fb46-e7af-7eec3929ae4b?restype=container",
      "RequestMethod": "PUT",
      "RequestHeaders": {
        "Authorization": "Sanitized",
        "traceparent": "00-d5ce5b4fd6d1d046b5b1e22f9a3bb604-404a4a1b399d334a-00",
        "User-Agent": [
          "azsdk-net-Storage.Blobs/12.5.0-dev.20200402.1",
          "(.NET Core 4.6.28325.01; Microsoft Windows 10.0.18362 )"
        ],
        "x-ms-client-request-id": "1c4b9916-437c-242a-604c-92c31e1836f8",
        "x-ms-date": "Thu, 02 Apr 2020 23:58:41 GMT",
        "x-ms-return-client-request-id": "true",
        "x-ms-version": "2019-12-12"
      },
      "RequestBody": null,
      "StatusCode": 201,
      "ResponseHeaders": {
        "Content-Length": "0",
        "Date": "Thu, 02 Apr 2020 23:58:40 GMT",
        "ETag": "\u00220x8D7D761C4BB2733\u0022",
        "Last-Modified": "Thu, 02 Apr 2020 23:58:40 GMT",
        "Server": [
          "Windows-Azure-Blob/1.0",
          "Microsoft-HTTPAPI/2.0"
        ],
        "x-ms-client-request-id": "1c4b9916-437c-242a-604c-92c31e1836f8",
<<<<<<< HEAD
        "x-ms-request-id": "589b2edd-e01e-0021-3132-f3b640000000",
=======
        "x-ms-request-id": "ae14f4c0-001e-0016-224a-09bb77000000",
>>>>>>> 8d420312
        "x-ms-version": "2019-12-12"
      },
      "ResponseBody": []
    },
    {
      "RequestUri": "https://seanmcccanary.blob.core.windows.net/test-container-6ac1306e-8ceb-fb46-e7af-7eec3929ae4b?comp=lease\u0026restype=container",
      "RequestMethod": "PUT",
      "RequestHeaders": {
        "Authorization": "Sanitized",
        "traceparent": "00-4eb27c6a0da9c8459cf4cbb00c951be4-3d854e9a495a6347-00",
        "User-Agent": [
          "azsdk-net-Storage.Blobs/12.5.0-dev.20200402.1",
          "(.NET Core 4.6.28325.01; Microsoft Windows 10.0.18362 )"
        ],
        "x-ms-client-request-id": "fdf463e9-0407-0aae-a1ba-47d3a15ef3fc",
        "x-ms-date": "Thu, 02 Apr 2020 23:58:41 GMT",
        "x-ms-lease-action": "acquire",
        "x-ms-lease-duration": "15",
        "x-ms-proposed-lease-id": "cd842fee-0ba1-90f7-d5a8-a2cb3063ce5b",
        "x-ms-return-client-request-id": "true",
        "x-ms-version": "2019-12-12"
      },
      "RequestBody": null,
      "StatusCode": 201,
      "ResponseHeaders": {
        "Content-Length": "0",
        "Date": "Thu, 02 Apr 2020 23:58:40 GMT",
        "ETag": "\u00220x8D7D761C4BB2733\u0022",
        "Last-Modified": "Thu, 02 Apr 2020 23:58:40 GMT",
        "Server": [
          "Windows-Azure-Blob/1.0",
          "Microsoft-HTTPAPI/2.0"
        ],
        "x-ms-client-request-id": "fdf463e9-0407-0aae-a1ba-47d3a15ef3fc",
        "x-ms-lease-id": "cd842fee-0ba1-90f7-d5a8-a2cb3063ce5b",
<<<<<<< HEAD
        "x-ms-request-id": "589b2ee0-e01e-0021-3232-f3b640000000",
=======
        "x-ms-request-id": "ae14f4c6-001e-0016-254a-09bb77000000",
>>>>>>> 8d420312
        "x-ms-version": "2019-12-12"
      },
      "ResponseBody": []
    },
    {
      "RequestUri": "https://seanmcccanary.blob.core.windows.net/test-container-6ac1306e-8ceb-fb46-e7af-7eec3929ae4b?comp=lease\u0026restype=container",
      "RequestMethod": "PUT",
      "RequestHeaders": {
        "Authorization": "Sanitized",
        "If-Modified-Since": "Fri, 03 Apr 2020 23:58:41 GMT",
        "traceparent": "00-08f40858d1a9b649b39f69a09d833aa8-73395affeb408c4c-00",
        "User-Agent": [
          "azsdk-net-Storage.Blobs/12.5.0-dev.20200402.1",
          "(.NET Core 4.6.28325.01; Microsoft Windows 10.0.18362 )"
        ],
        "x-ms-client-request-id": "cde1f2ae-d16f-d853-81cb-fd234bfc1a2e",
        "x-ms-date": "Thu, 02 Apr 2020 23:58:41 GMT",
        "x-ms-lease-action": "break",
        "x-ms-return-client-request-id": "true",
        "x-ms-version": "2019-12-12"
      },
      "RequestBody": null,
      "StatusCode": 412,
      "ResponseHeaders": {
        "Content-Length": "252",
        "Content-Type": "application/xml",
        "Date": "Thu, 02 Apr 2020 23:58:40 GMT",
        "Server": [
          "Windows-Azure-Blob/1.0",
          "Microsoft-HTTPAPI/2.0"
        ],
        "x-ms-client-request-id": "cde1f2ae-d16f-d853-81cb-fd234bfc1a2e",
        "x-ms-error-code": "ConditionNotMet",
<<<<<<< HEAD
        "x-ms-request-id": "589b2ee1-e01e-0021-3332-f3b640000000",
=======
        "x-ms-request-id": "ae14f4cb-001e-0016-2a4a-09bb77000000",
>>>>>>> 8d420312
        "x-ms-version": "2019-12-12"
      },
      "ResponseBody": [
        "\uFEFF\u003C?xml version=\u00221.0\u0022 encoding=\u0022utf-8\u0022?\u003E\u003CError\u003E\u003CCode\u003EConditionNotMet\u003C/Code\u003E\u003CMessage\u003EThe condition specified using HTTP conditional header(s) is not met.\n",
        "RequestId:ae14f4cb-001e-0016-2a4a-09bb77000000\n",
        "Time:2020-04-02T23:58:41.0535046Z\u003C/Message\u003E\u003C/Error\u003E"
      ]
    },
    {
      "RequestUri": "https://seanmcccanary.blob.core.windows.net/test-container-6ac1306e-8ceb-fb46-e7af-7eec3929ae4b?restype=container",
      "RequestMethod": "DELETE",
      "RequestHeaders": {
        "Authorization": "Sanitized",
        "traceparent": "00-b1e296737a0623478cfb32bccadc7f01-6d7943476da81b4f-00",
        "User-Agent": [
          "azsdk-net-Storage.Blobs/12.5.0-dev.20200402.1",
          "(.NET Core 4.6.28325.01; Microsoft Windows 10.0.18362 )"
        ],
        "x-ms-client-request-id": "ae250975-267c-ab8c-e30e-6d7798f71064",
        "x-ms-date": "Thu, 02 Apr 2020 23:58:41 GMT",
        "x-ms-lease-id": "cd842fee-0ba1-90f7-d5a8-a2cb3063ce5b",
        "x-ms-return-client-request-id": "true",
        "x-ms-version": "2019-12-12"
      },
      "RequestBody": null,
      "StatusCode": 202,
      "ResponseHeaders": {
        "Content-Length": "0",
        "Date": "Thu, 02 Apr 2020 23:58:40 GMT",
        "Server": [
          "Windows-Azure-Blob/1.0",
          "Microsoft-HTTPAPI/2.0"
        ],
        "x-ms-client-request-id": "ae250975-267c-ab8c-e30e-6d7798f71064",
<<<<<<< HEAD
        "x-ms-request-id": "589b2ee5-e01e-0021-3732-f3b640000000",
=======
        "x-ms-request-id": "ae14f4d4-001e-0016-324a-09bb77000000",
>>>>>>> 8d420312
        "x-ms-version": "2019-12-12"
      },
      "ResponseBody": []
    },
    {
      "RequestUri": "https://seanmcccanary.blob.core.windows.net/test-container-78c511ad-3169-a28c-858e-85d63415138c?restype=container",
      "RequestMethod": "PUT",
      "RequestHeaders": {
        "Authorization": "Sanitized",
        "traceparent": "00-5ee540cc839aae48bc5f89c386735e47-672c09d66e21c94e-00",
        "User-Agent": [
          "azsdk-net-Storage.Blobs/12.5.0-dev.20200402.1",
          "(.NET Core 4.6.28325.01; Microsoft Windows 10.0.18362 )"
        ],
        "x-ms-client-request-id": "b2913887-4d2f-44c6-7c82-29eea1b677ce",
        "x-ms-date": "Thu, 02 Apr 2020 23:58:42 GMT",
        "x-ms-return-client-request-id": "true",
        "x-ms-version": "2019-12-12"
      },
      "RequestBody": null,
      "StatusCode": 201,
      "ResponseHeaders": {
        "Content-Length": "0",
        "Date": "Thu, 02 Apr 2020 23:58:41 GMT",
        "ETag": "\u00220x8D7D761C519FC5D\u0022",
        "Last-Modified": "Thu, 02 Apr 2020 23:58:41 GMT",
        "Server": [
          "Windows-Azure-Blob/1.0",
          "Microsoft-HTTPAPI/2.0"
        ],
        "x-ms-client-request-id": "b2913887-4d2f-44c6-7c82-29eea1b677ce",
<<<<<<< HEAD
        "x-ms-request-id": "e0b9a3ca-301e-000d-2532-f35aef000000",
=======
        "x-ms-request-id": "ee0b423e-901e-0049-094a-090f4b000000",
>>>>>>> 8d420312
        "x-ms-version": "2019-12-12"
      },
      "ResponseBody": []
    },
    {
      "RequestUri": "https://seanmcccanary.blob.core.windows.net/test-container-78c511ad-3169-a28c-858e-85d63415138c?comp=lease\u0026restype=container",
      "RequestMethod": "PUT",
      "RequestHeaders": {
        "Authorization": "Sanitized",
        "traceparent": "00-11b1ac4917a8274e8e1f6d7f9c19fd3a-da3f2eb54b6ddb47-00",
        "User-Agent": [
          "azsdk-net-Storage.Blobs/12.5.0-dev.20200402.1",
          "(.NET Core 4.6.28325.01; Microsoft Windows 10.0.18362 )"
        ],
        "x-ms-client-request-id": "bca862e4-ef84-b806-ab4f-523813b84391",
        "x-ms-date": "Thu, 02 Apr 2020 23:58:42 GMT",
        "x-ms-lease-action": "acquire",
        "x-ms-lease-duration": "15",
        "x-ms-proposed-lease-id": "ca71e1fa-ce4a-418d-5ff7-3a0d00ea048f",
        "x-ms-return-client-request-id": "true",
        "x-ms-version": "2019-12-12"
      },
      "RequestBody": null,
      "StatusCode": 201,
      "ResponseHeaders": {
        "Content-Length": "0",
        "Date": "Thu, 02 Apr 2020 23:58:41 GMT",
        "ETag": "\u00220x8D7D761C519FC5D\u0022",
        "Last-Modified": "Thu, 02 Apr 2020 23:58:41 GMT",
        "Server": [
          "Windows-Azure-Blob/1.0",
          "Microsoft-HTTPAPI/2.0"
        ],
        "x-ms-client-request-id": "bca862e4-ef84-b806-ab4f-523813b84391",
        "x-ms-lease-id": "ca71e1fa-ce4a-418d-5ff7-3a0d00ea048f",
<<<<<<< HEAD
        "x-ms-request-id": "e0b9a3d3-301e-000d-2b32-f35aef000000",
=======
        "x-ms-request-id": "ee0b4247-901e-0049-0e4a-090f4b000000",
>>>>>>> 8d420312
        "x-ms-version": "2019-12-12"
      },
      "ResponseBody": []
    },
    {
      "RequestUri": "https://seanmcccanary.blob.core.windows.net/test-container-78c511ad-3169-a28c-858e-85d63415138c?comp=lease\u0026restype=container",
      "RequestMethod": "PUT",
      "RequestHeaders": {
        "Authorization": "Sanitized",
        "If-Unmodified-Since": "Wed, 01 Apr 2020 23:58:41 GMT",
        "traceparent": "00-ffb82c7c6d2f884392941728c0d52a25-e70363eab9b3e045-00",
        "User-Agent": [
          "azsdk-net-Storage.Blobs/12.5.0-dev.20200402.1",
          "(.NET Core 4.6.28325.01; Microsoft Windows 10.0.18362 )"
        ],
        "x-ms-client-request-id": "9d28b2ca-4841-e40a-2d95-50340e24a44e",
        "x-ms-date": "Thu, 02 Apr 2020 23:58:42 GMT",
        "x-ms-lease-action": "break",
        "x-ms-return-client-request-id": "true",
        "x-ms-version": "2019-12-12"
      },
      "RequestBody": null,
      "StatusCode": 412,
      "ResponseHeaders": {
        "Content-Length": "252",
        "Content-Type": "application/xml",
        "Date": "Thu, 02 Apr 2020 23:58:41 GMT",
        "Server": [
          "Windows-Azure-Blob/1.0",
          "Microsoft-HTTPAPI/2.0"
        ],
        "x-ms-client-request-id": "9d28b2ca-4841-e40a-2d95-50340e24a44e",
        "x-ms-error-code": "ConditionNotMet",
<<<<<<< HEAD
        "x-ms-request-id": "e0b9a3dc-301e-000d-3432-f35aef000000",
=======
        "x-ms-request-id": "ee0b4251-901e-0049-174a-090f4b000000",
>>>>>>> 8d420312
        "x-ms-version": "2019-12-12"
      },
      "ResponseBody": [
        "\uFEFF\u003C?xml version=\u00221.0\u0022 encoding=\u0022utf-8\u0022?\u003E\u003CError\u003E\u003CCode\u003EConditionNotMet\u003C/Code\u003E\u003CMessage\u003EThe condition specified using HTTP conditional header(s) is not met.\n",
        "RequestId:ee0b4251-901e-0049-174a-090f4b000000\n",
        "Time:2020-04-02T23:58:41.6729992Z\u003C/Message\u003E\u003C/Error\u003E"
      ]
    },
    {
      "RequestUri": "https://seanmcccanary.blob.core.windows.net/test-container-78c511ad-3169-a28c-858e-85d63415138c?restype=container",
      "RequestMethod": "DELETE",
      "RequestHeaders": {
        "Authorization": "Sanitized",
        "traceparent": "00-d6c7ceb89d3a304c8c78b640cd7b672c-814b673f366b5b4e-00",
        "User-Agent": [
          "azsdk-net-Storage.Blobs/12.5.0-dev.20200402.1",
          "(.NET Core 4.6.28325.01; Microsoft Windows 10.0.18362 )"
        ],
        "x-ms-client-request-id": "616db651-a68f-3550-8e36-3ed22a158a5f",
        "x-ms-date": "Thu, 02 Apr 2020 23:58:42 GMT",
        "x-ms-lease-id": "ca71e1fa-ce4a-418d-5ff7-3a0d00ea048f",
        "x-ms-return-client-request-id": "true",
        "x-ms-version": "2019-12-12"
      },
      "RequestBody": null,
      "StatusCode": 202,
      "ResponseHeaders": {
        "Content-Length": "0",
        "Date": "Thu, 02 Apr 2020 23:58:41 GMT",
        "Server": [
          "Windows-Azure-Blob/1.0",
          "Microsoft-HTTPAPI/2.0"
        ],
        "x-ms-client-request-id": "616db651-a68f-3550-8e36-3ed22a158a5f",
<<<<<<< HEAD
        "x-ms-request-id": "e0b9a3e4-301e-000d-3c32-f35aef000000",
=======
        "x-ms-request-id": "ee0b425b-901e-0049-214a-090f4b000000",
>>>>>>> 8d420312
        "x-ms-version": "2019-12-12"
      },
      "ResponseBody": []
    }
  ],
  "Variables": {
    "DateTimeOffsetNow": "2020-04-02T16:58:41.4584623-07:00",
    "RandomSeed": "1871804371",
    "Storage_TestConfigDefault": "ProductionTenant\nseanmcccanary\nU2FuaXRpemVk\nhttps://seanmcccanary.blob.core.windows.net\nhttps://seanmcccanary.file.core.windows.net\nhttps://seanmcccanary.queue.core.windows.net\nhttps://seanmcccanary.table.core.windows.net\n\n\n\n\nhttps://seanmcccanary-secondary.blob.core.windows.net\nhttps://seanmcccanary-secondary.file.core.windows.net\nhttps://seanmcccanary-secondary.queue.core.windows.net\nhttps://seanmcccanary-secondary.table.core.windows.net\n\nSanitized\n\n\nCloud\nBlobEndpoint=https://seanmcccanary.blob.core.windows.net/;QueueEndpoint=https://seanmcccanary.queue.core.windows.net/;FileEndpoint=https://seanmcccanary.file.core.windows.net/;BlobSecondaryEndpoint=https://seanmcccanary-secondary.blob.core.windows.net/;QueueSecondaryEndpoint=https://seanmcccanary-secondary.queue.core.windows.net/;FileSecondaryEndpoint=https://seanmcccanary-secondary.file.core.windows.net/;AccountName=seanmcccanary;AccountKey=Sanitized\nseanscope1"
  }
}<|MERGE_RESOLUTION|>--- conflicted
+++ resolved
@@ -27,11 +27,7 @@
           "Microsoft-HTTPAPI/2.0"
         ],
         "x-ms-client-request-id": "1c4b9916-437c-242a-604c-92c31e1836f8",
-<<<<<<< HEAD
-        "x-ms-request-id": "589b2edd-e01e-0021-3132-f3b640000000",
-=======
         "x-ms-request-id": "ae14f4c0-001e-0016-224a-09bb77000000",
->>>>>>> 8d420312
         "x-ms-version": "2019-12-12"
       },
       "ResponseBody": []
@@ -67,11 +63,7 @@
         ],
         "x-ms-client-request-id": "fdf463e9-0407-0aae-a1ba-47d3a15ef3fc",
         "x-ms-lease-id": "cd842fee-0ba1-90f7-d5a8-a2cb3063ce5b",
-<<<<<<< HEAD
-        "x-ms-request-id": "589b2ee0-e01e-0021-3232-f3b640000000",
-=======
         "x-ms-request-id": "ae14f4c6-001e-0016-254a-09bb77000000",
->>>>>>> 8d420312
         "x-ms-version": "2019-12-12"
       },
       "ResponseBody": []
@@ -105,11 +97,7 @@
         ],
         "x-ms-client-request-id": "cde1f2ae-d16f-d853-81cb-fd234bfc1a2e",
         "x-ms-error-code": "ConditionNotMet",
-<<<<<<< HEAD
-        "x-ms-request-id": "589b2ee1-e01e-0021-3332-f3b640000000",
-=======
         "x-ms-request-id": "ae14f4cb-001e-0016-2a4a-09bb77000000",
->>>>>>> 8d420312
         "x-ms-version": "2019-12-12"
       },
       "ResponseBody": [
@@ -144,11 +132,7 @@
           "Microsoft-HTTPAPI/2.0"
         ],
         "x-ms-client-request-id": "ae250975-267c-ab8c-e30e-6d7798f71064",
-<<<<<<< HEAD
-        "x-ms-request-id": "589b2ee5-e01e-0021-3732-f3b640000000",
-=======
         "x-ms-request-id": "ae14f4d4-001e-0016-324a-09bb77000000",
->>>>>>> 8d420312
         "x-ms-version": "2019-12-12"
       },
       "ResponseBody": []
@@ -180,11 +164,7 @@
           "Microsoft-HTTPAPI/2.0"
         ],
         "x-ms-client-request-id": "b2913887-4d2f-44c6-7c82-29eea1b677ce",
-<<<<<<< HEAD
-        "x-ms-request-id": "e0b9a3ca-301e-000d-2532-f35aef000000",
-=======
         "x-ms-request-id": "ee0b423e-901e-0049-094a-090f4b000000",
->>>>>>> 8d420312
         "x-ms-version": "2019-12-12"
       },
       "ResponseBody": []
@@ -220,11 +200,7 @@
         ],
         "x-ms-client-request-id": "bca862e4-ef84-b806-ab4f-523813b84391",
         "x-ms-lease-id": "ca71e1fa-ce4a-418d-5ff7-3a0d00ea048f",
-<<<<<<< HEAD
-        "x-ms-request-id": "e0b9a3d3-301e-000d-2b32-f35aef000000",
-=======
         "x-ms-request-id": "ee0b4247-901e-0049-0e4a-090f4b000000",
->>>>>>> 8d420312
         "x-ms-version": "2019-12-12"
       },
       "ResponseBody": []
@@ -258,11 +234,7 @@
         ],
         "x-ms-client-request-id": "9d28b2ca-4841-e40a-2d95-50340e24a44e",
         "x-ms-error-code": "ConditionNotMet",
-<<<<<<< HEAD
-        "x-ms-request-id": "e0b9a3dc-301e-000d-3432-f35aef000000",
-=======
         "x-ms-request-id": "ee0b4251-901e-0049-174a-090f4b000000",
->>>>>>> 8d420312
         "x-ms-version": "2019-12-12"
       },
       "ResponseBody": [
@@ -297,11 +269,7 @@
           "Microsoft-HTTPAPI/2.0"
         ],
         "x-ms-client-request-id": "616db651-a68f-3550-8e36-3ed22a158a5f",
-<<<<<<< HEAD
-        "x-ms-request-id": "e0b9a3e4-301e-000d-3c32-f35aef000000",
-=======
         "x-ms-request-id": "ee0b425b-901e-0049-214a-090f4b000000",
->>>>>>> 8d420312
         "x-ms-version": "2019-12-12"
       },
       "ResponseBody": []
