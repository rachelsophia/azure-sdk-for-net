{
  "Entries": [
    {
      "RequestUri": "http://emilydevtest.blob.core.windows.net/test-container-f97de565-80f7-b7f6-f868-8db800197e63?restype=container",
      "RequestMethod": "PUT",
      "RequestHeaders": {
        "Authorization": "Sanitized",
        "traceparent": "00-a13d27d90ff36a4e95640908ed2b0932-7ad022e7d9808649-00",
        "User-Agent": [
          "azsdk-net-Storage.Blobs/12.7.0-alpha.20200908.1",
          "(.NET Core 4.6.29130.01; Microsoft Windows 10.0.19041 )"
        ],
        "x-ms-blob-public-access": "container",
        "x-ms-client-request-id": "60a9298d-10f1-e4ea-446d-7b4311d5d660",
        "x-ms-date": "Tue, 08 Sep 2020 15:58:21 GMT",
        "x-ms-return-client-request-id": "true",
        "x-ms-version": "2020-02-10"
      },
      "RequestBody": null,
      "StatusCode": 201,
      "ResponseHeaders": {
        "Content-Length": "0",
        "Date": "Tue, 08 Sep 2020 15:58:20 GMT",
        "ETag": "\u00220x8D8541002CC60C9\u0022",
        "Last-Modified": "Tue, 08 Sep 2020 15:58:21 GMT",
        "Server": [
          "Windows-Azure-Blob/1.0",
          "Microsoft-HTTPAPI/2.0"
        ],
        "x-ms-client-request-id": "60a9298d-10f1-e4ea-446d-7b4311d5d660",
<<<<<<< HEAD
        "x-ms-request-id": "d726c5cf-a01e-002e-3b63-5601e3000000",
        "x-ms-version": "2020-02-10"
=======
        "x-ms-request-id": "54ade17a-e01e-003f-70f8-859b57000000",
        "x-ms-version": "2019-12-12"
>>>>>>> 548336e6
      },
      "ResponseBody": []
    },
    {
      "RequestUri": "http://emilydevtest.blob.core.windows.net/test-container-f97de565-80f7-b7f6-f868-8db800197e63/test-blob-aa1e4472-30d8-fd8b-7864-3e543558bf31",
      "RequestMethod": "PUT",
      "RequestHeaders": {
        "Authorization": "Sanitized",
        "Content-Length": "1024",
        "traceparent": "00-8cd3fac3e2a3aa438cd7a2ce312628d1-126196301cafd145-00",
        "User-Agent": [
          "azsdk-net-Storage.Blobs/12.7.0-alpha.20200908.1",
          "(.NET Core 4.6.29130.01; Microsoft Windows 10.0.19041 )"
        ],
        "x-ms-blob-type": "BlockBlob",
        "x-ms-client-request-id": "e1dab3ad-63f5-5783-8ac0-e688ca0b3f4a",
        "x-ms-date": "Tue, 08 Sep 2020 15:58:21 GMT",
        "x-ms-return-client-request-id": "true",
        "x-ms-version": "2020-02-10"
      },
      "RequestBody": "DUhTpcXD9dBG9Hz4MaR5ZJQfK9ZwHnLKXjWsBxlbd6gp70T1QS2nyTTYGf2U8rOf8xeu8an/7\u002B/WiEeQF\u002B2363zUzkFfhCJmeGGimAR0NmyCDBQCrIX\u002BKQBVHrjmF7JGIC6AvyNxQG70SHlHXVbqYVHaDgrYtD/21qRBCWZpf2GvW3fW9HZIEMymDWMMtsypar1mDAiobmvuiel\u002BMDYIisgXmAHfE23bkf0\u002BMqfb6R/YmJ\u002BoAnNYB\u002B0L6GqMyd\u002BVnYKb9R7KylZPi3oLaTvEE6DKppiXX4hUv5EU0ysDTsgeqJUkQPQBDc1IWXf5TZ2xRtTJwiNH/T76RjaNtvYrTD2y7MCmoNOryJnKTwYQWnHzYoxWOYul1qtWKfm\u002BdFbWHQw6R2DcC6YBHvmJfK446evEmVNq1BKxDRYVT3bZ7VRC8zH51hMRF1fmVBuRG1n8Hj8N\u002BdsDbEj6iDpKxrsvKDClRol8PhPYs4H8hH/3H/G8GTE3zPR5P4fo/03Zx1Gbtizr7NTQf98sNEVZB\u002BjJAmlIja2K\u002BFs8KwcClD/F/\u002BwwYM1SCzIc7JlRC5euHzieH/zkkDmjEL7Qr8DNzuufZjVZKaYadvY2LKATOO3EjQvOY3RD4W\u002ByjFAPgVxyTh6usqRiVPaShKgFrWOYkNfQDCG0/mp2W4TGppxVCvSaxN2CZIZIYjkVPN/LPjQLGvx4P3U7vVC0N1YgnK5aPHmza\u002BiGFitQiKron8KLqh1Quoyg3ct/XgeNzi0wKMaKugBlGNNLhQPQJ7bKUx2NKIw40OEhul\u002BuMwzg\u002BUf\u002BIGDkXeXCJZJKBDWIz7UUtQrq/6Wg91jkaQCgtuTGa4u80QZW5vY3ywP67sysmeqpmn4B9vmiXikI//TkIW6ug5mpzP2uvc4UsjOipQiMOM8V9xxlxHSRGnPdTucBU6qUTGsyAs3t\u002Btyv7EPG/7ggfMYkzylSSL4kF7GK0W/nE1\u002BJDlmdWTYCKP1Atdcwyxq6vdIg3YOAQQOsDuobYylsyNnkPfFfgyOQIacsEpLn80yXzxOdxzXbCMxW8UpL58TT0\u002B3\u002BTI4oWzqvj7vcVC9wxRueg5MVzwCkCDQlCJLYRDniWD6l6aa9bnTZ7Td5/7Sc5SsvrWQxvgPsWURZA1Kn1kuB\u002Bfvwy9x04BQfO\u002BLJKgiAiCNmqZbVsZo7uI9iY2shMRfs9wW4rBlPus1PEYIhIy872XovQS20rEhhtRNMEXyp/QnL3DICyNwJFu7Jhp8XGZRfJorx8vDpN0u9V/YGAqhQpRR4Vkb9OBGdJSs\u002B6yWpSZt\u002B7evxuAsZ4aTmRXDlAxNGeOCLnsNNYu15U83Fq0wmEw5biBW9Xu0IX3WiF/OguCIX9w==",
      "StatusCode": 201,
      "ResponseHeaders": {
        "Content-Length": "0",
        "Content-MD5": "D\u002BJt/bNIVc5Hu\u002B7HW9mY1g==",
        "Date": "Tue, 08 Sep 2020 15:58:20 GMT",
        "ETag": "\u00220x8D8541002D0B407\u0022",
        "Last-Modified": "Tue, 08 Sep 2020 15:58:21 GMT",
        "Server": [
          "Windows-Azure-Blob/1.0",
          "Microsoft-HTTPAPI/2.0"
        ],
        "x-ms-client-request-id": "e1dab3ad-63f5-5783-8ac0-e688ca0b3f4a",
        "x-ms-content-crc64": "VqSdEgojexs=",
        "x-ms-request-id": "54ade194-e01e-003f-07f8-859b57000000",
        "x-ms-request-server-encrypted": "true",
        "x-ms-version": "2020-02-10"
      },
      "ResponseBody": []
    },
    {
      "RequestUri": "http://emilydevtest.blob.core.windows.net/test-container-f97de565-80f7-b7f6-f868-8db800197e63/test-blob-aa1e4472-30d8-fd8b-7864-3e543558bf31",
      "RequestMethod": "HEAD",
      "RequestHeaders": {
        "Authorization": "Sanitized",
        "traceparent": "00-d5097ad115009542b8581ef55b74f5ec-b664159c529b3444-00",
        "User-Agent": [
          "azsdk-net-Storage.Blobs/12.7.0-alpha.20200908.1",
          "(.NET Core 4.6.29130.01; Microsoft Windows 10.0.19041 )"
        ],
        "x-ms-client-request-id": "81a693c9-de7d-fe3c-0622-73c83369b733",
        "x-ms-date": "Tue, 08 Sep 2020 15:58:21 GMT",
        "x-ms-return-client-request-id": "true",
        "x-ms-version": "2019-12-12"
      },
      "RequestBody": null,
      "StatusCode": 200,
      "ResponseHeaders": {
        "Accept-Ranges": "bytes",
        "Content-Length": "1024",
        "Content-MD5": "D\u002BJt/bNIVc5Hu\u002B7HW9mY1g==",
        "Content-Type": "application/octet-stream",
        "Date": "Tue, 08 Sep 2020 15:58:20 GMT",
        "ETag": "\u00220x8D8541002D0B407\u0022",
        "Last-Modified": "Tue, 08 Sep 2020 15:58:21 GMT",
        "Server": [
          "Windows-Azure-Blob/1.0",
          "Microsoft-HTTPAPI/2.0"
        ],
        "Vary": "Origin",
        "x-ms-access-tier": "Hot",
        "x-ms-access-tier-inferred": "true",
        "x-ms-blob-type": "BlockBlob",
        "x-ms-client-request-id": "81a693c9-de7d-fe3c-0622-73c83369b733",
        "x-ms-creation-time": "Tue, 08 Sep 2020 15:58:21 GMT",
        "x-ms-lease-state": "available",
        "x-ms-lease-status": "unlocked",
        "x-ms-request-id": "54ade1a3-e01e-003f-16f8-859b57000000",
        "x-ms-server-encrypted": "true",
        "x-ms-version": "2019-12-12"
      },
      "ResponseBody": []
    },
    {
      "RequestUri": "http://emilydevtest.blob.core.windows.net/test-container-f97de565-80f7-b7f6-f868-8db800197e63/test-blob-aa1e4472-30d8-fd8b-7864-3e543558bf31",
      "RequestMethod": "GET",
      "RequestHeaders": {
        "Authorization": "Sanitized",
        "User-Agent": [
          "azsdk-net-Storage.Blobs/12.7.0-alpha.20200908.1",
          "(.NET Core 4.6.29130.01; Microsoft Windows 10.0.19041 )"
        ],
        "x-ms-client-request-id": "37be47bd-be64-79cc-843e-2784a5a625e7",
        "x-ms-date": "Tue, 08 Sep 2020 15:58:21 GMT",
        "x-ms-range": "bytes=0-4194303",
        "x-ms-return-client-request-id": "true",
        "x-ms-version": "2020-02-10"
      },
      "RequestBody": null,
      "StatusCode": 206,
      "ResponseHeaders": {
        "Accept-Ranges": "bytes",
        "Content-Length": "1024",
        "Content-Range": "bytes 0-1023/1024",
        "Content-Type": "application/octet-stream",
        "Date": "Tue, 08 Sep 2020 15:58:20 GMT",
        "ETag": "\u00220x8D8541002D0B407\u0022",
        "Last-Modified": "Tue, 08 Sep 2020 15:58:21 GMT",
        "Server": [
          "Windows-Azure-Blob/1.0",
          "Microsoft-HTTPAPI/2.0"
        ],
        "Vary": "Origin",
        "x-ms-blob-content-md5": "D\u002BJt/bNIVc5Hu\u002B7HW9mY1g==",
        "x-ms-blob-type": "BlockBlob",
        "x-ms-client-request-id": "37be47bd-be64-79cc-843e-2784a5a625e7",
        "x-ms-creation-time": "Tue, 08 Sep 2020 15:58:21 GMT",
        "x-ms-lease-state": "available",
        "x-ms-lease-status": "unlocked",
        "x-ms-request-id": "54ade1a9-e01e-003f-1cf8-859b57000000",
        "x-ms-server-encrypted": "true",
        "x-ms-version": "2020-02-10"
      },
      "ResponseBody": "DUhTpcXD9dBG9Hz4MaR5ZJQfK9ZwHnLKXjWsBxlbd6gp70T1QS2nyTTYGf2U8rOf8xeu8an/7\u002B/WiEeQF\u002B2363zUzkFfhCJmeGGimAR0NmyCDBQCrIX\u002BKQBVHrjmF7JGIC6AvyNxQG70SHlHXVbqYVHaDgrYtD/21qRBCWZpf2GvW3fW9HZIEMymDWMMtsypar1mDAiobmvuiel\u002BMDYIisgXmAHfE23bkf0\u002BMqfb6R/YmJ\u002BoAnNYB\u002B0L6GqMyd\u002BVnYKb9R7KylZPi3oLaTvEE6DKppiXX4hUv5EU0ysDTsgeqJUkQPQBDc1IWXf5TZ2xRtTJwiNH/T76RjaNtvYrTD2y7MCmoNOryJnKTwYQWnHzYoxWOYul1qtWKfm\u002BdFbWHQw6R2DcC6YBHvmJfK446evEmVNq1BKxDRYVT3bZ7VRC8zH51hMRF1fmVBuRG1n8Hj8N\u002BdsDbEj6iDpKxrsvKDClRol8PhPYs4H8hH/3H/G8GTE3zPR5P4fo/03Zx1Gbtizr7NTQf98sNEVZB\u002BjJAmlIja2K\u002BFs8KwcClD/F/\u002BwwYM1SCzIc7JlRC5euHzieH/zkkDmjEL7Qr8DNzuufZjVZKaYadvY2LKATOO3EjQvOY3RD4W\u002ByjFAPgVxyTh6usqRiVPaShKgFrWOYkNfQDCG0/mp2W4TGppxVCvSaxN2CZIZIYjkVPN/LPjQLGvx4P3U7vVC0N1YgnK5aPHmza\u002BiGFitQiKron8KLqh1Quoyg3ct/XgeNzi0wKMaKugBlGNNLhQPQJ7bKUx2NKIw40OEhul\u002BuMwzg\u002BUf\u002BIGDkXeXCJZJKBDWIz7UUtQrq/6Wg91jkaQCgtuTGa4u80QZW5vY3ywP67sysmeqpmn4B9vmiXikI//TkIW6ug5mpzP2uvc4UsjOipQiMOM8V9xxlxHSRGnPdTucBU6qUTGsyAs3t\u002Btyv7EPG/7ggfMYkzylSSL4kF7GK0W/nE1\u002BJDlmdWTYCKP1Atdcwyxq6vdIg3YOAQQOsDuobYylsyNnkPfFfgyOQIacsEpLn80yXzxOdxzXbCMxW8UpL58TT0\u002B3\u002BTI4oWzqvj7vcVC9wxRueg5MVzwCkCDQlCJLYRDniWD6l6aa9bnTZ7Td5/7Sc5SsvrWQxvgPsWURZA1Kn1kuB\u002Bfvwy9x04BQfO\u002BLJKgiAiCNmqZbVsZo7uI9iY2shMRfs9wW4rBlPus1PEYIhIy872XovQS20rEhhtRNMEXyp/QnL3DICyNwJFu7Jhp8XGZRfJorx8vDpN0u9V/YGAqhQpRR4Vkb9OBGdJSs\u002B6yWpSZt\u002B7evxuAsZ4aTmRXDlAxNGeOCLnsNNYu15U83Fq0wmEw5biBW9Xu0IX3WiF/OguCIX9w=="
    },
    {
      "RequestUri": "http://emilydevtest.blob.core.windows.net/test-container-f97de565-80f7-b7f6-f868-8db800197e63?restype=container",
      "RequestMethod": "DELETE",
      "RequestHeaders": {
        "Authorization": "Sanitized",
        "traceparent": "00-2eebb721eaefa140a56a2dcb249c7840-c712e6b60f92344e-00",
        "User-Agent": [
          "azsdk-net-Storage.Blobs/12.7.0-alpha.20200908.1",
          "(.NET Core 4.6.29130.01; Microsoft Windows 10.0.19041 )"
        ],
        "x-ms-client-request-id": "ec0a294f-80aa-4fcf-957a-b45d457eef9e",
        "x-ms-date": "Tue, 08 Sep 2020 15:58:21 GMT",
        "x-ms-return-client-request-id": "true",
        "x-ms-version": "2020-02-10"
      },
      "RequestBody": null,
      "StatusCode": 202,
      "ResponseHeaders": {
        "Content-Length": "0",
        "Date": "Tue, 08 Sep 2020 15:58:20 GMT",
        "Server": [
          "Windows-Azure-Blob/1.0",
          "Microsoft-HTTPAPI/2.0"
        ],
<<<<<<< HEAD
        "x-ms-client-request-id": "37be47bd-be64-79cc-843e-2784a5a625e7",
        "x-ms-request-id": "d726c672-a01e-002e-4163-5601e3000000",
        "x-ms-version": "2020-02-10"
=======
        "x-ms-client-request-id": "ec0a294f-80aa-4fcf-957a-b45d457eef9e",
        "x-ms-request-id": "54ade1b1-e01e-003f-23f8-859b57000000",
        "x-ms-version": "2019-12-12"
>>>>>>> 548336e6
      },
      "ResponseBody": []
    }
  ],
  "Variables": {
    "RandomSeed": "100382684",
    "Storage_TestConfigDefault": "ProductionTenant\nemilydevtest\nU2FuaXRpemVk\nhttp://emilydevtest.blob.core.windows.net\nhttp://emilydevtest.file.core.windows.net\nhttp://emilydevtest.queue.core.windows.net\nhttp://emilydevtest.table.core.windows.net\n\n\n\n\nhttp://emilydevtest-secondary.blob.core.windows.net\nhttp://emilydevtest-secondary.file.core.windows.net\nhttp://emilydevtest-secondary.queue.core.windows.net\nhttp://emilydevtest-secondary.table.core.windows.net\n\nSanitized\n\n\nCloud\nBlobEndpoint=http://emilydevtest.blob.core.windows.net/;QueueEndpoint=http://emilydevtest.queue.core.windows.net/;FileEndpoint=http://emilydevtest.file.core.windows.net/;BlobSecondaryEndpoint=http://emilydevtest-secondary.blob.core.windows.net/;QueueSecondaryEndpoint=http://emilydevtest-secondary.queue.core.windows.net/;FileSecondaryEndpoint=http://emilydevtest-secondary.file.core.windows.net/;AccountName=emilydevtest;AccountKey=Kg==;\nencryptionScope"
  }
}<|MERGE_RESOLUTION|>--- conflicted
+++ resolved
@@ -28,13 +28,8 @@
           "Microsoft-HTTPAPI/2.0"
         ],
         "x-ms-client-request-id": "60a9298d-10f1-e4ea-446d-7b4311d5d660",
-<<<<<<< HEAD
-        "x-ms-request-id": "d726c5cf-a01e-002e-3b63-5601e3000000",
+        "x-ms-request-id": "54ade17a-e01e-003f-70f8-859b57000000",
         "x-ms-version": "2020-02-10"
-=======
-        "x-ms-request-id": "54ade17a-e01e-003f-70f8-859b57000000",
-        "x-ms-version": "2019-12-12"
->>>>>>> 548336e6
       },
       "ResponseBody": []
     },
@@ -88,7 +83,7 @@
         "x-ms-client-request-id": "81a693c9-de7d-fe3c-0622-73c83369b733",
         "x-ms-date": "Tue, 08 Sep 2020 15:58:21 GMT",
         "x-ms-return-client-request-id": "true",
-        "x-ms-version": "2019-12-12"
+        "x-ms-version": "2020-02-10"
       },
       "RequestBody": null,
       "StatusCode": 200,
@@ -114,7 +109,7 @@
         "x-ms-lease-status": "unlocked",
         "x-ms-request-id": "54ade1a3-e01e-003f-16f8-859b57000000",
         "x-ms-server-encrypted": "true",
-        "x-ms-version": "2019-12-12"
+        "x-ms-version": "2020-02-10"
       },
       "ResponseBody": []
     },
@@ -184,15 +179,9 @@
           "Windows-Azure-Blob/1.0",
           "Microsoft-HTTPAPI/2.0"
         ],
-<<<<<<< HEAD
-        "x-ms-client-request-id": "37be47bd-be64-79cc-843e-2784a5a625e7",
-        "x-ms-request-id": "d726c672-a01e-002e-4163-5601e3000000",
-        "x-ms-version": "2020-02-10"
-=======
         "x-ms-client-request-id": "ec0a294f-80aa-4fcf-957a-b45d457eef9e",
         "x-ms-request-id": "54ade1b1-e01e-003f-23f8-859b57000000",
-        "x-ms-version": "2019-12-12"
->>>>>>> 548336e6
+        "x-ms-version": "2020-02-10"
       },
       "ResponseBody": []
     }
