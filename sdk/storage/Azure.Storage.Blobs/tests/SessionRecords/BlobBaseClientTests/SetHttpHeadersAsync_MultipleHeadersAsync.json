--- conflicted
+++ resolved
@@ -28,11 +28,7 @@
           "Microsoft-HTTPAPI/2.0"
         ],
         "x-ms-client-request-id": "d8365bcd-3e15-43b7-acd2-0249f304af51",
-<<<<<<< HEAD
-        "x-ms-request-id": "a5278a4b-401e-0007-7631-f3fe58000000",
-=======
         "x-ms-request-id": "8e6954b2-701e-007e-6948-09dde7000000",
->>>>>>> 8d420312
         "x-ms-version": "2019-12-12"
       },
       "ResponseBody": []
@@ -103,11 +99,7 @@
           "Microsoft-HTTPAPI/2.0"
         ],
         "x-ms-client-request-id": "c71ae505-1209-2f31-5c83-5395a80153b8",
-<<<<<<< HEAD
-        "x-ms-request-id": "a5278a53-401e-0007-7c31-f3fe58000000",
-=======
         "x-ms-request-id": "8e6954c9-701e-007e-7e48-09dde7000000",
->>>>>>> 8d420312
         "x-ms-version": "2019-12-12"
       },
       "ResponseBody": []
@@ -185,11 +177,7 @@
           "Microsoft-HTTPAPI/2.0"
         ],
         "x-ms-client-request-id": "52521500-3aeb-ae0a-bb78-5026ed281b94",
-<<<<<<< HEAD
-        "x-ms-request-id": "a5278a57-401e-0007-7f31-f3fe58000000",
-=======
         "x-ms-request-id": "8e6954e6-701e-007e-1748-09dde7000000",
->>>>>>> 8d420312
         "x-ms-version": "2019-12-12"
       },
       "ResponseBody": []
