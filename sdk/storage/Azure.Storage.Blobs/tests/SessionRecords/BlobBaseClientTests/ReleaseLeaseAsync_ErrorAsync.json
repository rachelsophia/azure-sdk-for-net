--- conflicted
+++ resolved
@@ -28,11 +28,7 @@
           "Microsoft-HTTPAPI/2.0"
         ],
         "x-ms-client-request-id": "fbb8371e-104a-cde6-6626-6f46f4897747",
-<<<<<<< HEAD
-        "x-ms-request-id": "ee9296cf-101e-0047-0731-f3f960000000",
-=======
         "x-ms-request-id": "c091f083-101e-0078-4048-09ee58000000",
->>>>>>> 8d420312
         "x-ms-version": "2019-12-12"
       },
       "ResponseBody": []
@@ -66,11 +62,7 @@
         ],
         "x-ms-client-request-id": "d622c475-e93d-edfa-f2be-665f09ea88ee",
         "x-ms-error-code": "BlobNotFound",
-<<<<<<< HEAD
-        "x-ms-request-id": "ee9296d3-101e-0047-0a31-f3f960000000",
-=======
         "x-ms-request-id": "c091f089-101e-0078-4448-09ee58000000",
->>>>>>> 8d420312
         "x-ms-version": "2019-12-12"
       },
       "ResponseBody": [
@@ -104,11 +96,7 @@
           "Microsoft-HTTPAPI/2.0"
         ],
         "x-ms-client-request-id": "c2043197-7987-368a-8fe7-b684a779a5e7",
-<<<<<<< HEAD
-        "x-ms-request-id": "ee9296d5-101e-0047-0c31-f3f960000000",
-=======
         "x-ms-request-id": "c091f08f-101e-0078-4a48-09ee58000000",
->>>>>>> 8d420312
         "x-ms-version": "2019-12-12"
       },
       "ResponseBody": []
