--- conflicted
+++ resolved
@@ -28,11 +28,7 @@
           "Microsoft-HTTPAPI/2.0"
         ],
         "x-ms-client-request-id": "61680e29-290e-619e-f6c9-91d8b290258e",
-<<<<<<< HEAD
-        "x-ms-request-id": "c8d6c6ad-701e-000c-5130-f30533000000",
-=======
         "x-ms-request-id": "0eff7e8f-901e-003b-3648-090804000000",
->>>>>>> 8d420312
         "x-ms-version": "2019-12-12"
       },
       "ResponseBody": []
@@ -105,11 +101,7 @@
         ],
         "x-ms-client-request-id": "c76aa97d-cde5-0b84-df51-39f39f7f7ca8",
         "x-ms-lease-id": "ddcee6d0-484f-80f2-7b96-fa6758420593",
-<<<<<<< HEAD
-        "x-ms-request-id": "c8d6c6b2-701e-000c-5430-f30533000000",
-=======
         "x-ms-request-id": "0eff7e9e-901e-003b-3f48-090804000000",
->>>>>>> 8d420312
         "x-ms-version": "2019-12-12"
       },
       "ResponseBody": []
@@ -144,11 +136,7 @@
         ],
         "x-ms-client-request-id": "aeea0380-3dd7-57ae-182a-e753a871cc4c",
         "x-ms-lease-id": "ddcee6d0-484f-80f2-7b96-fa6758420593",
-<<<<<<< HEAD
-        "x-ms-request-id": "c8d6c6b3-701e-000c-5530-f30533000000",
-=======
         "x-ms-request-id": "0eff7e9f-901e-003b-4048-090804000000",
->>>>>>> 8d420312
         "x-ms-version": "2019-12-12"
       },
       "ResponseBody": []
@@ -178,11 +166,7 @@
           "Microsoft-HTTPAPI/2.0"
         ],
         "x-ms-client-request-id": "9b73a67a-ce95-78d0-3f27-ece2ec754610",
-<<<<<<< HEAD
-        "x-ms-request-id": "c8d6c6b4-701e-000c-5630-f30533000000",
-=======
         "x-ms-request-id": "0eff7ea0-901e-003b-4148-090804000000",
->>>>>>> 8d420312
         "x-ms-version": "2019-12-12"
       },
       "ResponseBody": []
