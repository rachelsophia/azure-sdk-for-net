{
  "Entries": [
    {
      "RequestUri": "https://seanmcccanary.blob.core.windows.net/test-container-cf6c5751-44f2-67a8-081a-eab8e89dd067?restype=container",
      "RequestMethod": "PUT",
      "RequestHeaders": {
        "Authorization": "Sanitized",
        "traceparent": "00-c9ddc3d6023599489eee52513b3cd731-414e6e314a8cd040-00",
        "User-Agent": [
          "azsdk-net-Storage.Blobs/12.5.0-dev.20200402.1",
          "(.NET Core 4.6.28325.01; Microsoft Windows 10.0.18362 )"
        ],
        "x-ms-blob-public-access": "container",
        "x-ms-client-request-id": "13c13957-4553-5ab4-f913-c92d8b613de3",
        "x-ms-date": "Thu, 02 Apr 2020 23:44:26 GMT",
        "x-ms-return-client-request-id": "true",
        "x-ms-version": "2019-12-12"
      },
      "RequestBody": null,
      "StatusCode": 201,
      "ResponseHeaders": {
        "Content-Length": "0",
        "Date": "Thu, 02 Apr 2020 23:44:25 GMT",
        "ETag": "\u00220x8D7D75FC718E002\u0022",
        "Last-Modified": "Thu, 02 Apr 2020 23:44:25 GMT",
        "Server": [
          "Windows-Azure-Blob/1.0",
          "Microsoft-HTTPAPI/2.0"
        ],
        "x-ms-client-request-id": "13c13957-4553-5ab4-f913-c92d8b613de3",
<<<<<<< HEAD
        "x-ms-request-id": "9164b715-501e-0024-6331-f3649b000000",
=======
        "x-ms-request-id": "d077b61b-301e-009b-4848-098ca5000000",
>>>>>>> 8d420312
        "x-ms-version": "2019-12-12"
      },
      "ResponseBody": []
    },
    {
      "RequestUri": "https://seanmcccanary.blob.core.windows.net/test-container-cf6c5751-44f2-67a8-081a-eab8e89dd067/test-blob-58d2f573-df63-08d1-5cac-9d1820dbe480",
      "RequestMethod": "PUT",
      "RequestHeaders": {
        "Authorization": "Sanitized",
        "Content-Length": "1024",
        "traceparent": "00-5db86dab9ec79444b415b952fa5f65fe-5dfb93f0034d6544-00",
        "User-Agent": [
          "azsdk-net-Storage.Blobs/12.5.0-dev.20200402.1",
          "(.NET Core 4.6.28325.01; Microsoft Windows 10.0.18362 )"
        ],
        "x-ms-blob-type": "BlockBlob",
        "x-ms-client-request-id": "9639ac05-0c33-ff6a-784b-f79221cfcfd8",
        "x-ms-date": "Thu, 02 Apr 2020 23:44:26 GMT",
        "x-ms-return-client-request-id": "true",
        "x-ms-version": "2019-12-12"
      },
      "RequestBody": "gZFgrtu9FD174mvRf80z0JtAWIy0QPV4aLm2pqecOh4uSKz6AI8ItuGV3IFzAIiPeM1834JYy0Cb6EYhBm2V36dNozYgOc8MN6KqH2R0BGcwJy7aH1qb1XxrXxhJ57B0//3ZJVxRbj/\u002Bb6jgrazcJ\u002BPe8N4\u002Bu79Nsc26tNq3w1DyNiBmm98K3rju27CxuyjQjzg0avbRNUQ9i3SPl7llR6xX7XeLdYsE0xEmUN8Pm/Wl6SWhgllaIQDcKQ9qe0f\u002BiZQDWs6wRBqsMJbkquVkLe9\u002B6q6Uw8RT/cx2r0t8mVjKJ8ZKC0En9KQK9VLCdXYad/sg7JGYasXQsFwCOpXOMJY\u002BGYMeGSKuVvYKic1ykIdVXDhQXK3HMrwAelvkJboPPMW8hFzy\u002B13ZcZWbjuD4Xh/VrN5dftTod\u002BfGHp/HyTE7\u002Bk0ItQwrYmDaduoXLKPcCBw7D3jcsr3x0w10LN29EqhkX5OT76gTqUp9ggjq0UpD6hWDjLm4X0iQF\u002BL/tjaCHGRBs8wQSRh0KGUuXi\u002B1BwLCMUHHOoburP9LAtjFE/MT\u002B2WjqB1\u002BM6H8D2NUiQEY2hDgPYX1uuHeUgfNxEZArhRyG2LJEl7kQ/6fyisimiL9MijI5dVtHkCDxVUWsG5bvGBP4m6eTsix\u002B/mHVfC2vLjkz5IdeMg\u002BBP0iRUwIzZOPRA7K0ri0XuNfFunc5shQzQidMuDbPUOYEN1wfAh7qS1m9xHh7OkAMHGuvWLeYh000nhEa5uyswbKMsLaQ\u002BLb5G28de\u002B3buEfnAFvLX/hua6/PKmQNz2Ss0MKFrknJuyO09n1IuwufWOXJM\u002BZQ4aG6XkUGgc4SqwvKcKrrFcn93YV4Fqm7JbBkb9G\u002BRJu\u002BHC9hC1AEwvlVogsxfgqg9ALby1ZhGIr4PziUolH8lGawTFS7igq5\u002BRqL4rReSadlw7uOorlFXMNkaMwXcCCnWM3kgTH2JSo4YdJ7lXYWmbWRbt7WbfHtay9RF2E\u002BYoj6JEmmuci1b95RVgCnCYeNTY9WhcEBkSscN1XCZM3I\u002Bj9JQbEscB/s2/8AhNfxBiGnw8mR59yHuFNeioKyswrQSJwBXYfWoR2vqaoCAQwTavE0WqEEdxJiwYldjaVdOij0MDx7r\u002BiZkWLr4n4yhbcHS1\u002BRvlhpzBFJ3pw\u002BuNN4Em9BDdEPl7rIWsk\u002BGJTUMDwSFkJFy7vQSmQq8ZFMmthPs4/OsXemN7OkiSNPK7O8ta5f7KJQ8kazsMOs5KYpu8Aw7qTExb7Ea97OoQKYgR6wrnvjLK42PoEJWwC0ORLNuw0jXnzOt/AvW0DDglFD2u\u002Bk/HZqBo8R\u002BvAj\u002B6p\u002BUHKLwOY1tWKhofaL85FtcnwvxUAQw==",
      "StatusCode": 201,
      "ResponseHeaders": {
        "Content-Length": "0",
        "Content-MD5": "iYmr39zyv8Ka/xQahAV1lg==",
        "Date": "Thu, 02 Apr 2020 23:44:25 GMT",
        "ETag": "\u00220x8D7D75FC725EC1C\u0022",
        "Last-Modified": "Thu, 02 Apr 2020 23:44:25 GMT",
        "Server": [
          "Windows-Azure-Blob/1.0",
          "Microsoft-HTTPAPI/2.0"
        ],
        "x-ms-client-request-id": "9639ac05-0c33-ff6a-784b-f79221cfcfd8",
        "x-ms-content-crc64": "NM5\u002BoHqrITA=",
        "x-ms-request-id": "d077b61f-301e-009b-4a48-098ca5000000",
        "x-ms-request-server-encrypted": "true",
        "x-ms-version": "2019-12-12"
      },
      "ResponseBody": []
    },
    {
      "RequestUri": "https://seanmcccanary.blob.core.windows.net/test-container-cf6c5751-44f2-67a8-081a-eab8e89dd067/test-blob-58d2f573-df63-08d1-5cac-9d1820dbe480?comp=snapshot",
      "RequestMethod": "PUT",
      "RequestHeaders": {
        "Authorization": "Sanitized",
        "If-Modified-Since": "Fri, 03 Apr 2020 23:44:26 GMT",
        "traceparent": "00-b4478bbb1da2244b91ef775b64a02c5f-fabe67a5c146594e-00",
        "User-Agent": [
          "azsdk-net-Storage.Blobs/12.5.0-dev.20200402.1",
          "(.NET Core 4.6.28325.01; Microsoft Windows 10.0.18362 )"
        ],
        "x-ms-client-request-id": "13eae97d-69dc-3010-8872-1586ffb36c63",
        "x-ms-date": "Thu, 02 Apr 2020 23:44:26 GMT",
        "x-ms-return-client-request-id": "true",
        "x-ms-version": "2019-12-12"
      },
      "RequestBody": null,
      "StatusCode": 412,
      "ResponseHeaders": {
        "Content-Length": "252",
        "Content-Type": "application/xml",
        "Date": "Thu, 02 Apr 2020 23:44:25 GMT",
        "Server": [
          "Windows-Azure-Blob/1.0",
          "Microsoft-HTTPAPI/2.0"
        ],
        "x-ms-client-request-id": "13eae97d-69dc-3010-8872-1586ffb36c63",
        "x-ms-error-code": "ConditionNotMet",
<<<<<<< HEAD
        "x-ms-request-id": "9164b71b-501e-0024-6731-f3649b000000",
=======
        "x-ms-request-id": "d077b623-301e-009b-4e48-098ca5000000",
>>>>>>> 8d420312
        "x-ms-version": "2019-12-12"
      },
      "ResponseBody": [
        "\uFEFF\u003C?xml version=\u00221.0\u0022 encoding=\u0022utf-8\u0022?\u003E\u003CError\u003E\u003CCode\u003EConditionNotMet\u003C/Code\u003E\u003CMessage\u003EThe condition specified using HTTP conditional header(s) is not met.\n",
        "RequestId:d077b623-301e-009b-4e48-098ca5000000\n",
        "Time:2020-04-02T23:44:26.0036881Z\u003C/Message\u003E\u003C/Error\u003E"
      ]
    },
    {
      "RequestUri": "https://seanmcccanary.blob.core.windows.net/test-container-cf6c5751-44f2-67a8-081a-eab8e89dd067?restype=container",
      "RequestMethod": "DELETE",
      "RequestHeaders": {
        "Authorization": "Sanitized",
        "traceparent": "00-7222e1ea949ae247b9001d7f2b0a570f-810d63534b9d1440-00",
        "User-Agent": [
          "azsdk-net-Storage.Blobs/12.5.0-dev.20200402.1",
          "(.NET Core 4.6.28325.01; Microsoft Windows 10.0.18362 )"
        ],
        "x-ms-client-request-id": "3815de41-bce4-3ffc-a4d4-4f4b5f3fdfdc",
        "x-ms-date": "Thu, 02 Apr 2020 23:44:26 GMT",
        "x-ms-return-client-request-id": "true",
        "x-ms-version": "2019-12-12"
      },
      "RequestBody": null,
      "StatusCode": 202,
      "ResponseHeaders": {
        "Content-Length": "0",
        "Date": "Thu, 02 Apr 2020 23:44:25 GMT",
        "Server": [
          "Windows-Azure-Blob/1.0",
          "Microsoft-HTTPAPI/2.0"
        ],
        "x-ms-client-request-id": "3815de41-bce4-3ffc-a4d4-4f4b5f3fdfdc",
<<<<<<< HEAD
        "x-ms-request-id": "9164b71f-501e-0024-6b31-f3649b000000",
=======
        "x-ms-request-id": "d077b624-301e-009b-4f48-098ca5000000",
>>>>>>> 8d420312
        "x-ms-version": "2019-12-12"
      },
      "ResponseBody": []
    },
    {
      "RequestUri": "https://seanmcccanary.blob.core.windows.net/test-container-d100f08f-faab-1cf1-c75a-2d8162d977fa?restype=container",
      "RequestMethod": "PUT",
      "RequestHeaders": {
        "Authorization": "Sanitized",
        "traceparent": "00-3dfc48cfb3121c4b8303b207281f63a0-653139ad52a18249-00",
        "User-Agent": [
          "azsdk-net-Storage.Blobs/12.5.0-dev.20200402.1",
          "(.NET Core 4.6.28325.01; Microsoft Windows 10.0.18362 )"
        ],
        "x-ms-blob-public-access": "container",
        "x-ms-client-request-id": "c7a72a7b-448c-46b4-ecf8-708a8f7addcb",
        "x-ms-date": "Thu, 02 Apr 2020 23:44:27 GMT",
        "x-ms-return-client-request-id": "true",
        "x-ms-version": "2019-12-12"
      },
      "RequestBody": null,
      "StatusCode": 201,
      "ResponseHeaders": {
        "Content-Length": "0",
        "Date": "Thu, 02 Apr 2020 23:44:25 GMT",
        "ETag": "\u00220x8D7D75FC772759C\u0022",
        "Last-Modified": "Thu, 02 Apr 2020 23:44:26 GMT",
        "Server": [
          "Windows-Azure-Blob/1.0",
          "Microsoft-HTTPAPI/2.0"
        ],
        "x-ms-client-request-id": "c7a72a7b-448c-46b4-ecf8-708a8f7addcb",
<<<<<<< HEAD
        "x-ms-request-id": "2d18219e-901e-0004-0c31-f31f3c000000",
=======
        "x-ms-request-id": "7f4ac789-101e-0057-6248-09e393000000",
>>>>>>> 8d420312
        "x-ms-version": "2019-12-12"
      },
      "ResponseBody": []
    },
    {
      "RequestUri": "https://seanmcccanary.blob.core.windows.net/test-container-d100f08f-faab-1cf1-c75a-2d8162d977fa/test-blob-aaef545d-befa-5a3e-72e1-b67e909e0bf1",
      "RequestMethod": "PUT",
      "RequestHeaders": {
        "Authorization": "Sanitized",
        "Content-Length": "1024",
        "traceparent": "00-268eaffa2d5e1f4bafec0456529d420a-8b9c058f865e5c49-00",
        "User-Agent": [
          "azsdk-net-Storage.Blobs/12.5.0-dev.20200402.1",
          "(.NET Core 4.6.28325.01; Microsoft Windows 10.0.18362 )"
        ],
        "x-ms-blob-type": "BlockBlob",
        "x-ms-client-request-id": "caf1b704-fa7f-b165-232f-f8003f0c368f",
        "x-ms-date": "Thu, 02 Apr 2020 23:44:27 GMT",
        "x-ms-return-client-request-id": "true",
        "x-ms-version": "2019-12-12"
      },
      "RequestBody": "KYYGNzGvbRcA/jSlxPOQoFCf9bznhqu97E1Vq442tU3sfmEIdKWZrebYqfuJmJV/URUt8alPCaLbSUrkWsKIyUjmuEWRhyyqBUjVD9yvM1S31Vp5CMSknXW/LSpbtVIkT\u002BCyo99P7cnpg\u002BtgefrFKxb2LYRnD8CDQRvQ0loCT1D1sb/8/JB0Z\u002BiQkIXZRCN6\u002BQEUZIjOvEAfLmHDfxpu5jSaa8g6yC6GgsWb1n87qv34VtlY7erIJ/R/3c0vsOjOIalQP9haQDHTjuLCMuXB44RjyylBFvhK0kTTuutgVtHdzbXV6moknhWohV8HBfQPvvpJy\u002BS/jAuwBm2UhoVFcjcQ5WQw6/gZPi0TmZCZQsxPxPzxF4vsHkGpJeT9jxeQYhIo9yCP39MBL423rPN6F8SgRcKJVFurI8Yjh8UUHK4Vgjd9cEqrwOUo7\u002Bj\u002BNXJNLg4fXEpVBw23fdNZbFgO7RPeoSm7/ad59YXcYGVyre5U1Vi29L9jwHoqxfN3UVONGgLVH5NIkjFnpmfFeKenRc/kBZb/V/hUeuGukTe0AqQxT0VinY5bDEMnT05XnkjTgoAjkky9jcMJgKSymQD5s6TDlChhRKdBiflS2Aiq/NyY2w\u002B2kG9Yc8GCWBzpqHJDLZuqlAkfcT3Z4QlSarW7X4THGb7xQyI0aiBn3\u002ByKWOCGD6psAGfTeWnR3a5mBQkLx/mYIY\u002B0Uep4dSnpuJJRT4kozFoLT18c9J9UH2Z0zmUXWxjy8jZR0r7A84o96sHXgI0kPTmuAHeZeyzvYDKDBKbD0V15Xl1T1vmcSlvU3wrefJ/YT5EsaFqgWXYJYnKLPO7keRhkXSEw0WY/ErUcxJwhEOOTq7UVl2gC2QTmSXSGEA5s8GXyeh59p30q7FakhJTa51GP\u002BJE5zuKvYYQcSojyuAGnr9Q3L5bEFQM366oSXlVwC2Ej9xh8MyGCQhmaYF31NzNV/NTAo7i6yuONAuM3nQMvrD4mzsHpK3yytOx9KrWmQbN3vGGAsGipaC007jA\u002BS6UVa7MezmhybNFYDe7LPZ8t58EvwOGhrvzWfWaTtDxLdGlHZ78BiHJKBE\u002BQJ6J53SqOBwdvDorEdLy3SFEC37iUDZmFg9bgLF5O5LyREIdZXJ87Baw022beg/ICSkAhSCSX\u002BxoJ81pUrdupISnOMmQ1XeuxxtoLYDEzpv/j3eEeLZyX\u002BRRtUGlF51fRi7o8EFCOze1VcIFKjJvo1kxacND5ivSNNjlPyAyCa9\u002BCOdR29pavVQ/0ybwaTG15hHoc63aG1wDGr9kXPwXg0gSix1LGcd\u002B2qhvABcE3curM1kOSZn9o/GLUsEe8lxYJFPa4d4QashOaZUBbxdI/jw==",
      "StatusCode": 201,
      "ResponseHeaders": {
        "Content-Length": "0",
        "Content-MD5": "j\u002B9E4FzDPEpL1avHEUWr9A==",
        "Date": "Thu, 02 Apr 2020 23:44:25 GMT",
        "ETag": "\u00220x8D7D75FC77FDC2E\u0022",
        "Last-Modified": "Thu, 02 Apr 2020 23:44:26 GMT",
        "Server": [
          "Windows-Azure-Blob/1.0",
          "Microsoft-HTTPAPI/2.0"
        ],
        "x-ms-client-request-id": "caf1b704-fa7f-b165-232f-f8003f0c368f",
        "x-ms-content-crc64": "jepM/Tup64k=",
        "x-ms-request-id": "7f4ac78f-101e-0057-6648-09e393000000",
        "x-ms-request-server-encrypted": "true",
        "x-ms-version": "2019-12-12"
      },
      "ResponseBody": []
    },
    {
      "RequestUri": "https://seanmcccanary.blob.core.windows.net/test-container-d100f08f-faab-1cf1-c75a-2d8162d977fa/test-blob-aaef545d-befa-5a3e-72e1-b67e909e0bf1?comp=snapshot",
      "RequestMethod": "PUT",
      "RequestHeaders": {
        "Authorization": "Sanitized",
        "If-Unmodified-Since": "Wed, 01 Apr 2020 23:44:26 GMT",
        "traceparent": "00-ffc75b3861fc6a41af5b130d500b6b44-960bcbf61e50514a-00",
        "User-Agent": [
          "azsdk-net-Storage.Blobs/12.5.0-dev.20200402.1",
          "(.NET Core 4.6.28325.01; Microsoft Windows 10.0.18362 )"
        ],
        "x-ms-client-request-id": "0e572d6b-74e1-4110-8999-4593556b452e",
        "x-ms-date": "Thu, 02 Apr 2020 23:44:27 GMT",
        "x-ms-return-client-request-id": "true",
        "x-ms-version": "2019-12-12"
      },
      "RequestBody": null,
      "StatusCode": 412,
      "ResponseHeaders": {
        "Content-Length": "252",
        "Content-Type": "application/xml",
        "Date": "Thu, 02 Apr 2020 23:44:25 GMT",
        "Server": [
          "Windows-Azure-Blob/1.0",
          "Microsoft-HTTPAPI/2.0"
        ],
        "x-ms-client-request-id": "0e572d6b-74e1-4110-8999-4593556b452e",
        "x-ms-error-code": "ConditionNotMet",
<<<<<<< HEAD
        "x-ms-request-id": "2d1821a3-901e-0004-0f31-f31f3c000000",
=======
        "x-ms-request-id": "7f4ac795-101e-0057-6a48-09e393000000",
>>>>>>> 8d420312
        "x-ms-version": "2019-12-12"
      },
      "ResponseBody": [
        "\uFEFF\u003C?xml version=\u00221.0\u0022 encoding=\u0022utf-8\u0022?\u003E\u003CError\u003E\u003CCode\u003EConditionNotMet\u003C/Code\u003E\u003CMessage\u003EThe condition specified using HTTP conditional header(s) is not met.\n",
        "RequestId:7f4ac795-101e-0057-6a48-09e393000000\n",
        "Time:2020-04-02T23:44:26.5977912Z\u003C/Message\u003E\u003C/Error\u003E"
      ]
    },
    {
      "RequestUri": "https://seanmcccanary.blob.core.windows.net/test-container-d100f08f-faab-1cf1-c75a-2d8162d977fa?restype=container",
      "RequestMethod": "DELETE",
      "RequestHeaders": {
        "Authorization": "Sanitized",
        "traceparent": "00-fd6e158a5d5ae44ca89578b0118fd81b-7debb3a5505a3d43-00",
        "User-Agent": [
          "azsdk-net-Storage.Blobs/12.5.0-dev.20200402.1",
          "(.NET Core 4.6.28325.01; Microsoft Windows 10.0.18362 )"
        ],
        "x-ms-client-request-id": "1195f6dc-27b5-20ae-10c8-42b267b4711e",
        "x-ms-date": "Thu, 02 Apr 2020 23:44:27 GMT",
        "x-ms-return-client-request-id": "true",
        "x-ms-version": "2019-12-12"
      },
      "RequestBody": null,
      "StatusCode": 202,
      "ResponseHeaders": {
        "Content-Length": "0",
        "Date": "Thu, 02 Apr 2020 23:44:25 GMT",
        "Server": [
          "Windows-Azure-Blob/1.0",
          "Microsoft-HTTPAPI/2.0"
        ],
        "x-ms-client-request-id": "1195f6dc-27b5-20ae-10c8-42b267b4711e",
<<<<<<< HEAD
        "x-ms-request-id": "2d1821a4-901e-0004-1031-f31f3c000000",
=======
        "x-ms-request-id": "7f4ac79f-101e-0057-7348-09e393000000",
>>>>>>> 8d420312
        "x-ms-version": "2019-12-12"
      },
      "ResponseBody": []
    },
    {
      "RequestUri": "https://seanmcccanary.blob.core.windows.net/test-container-c9220fed-b262-3e73-67ff-9eb634c484dd?restype=container",
      "RequestMethod": "PUT",
      "RequestHeaders": {
        "Authorization": "Sanitized",
        "traceparent": "00-04aff181e019b14291aa2a3aaf27d00d-86c04bf38df3ed49-00",
        "User-Agent": [
          "azsdk-net-Storage.Blobs/12.5.0-dev.20200402.1",
          "(.NET Core 4.6.28325.01; Microsoft Windows 10.0.18362 )"
        ],
        "x-ms-blob-public-access": "container",
        "x-ms-client-request-id": "ae5e22b9-bc8a-2a01-8256-aab588f8eb4c",
        "x-ms-date": "Thu, 02 Apr 2020 23:44:27 GMT",
        "x-ms-return-client-request-id": "true",
        "x-ms-version": "2019-12-12"
      },
      "RequestBody": null,
      "StatusCode": 201,
      "ResponseHeaders": {
        "Content-Length": "0",
        "Date": "Thu, 02 Apr 2020 23:44:26 GMT",
        "ETag": "\u00220x8D7D75FC7CDC86E\u0022",
        "Last-Modified": "Thu, 02 Apr 2020 23:44:27 GMT",
        "Server": [
          "Windows-Azure-Blob/1.0",
          "Microsoft-HTTPAPI/2.0"
        ],
        "x-ms-client-request-id": "ae5e22b9-bc8a-2a01-8256-aab588f8eb4c",
<<<<<<< HEAD
        "x-ms-request-id": "b2d3ec90-501e-0034-6831-f3a1f3000000",
=======
        "x-ms-request-id": "8f6c7985-301e-0032-1348-094dd7000000",
>>>>>>> 8d420312
        "x-ms-version": "2019-12-12"
      },
      "ResponseBody": []
    },
    {
      "RequestUri": "https://seanmcccanary.blob.core.windows.net/test-container-c9220fed-b262-3e73-67ff-9eb634c484dd/test-blob-859f6544-13fe-ba47-96b4-172422ae5453",
      "RequestMethod": "PUT",
      "RequestHeaders": {
        "Authorization": "Sanitized",
        "Content-Length": "1024",
        "traceparent": "00-51c51ace22fd864aa5a88a786ca2785f-2a203058b35cc54f-00",
        "User-Agent": [
          "azsdk-net-Storage.Blobs/12.5.0-dev.20200402.1",
          "(.NET Core 4.6.28325.01; Microsoft Windows 10.0.18362 )"
        ],
        "x-ms-blob-type": "BlockBlob",
        "x-ms-client-request-id": "447b81bd-9796-ab32-f37b-cf3c41c845e0",
        "x-ms-date": "Thu, 02 Apr 2020 23:44:27 GMT",
        "x-ms-return-client-request-id": "true",
        "x-ms-version": "2019-12-12"
      },
      "RequestBody": "D\u002BP8EWbWU1bgi9uAiMPlulFDgYR0ar2m26MY1aXdCNQCVqWl\u002B9rmbRJIpXI3xzHSzl3S3y3P36UlVjbCvn2xAoMGfTEdQL53XRNxK8RKbhRxRQZHCimnMncAf6SjI6\u002BVl6LvMUn/tY2eWoEZXrTg2\u002BciUHh2afdaX0q6HcEZ0zpj3JQiWz3KcY95qbCnjdTDH6S9gdI2Hi2qldH\u002BRZjLhIdHtoIgvn\u002BqV97p/cBHstF29/4dXFFnLL1md8Zryyz3rSQpYNdSomAkEyrzTSFsYuIAiE2arSg134nFuUe5Pouy8U\u002BcHlL5JFSd\u002BUkndN6b\u002BRTja0PeXf/884BOjekZa9SeQVzR0ESQB2T5/LTeDWuqKb8y1dNI05NPoCrRqpdrhI50iTOCySnQU2Te5WBLHeYVo2Mp5pUBVm3IgTAZvlzNjXgmaYQ4KF\u002BWYYJuae0yBIJEvAYzQp34czLFuUf5t5QIEVjoJLNi3HsEkoQTkuyAlX2t1QFVmkvaLfZRcm4XnartZleVSt/P4t\u002BLL68Y5eBFRCPKTOGTsncMDve8EGkM7PXZJSyV60ud3fMhyWqbwUcWDC5LTVDJWrPgiDvoEtF1fkK5PsCzsFnXLW7ucekMcEyvpgQ7wZ6kEMt4tGIPtMshrEon4YOHYlvUcx/i2\u002BnK0xfvOGvNOr2kFS31O/v3x3ijzMWe5I7JKESoZ01\u002BwjXhruBLIHxfVHGMg8xVkidf3aynPg4kK\u002B\u002BIJhAnJNJwJVP4E4waq6f8RHdTEWDCc5YcSYqh14MnvYLxwvlsNzCfHF55XH\u002BaRDEEqvqW0RqOxrJ5CttIz03P0VUKKemtkAxHs/QBSRYXggRYnC2IkOxnY/xG8ixUV00RqYspjxtIVxntTh0ljHybYojW7zIfRkBposbsZp7g81yn8J\u002BL7fLoEEUTm0HOQtZ/q4\u002BkfWca8WJLwO1VW/B7DVvBfpzdEHWV7t/tC6v\u002BmmDvbLsOO3X0jP49QC0Fk7RUmI3mDcQ5opoaD4\u002BILeW2TCWMZe41bNLmzPGeoNBHj1sqmHMeGIybtsoh9Czla18YhvQHeC3FHyu6AEHTmwLJ04A0XZRymDOZ8a8kE3imAGCShhncPxYtZXhIYxhLyBvIVyGssA3Kpu7Abod\u002BoQuzFP/gQBXo7ZNpB/gcKTQbTiiUXLxW\u002Bk9Sx\u002BArHNCOr8NtlE4YaocG32mNQqkVrny5pCBf6kVPXBqvjXg1vNHC21g0rpXlA\u002BOgjXxSyLemPRljcnewLsR\u002BHjc0aNwP0CKYy2dR4P/m1KE9v1zJ/JNjCVBf0UpZEqyTtpBdsZoGkb1Zuv1QVV0afZ7Wc29otSGj0V\u002BMr//YP7i6vSpuiSIGNi6fb0GWEg==",
      "StatusCode": 201,
      "ResponseHeaders": {
        "Content-Length": "0",
        "Content-MD5": "7Lml2M1yjsqfgVE95vImrQ==",
        "Date": "Thu, 02 Apr 2020 23:44:26 GMT",
        "ETag": "\u00220x8D7D75FC7DCB2FF\u0022",
        "Last-Modified": "Thu, 02 Apr 2020 23:44:27 GMT",
        "Server": [
          "Windows-Azure-Blob/1.0",
          "Microsoft-HTTPAPI/2.0"
        ],
        "x-ms-client-request-id": "447b81bd-9796-ab32-f37b-cf3c41c845e0",
        "x-ms-content-crc64": "BGQYfuJLIeE=",
        "x-ms-request-id": "8f6c798a-301e-0032-1548-094dd7000000",
        "x-ms-request-server-encrypted": "true",
        "x-ms-version": "2019-12-12"
      },
      "ResponseBody": []
    },
    {
      "RequestUri": "https://seanmcccanary.blob.core.windows.net/test-container-c9220fed-b262-3e73-67ff-9eb634c484dd/test-blob-859f6544-13fe-ba47-96b4-172422ae5453?comp=snapshot",
      "RequestMethod": "PUT",
      "RequestHeaders": {
        "Authorization": "Sanitized",
        "If-Match": "\u0022garbage\u0022",
        "traceparent": "00-c0b34b7bdbe4b44e8c20ae9843292889-94569a4de73bb647-00",
        "User-Agent": [
          "azsdk-net-Storage.Blobs/12.5.0-dev.20200402.1",
          "(.NET Core 4.6.28325.01; Microsoft Windows 10.0.18362 )"
        ],
        "x-ms-client-request-id": "eee24dbc-51c6-1c7c-c098-5f31b362fc62",
        "x-ms-date": "Thu, 02 Apr 2020 23:44:28 GMT",
        "x-ms-return-client-request-id": "true",
        "x-ms-version": "2019-12-12"
      },
      "RequestBody": null,
      "StatusCode": 412,
      "ResponseHeaders": {
        "Content-Length": "252",
        "Content-Type": "application/xml",
        "Date": "Thu, 02 Apr 2020 23:44:27 GMT",
        "Server": [
          "Windows-Azure-Blob/1.0",
          "Microsoft-HTTPAPI/2.0"
        ],
        "x-ms-client-request-id": "eee24dbc-51c6-1c7c-c098-5f31b362fc62",
        "x-ms-error-code": "ConditionNotMet",
<<<<<<< HEAD
        "x-ms-request-id": "b2d3ec94-501e-0034-6a31-f3a1f3000000",
=======
        "x-ms-request-id": "8f6c798f-301e-0032-1a48-094dd7000000",
>>>>>>> 8d420312
        "x-ms-version": "2019-12-12"
      },
      "ResponseBody": [
        "\uFEFF\u003C?xml version=\u00221.0\u0022 encoding=\u0022utf-8\u0022?\u003E\u003CError\u003E\u003CCode\u003EConditionNotMet\u003C/Code\u003E\u003CMessage\u003EThe condition specified using HTTP conditional header(s) is not met.\n",
        "RequestId:8f6c798f-301e-0032-1a48-094dd7000000\n",
        "Time:2020-04-02T23:44:27.2052950Z\u003C/Message\u003E\u003C/Error\u003E"
      ]
    },
    {
      "RequestUri": "https://seanmcccanary.blob.core.windows.net/test-container-c9220fed-b262-3e73-67ff-9eb634c484dd?restype=container",
      "RequestMethod": "DELETE",
      "RequestHeaders": {
        "Authorization": "Sanitized",
        "traceparent": "00-36e25e509f14254bb603b1c2f62a1ec8-d4a2f7ad95584d47-00",
        "User-Agent": [
          "azsdk-net-Storage.Blobs/12.5.0-dev.20200402.1",
          "(.NET Core 4.6.28325.01; Microsoft Windows 10.0.18362 )"
        ],
        "x-ms-client-request-id": "f47f0538-57e6-bc19-428e-d9d24bfa08b7",
        "x-ms-date": "Thu, 02 Apr 2020 23:44:28 GMT",
        "x-ms-return-client-request-id": "true",
        "x-ms-version": "2019-12-12"
      },
      "RequestBody": null,
      "StatusCode": 202,
      "ResponseHeaders": {
        "Content-Length": "0",
        "Date": "Thu, 02 Apr 2020 23:44:27 GMT",
        "Server": [
          "Windows-Azure-Blob/1.0",
          "Microsoft-HTTPAPI/2.0"
        ],
        "x-ms-client-request-id": "f47f0538-57e6-bc19-428e-d9d24bfa08b7",
<<<<<<< HEAD
        "x-ms-request-id": "b2d3ec96-501e-0034-6c31-f3a1f3000000",
=======
        "x-ms-request-id": "8f6c7997-301e-0032-2248-094dd7000000",
>>>>>>> 8d420312
        "x-ms-version": "2019-12-12"
      },
      "ResponseBody": []
    },
    {
      "RequestUri": "https://seanmcccanary.blob.core.windows.net/test-container-706f2f80-2123-dc39-d7d0-9907266316b7?restype=container",
      "RequestMethod": "PUT",
      "RequestHeaders": {
        "Authorization": "Sanitized",
        "traceparent": "00-a566ff4fb9ab2145a5e7d0fa3c793562-de62be9f17884d43-00",
        "User-Agent": [
          "azsdk-net-Storage.Blobs/12.5.0-dev.20200402.1",
          "(.NET Core 4.6.28325.01; Microsoft Windows 10.0.18362 )"
        ],
        "x-ms-blob-public-access": "container",
        "x-ms-client-request-id": "d69873b6-3b99-1700-cba2-1c15be1195df",
        "x-ms-date": "Thu, 02 Apr 2020 23:44:28 GMT",
        "x-ms-return-client-request-id": "true",
        "x-ms-version": "2019-12-12"
      },
      "RequestBody": null,
      "StatusCode": 201,
      "ResponseHeaders": {
        "Content-Length": "0",
        "Date": "Thu, 02 Apr 2020 23:44:27 GMT",
        "ETag": "\u00220x8D7D75FC82B3A3B\u0022",
        "Last-Modified": "Thu, 02 Apr 2020 23:44:27 GMT",
        "Server": [
          "Windows-Azure-Blob/1.0",
          "Microsoft-HTTPAPI/2.0"
        ],
        "x-ms-client-request-id": "d69873b6-3b99-1700-cba2-1c15be1195df",
<<<<<<< HEAD
        "x-ms-request-id": "17936545-101e-0025-6931-f33b47000000",
=======
        "x-ms-request-id": "78286482-901e-0066-4c48-090280000000",
>>>>>>> 8d420312
        "x-ms-version": "2019-12-12"
      },
      "ResponseBody": []
    },
    {
      "RequestUri": "https://seanmcccanary.blob.core.windows.net/test-container-706f2f80-2123-dc39-d7d0-9907266316b7/test-blob-10e52277-5a01-78d5-b20c-fb334236d533",
      "RequestMethod": "PUT",
      "RequestHeaders": {
        "Authorization": "Sanitized",
        "Content-Length": "1024",
        "traceparent": "00-8f448634b97ca94a8dcd08f2fbab621e-9053a50a39ba8042-00",
        "User-Agent": [
          "azsdk-net-Storage.Blobs/12.5.0-dev.20200402.1",
          "(.NET Core 4.6.28325.01; Microsoft Windows 10.0.18362 )"
        ],
        "x-ms-blob-type": "BlockBlob",
        "x-ms-client-request-id": "fc91d390-b560-621c-1ced-19296c9ff458",
        "x-ms-date": "Thu, 02 Apr 2020 23:44:28 GMT",
        "x-ms-return-client-request-id": "true",
        "x-ms-version": "2019-12-12"
      },
      "RequestBody": "Cz1Rs8o/HbE64eI/62akZFn/i\u002BS9tVpbniAjjD/M1ZTM6QqAv\u002BIUNwQ01SB4lYxMZ5baQqvxdVbj9hWqHJFxbQtOcwJbJKV361Tgid854wiT1yWp8pPo23O0ncjNahtzwmgUKSGK8EPxYlZXEOx3qRMMFkRsyHp4ZZeOp4fcqoE4bcZ3JLnnCObht5A8kcqGPfO1wFPWB/rtnMSK\u002B0m8FbjVHqMl/4VZJQ5dihHqO9TNCGqTJuktYWbMiYj1XAydJaLXZnInYD1uW5tFeXzpAmDwvfPeKO7Pp709WXb8ZMgBv2VvE9RhpqctJctO6Ojp44cnBJ8Zv/yzCL\u002B16QfHcfbSQ7kXee6MjhdMsQMjgL7UU3Xu1V8o5wBouwsVrLygZrPUe6Qv0WmYmnaIzA35j4cA4JWR2JuWqVu4rr7jduFarEtPTwUapYEMVTrpoBvzbyuDFcsmDo0YPdFIdiKrtCSULSDCqUCB5joUhYJgrQlAxT\u002BSYGEWNJ29NxE00S9eYKAWVHL6MMXrAS6QEokKt5DHB7DjGVTCfvmCBHIvTRQLtSTiSliWRpR5p14yhSIUs3\u002BBbMl\u002Be0dMVNZ5dyxTu7QahV1kKG03MMEbaXL2j/nXblHyruBLjTnclvaCHc9oJuupGP/Er4oSSTsHYhHVVcTcognbYA3Uzvcjh5J3tRPys0KGTHf5Er7G4GSkQysnB0AxpXvFjcbe1UoIoSj4m5QoFa/OTghM449KFICoL4rM\u002B4BRRRCXLCV8qHct8XCWzUTQfC17Wbg35MLre3hFNaa/O6anplaEkOmJUqaRH/EetEc72LJcUKLHGmBNrLGsNnLRbbXK7ibuTOxE8gYSpsXQzMcxCV3zYusD4Iz1NuQ43BszwLE8VMUgTYvGGF6btXOafd/peywV3QvKxg6a\u002BBYICxXr3uYTk3gBELzSLUqNaCoZWrgETmHuHuKmco23hlV0vQxIsNaNh\u002Blm6GpwQ6/BPV7jgJ1eA720/MADbCHqSopmXW89RLdUjNPOnWb2ftoy5TUv0wW4FrpPlLMWiRrIfJ3gCeZAg/imj/TJj2VXvX7l0Yfsu3aFrka17rADPgK4BiHIFnT08mI8iEQQ7oZU\u002BNY1MLiT28AmW1ufipRIolHxEIlEjqcK8N4ksDMydMC/YfbZzg1KJSpgobsYVWjN9OXzHt39D2kvKj/ZbiuN9Oab3ymebtRDp\u002Btf4\u002B3r8Zt2V7tNP1XiwlGNqqPNcbf\u002B063UfXU/LoURr3fynSt8QzijYxZwP7SQuB3XEcQwdTU0YBBAF3QlNyg1PJDe8CQlEGZrKg2gjpT4Q8RYZx3B4TlBvT0bPCzEfSzuOgMkssj4sQBexUsolNF7R9OwzQ==",
      "StatusCode": 201,
      "ResponseHeaders": {
        "Content-Length": "0",
        "Content-MD5": "ma7gn2wwJWV\u002Br4fXH7KwUw==",
        "Date": "Thu, 02 Apr 2020 23:44:27 GMT",
        "ETag": "\u00220x8D7D75FC83829FC\u0022",
        "Last-Modified": "Thu, 02 Apr 2020 23:44:27 GMT",
        "Server": [
          "Windows-Azure-Blob/1.0",
          "Microsoft-HTTPAPI/2.0"
        ],
        "x-ms-client-request-id": "fc91d390-b560-621c-1ced-19296c9ff458",
        "x-ms-content-crc64": "ttc4k0UvB0c=",
        "x-ms-request-id": "78286488-901e-0066-5048-090280000000",
        "x-ms-request-server-encrypted": "true",
        "x-ms-version": "2019-12-12"
      },
      "ResponseBody": []
    },
    {
      "RequestUri": "https://seanmcccanary.blob.core.windows.net/test-container-706f2f80-2123-dc39-d7d0-9907266316b7/test-blob-10e52277-5a01-78d5-b20c-fb334236d533",
      "RequestMethod": "HEAD",
      "RequestHeaders": {
        "Authorization": "Sanitized",
        "traceparent": "00-ad2bc8146b8b464f96df3c6743516735-49541bd2f0037543-00",
        "User-Agent": [
          "azsdk-net-Storage.Blobs/12.5.0-dev.20200402.1",
          "(.NET Core 4.6.28325.01; Microsoft Windows 10.0.18362 )"
        ],
        "x-ms-client-request-id": "74ea7ce2-b342-196d-ee11-3e6883097a69",
        "x-ms-date": "Thu, 02 Apr 2020 23:44:28 GMT",
        "x-ms-return-client-request-id": "true",
        "x-ms-version": "2019-12-12"
      },
      "RequestBody": null,
      "StatusCode": 200,
      "ResponseHeaders": {
        "Accept-Ranges": "bytes",
        "Content-Length": "1024",
        "Content-MD5": "ma7gn2wwJWV\u002Br4fXH7KwUw==",
        "Content-Type": "application/octet-stream",
        "Date": "Thu, 02 Apr 2020 23:44:27 GMT",
        "ETag": "\u00220x8D7D75FC83829FC\u0022",
        "Last-Modified": "Thu, 02 Apr 2020 23:44:27 GMT",
        "Server": [
          "Windows-Azure-Blob/1.0",
          "Microsoft-HTTPAPI/2.0"
        ],
        "x-ms-access-tier": "Hot",
        "x-ms-access-tier-inferred": "true",
        "x-ms-blob-type": "BlockBlob",
        "x-ms-client-request-id": "74ea7ce2-b342-196d-ee11-3e6883097a69",
        "x-ms-creation-time": "Thu, 02 Apr 2020 23:44:27 GMT",
        "x-ms-lease-state": "available",
        "x-ms-lease-status": "unlocked",
        "x-ms-request-id": "7828648b-901e-0066-5348-090280000000",
        "x-ms-server-encrypted": "true",
        "x-ms-version": "2019-12-12"
      },
      "ResponseBody": []
    },
    {
      "RequestUri": "https://seanmcccanary.blob.core.windows.net/test-container-706f2f80-2123-dc39-d7d0-9907266316b7/test-blob-10e52277-5a01-78d5-b20c-fb334236d533?comp=snapshot",
      "RequestMethod": "PUT",
      "RequestHeaders": {
        "Authorization": "Sanitized",
        "If-None-Match": "\u00220x8D7D75FC83829FC\u0022",
        "traceparent": "00-7af5995b6a795e4ab3831aaa6dd7aebc-02a8e62bd907374c-00",
        "User-Agent": [
          "azsdk-net-Storage.Blobs/12.5.0-dev.20200402.1",
          "(.NET Core 4.6.28325.01; Microsoft Windows 10.0.18362 )"
        ],
        "x-ms-client-request-id": "ef47d24e-7fb4-5f16-4343-f4b46965928c",
        "x-ms-date": "Thu, 02 Apr 2020 23:44:28 GMT",
        "x-ms-return-client-request-id": "true",
        "x-ms-version": "2019-12-12"
      },
      "RequestBody": null,
      "StatusCode": 412,
      "ResponseHeaders": {
        "Content-Length": "252",
        "Content-Type": "application/xml",
        "Date": "Thu, 02 Apr 2020 23:44:27 GMT",
        "Server": [
          "Windows-Azure-Blob/1.0",
          "Microsoft-HTTPAPI/2.0"
        ],
        "x-ms-client-request-id": "ef47d24e-7fb4-5f16-4343-f4b46965928c",
        "x-ms-error-code": "ConditionNotMet",
<<<<<<< HEAD
        "x-ms-request-id": "1793654f-101e-0025-7131-f33b47000000",
=======
        "x-ms-request-id": "78286497-901e-0066-5e48-090280000000",
>>>>>>> 8d420312
        "x-ms-version": "2019-12-12"
      },
      "ResponseBody": [
        "\uFEFF\u003C?xml version=\u00221.0\u0022 encoding=\u0022utf-8\u0022?\u003E\u003CError\u003E\u003CCode\u003EConditionNotMet\u003C/Code\u003E\u003CMessage\u003EThe condition specified using HTTP conditional header(s) is not met.\n",
        "RequestId:78286497-901e-0066-5e48-090280000000\n",
        "Time:2020-04-02T23:44:27.8827403Z\u003C/Message\u003E\u003C/Error\u003E"
      ]
    },
    {
      "RequestUri": "https://seanmcccanary.blob.core.windows.net/test-container-706f2f80-2123-dc39-d7d0-9907266316b7?restype=container",
      "RequestMethod": "DELETE",
      "RequestHeaders": {
        "Authorization": "Sanitized",
        "traceparent": "00-7a7505a75622f440aacf768c5eb1f4b6-05060eeacae15049-00",
        "User-Agent": [
          "azsdk-net-Storage.Blobs/12.5.0-dev.20200402.1",
          "(.NET Core 4.6.28325.01; Microsoft Windows 10.0.18362 )"
        ],
        "x-ms-client-request-id": "b01a40d2-8bc1-61b4-ca32-b741dbda7f9f",
        "x-ms-date": "Thu, 02 Apr 2020 23:44:28 GMT",
        "x-ms-return-client-request-id": "true",
        "x-ms-version": "2019-12-12"
      },
      "RequestBody": null,
      "StatusCode": 202,
      "ResponseHeaders": {
        "Content-Length": "0",
        "Date": "Thu, 02 Apr 2020 23:44:27 GMT",
        "Server": [
          "Windows-Azure-Blob/1.0",
          "Microsoft-HTTPAPI/2.0"
        ],
        "x-ms-client-request-id": "b01a40d2-8bc1-61b4-ca32-b741dbda7f9f",
<<<<<<< HEAD
        "x-ms-request-id": "17936550-101e-0025-7231-f33b47000000",
=======
        "x-ms-request-id": "782864a3-901e-0066-6a48-090280000000",
>>>>>>> 8d420312
        "x-ms-version": "2019-12-12"
      },
      "ResponseBody": []
    },
    {
      "RequestUri": "https://seanmcccanary.blob.core.windows.net/test-container-cfb8dae9-fba5-a972-1034-01b2104f1225?restype=container",
      "RequestMethod": "PUT",
      "RequestHeaders": {
        "Authorization": "Sanitized",
        "traceparent": "00-26c36ad0f803da438bd3137842d0458c-f08b706cd665684a-00",
        "User-Agent": [
          "azsdk-net-Storage.Blobs/12.5.0-dev.20200402.1",
          "(.NET Core 4.6.28325.01; Microsoft Windows 10.0.18362 )"
        ],
        "x-ms-blob-public-access": "container",
        "x-ms-client-request-id": "73ddcf82-3c65-d757-ce70-a08d8902507a",
        "x-ms-date": "Thu, 02 Apr 2020 23:44:28 GMT",
        "x-ms-return-client-request-id": "true",
        "x-ms-version": "2019-12-12"
      },
      "RequestBody": null,
      "StatusCode": 201,
      "ResponseHeaders": {
        "Content-Length": "0",
        "Date": "Thu, 02 Apr 2020 23:44:27 GMT",
        "ETag": "\u00220x8D7D75FC88DDF8D\u0022",
        "Last-Modified": "Thu, 02 Apr 2020 23:44:28 GMT",
        "Server": [
          "Windows-Azure-Blob/1.0",
          "Microsoft-HTTPAPI/2.0"
        ],
        "x-ms-client-request-id": "73ddcf82-3c65-d757-ce70-a08d8902507a",
<<<<<<< HEAD
        "x-ms-request-id": "17936585-101e-0025-2731-f33b47000000",
=======
        "x-ms-request-id": "d79de853-c01e-0019-0a48-09cd1b000000",
>>>>>>> 8d420312
        "x-ms-version": "2019-12-12"
      },
      "ResponseBody": []
    },
    {
      "RequestUri": "https://seanmcccanary.blob.core.windows.net/test-container-cfb8dae9-fba5-a972-1034-01b2104f1225/test-blob-e40a9220-57f9-0854-0fad-46bb831abd8f",
      "RequestMethod": "PUT",
      "RequestHeaders": {
        "Authorization": "Sanitized",
        "Content-Length": "1024",
        "traceparent": "00-2e571c210cc0ca49b618bff11479afd3-83804dafd7c3bc44-00",
        "User-Agent": [
          "azsdk-net-Storage.Blobs/12.5.0-dev.20200402.1",
          "(.NET Core 4.6.28325.01; Microsoft Windows 10.0.18362 )"
        ],
        "x-ms-blob-type": "BlockBlob",
        "x-ms-client-request-id": "87a2600e-c519-ae5f-ecd2-fc98abf829d5",
        "x-ms-date": "Thu, 02 Apr 2020 23:44:29 GMT",
        "x-ms-return-client-request-id": "true",
        "x-ms-version": "2019-12-12"
      },
      "RequestBody": "/O8wQXKfwPqeCVraQDyCh5n9OFp2UxgretVjuPWcU7OyEZGZ0Q8HgNEPRu/8ecfSK78iheJjGKnWBMadPAgEArWmJy\u002Br6LWJ9beIZgwpLgEOkIw2ec7RT/jow81JakTJCkQ5VlGXJ0IKmZAq2rGcrdXEj6x7zonn1Ng3wyTnP4tzvlzI79ivdmhKK989pnRGTBb3hNqYTjy6UoF5X2QdIlkEtxxV0779FRlDMKKpqS5j8HYO8Lqx23AfDZxXNRcELAmFOe9Y8HhY\u002Bm/BVB2ZEahTFm7tDzKfU9yrNcUhpd8BPwSZI3A\u002BCgD\u002BtvZL74ZShvz0BB\u002BoFhzX5uUTrbuyNlSPvxUYAO03FAtu71g7U2NVWK/JLKG/WSnnwT2LKl1FS3\u002BiuzBxOoUPve8TOSbEm5OBvlQL6Qqzz2XrMD6wq\u002BmuKaTZmZcz4x4pum\u002BxrCACIyaqCmwJOWF17\u002BvKhQlHXxEGZQ\u002BC6gL7Tdo14S\u002BbASNF6Q0YBaF8pfBCY6qsaF0V4ltdq0YQgDgkrryR01cx2u3HhZz8LllvicAfP4dXT\u002BV9IP/UPVbdNWnU9Fbl69GYEYm95OPBGLMB7SGG8ECxzF/WFLNYXZyX6k8yKDoCiZ7uhy79mmoBvAdL0k80VkUoIif2DtYeQLTsJfmTjvB4/2SDl2kSszL01VirDIpMY5MKCgUTC3rH0EZ6EHRxbi0W09PrsL/bFm70Ajl\u002BcjQpoMJliITqZfPpvMcimKK9g2cqlTm2YLLULvSWHglBSF0SUHCyC\u002BWpK23fAvP3uX3MNn7SVN37cj8PkVqQVEbqp3RpD0gyC3eBgGnL116/3XV2yueKbvOAF90xonqLGdcn9Vp/jao1mSsHUNR0L5vhULPkGYleYDmA6fhqAWn99maRpOEDP0/LQDC8gx0fC\u002BdBT1HGpgBOyJUh/qOxypjBClpu4ou63hFkGdhYotwbYd0QKbEXNlBmQ9tM4UCrGXWX\u002BnnDsShch3FAYown9SW4Bp3GoaHnqdMKB5\u002BvbfzQuABjwKdjWLC0tKFA19PDP022lNuj5XfTsFCluKmJrBp0cKqLwzR\u002BVK3tEe0AptIARshR\u002BdkhLdKJjxBWvp8GKweHy2cpN3sZNz8ttdSJ0wl\u002BpHLhN7JAU0LXAjQkJ5YO5uXleNtr1w5MOMGa83f\u002B/7sG2BktJfRVRngkUjVG9BCoH8/vpFouE81jlP7wpl/L2AN5Hk594MHxkDJiRoTZBkOw8dSnD1tg18VLypH1ZJ8ZWHkxzdbCKj4O/hMozMxIiY26QLSLI8moGEaJMhYv\u002ByySSO0Lpzls7saVmRFHOAv4AkADOiTrjjWwibSQOfgo3gLnloPePeFUTVHu9Yq3YN87kA==",
      "StatusCode": 201,
      "ResponseHeaders": {
        "Content-Length": "0",
        "Content-MD5": "18LHEgKsa/3GCC3CI1T8cA==",
        "Date": "Thu, 02 Apr 2020 23:44:27 GMT",
        "ETag": "\u00220x8D7D75FC89A58F9\u0022",
        "Last-Modified": "Thu, 02 Apr 2020 23:44:28 GMT",
        "Server": [
          "Windows-Azure-Blob/1.0",
          "Microsoft-HTTPAPI/2.0"
        ],
        "x-ms-client-request-id": "87a2600e-c519-ae5f-ecd2-fc98abf829d5",
        "x-ms-content-crc64": "xF1L3yon7BQ=",
        "x-ms-request-id": "d79de85d-c01e-0019-1248-09cd1b000000",
        "x-ms-request-server-encrypted": "true",
        "x-ms-version": "2019-12-12"
      },
      "ResponseBody": []
    },
    {
      "RequestUri": "https://seanmcccanary.blob.core.windows.net/test-container-cfb8dae9-fba5-a972-1034-01b2104f1225/test-blob-e40a9220-57f9-0854-0fad-46bb831abd8f?comp=snapshot",
      "RequestMethod": "PUT",
      "RequestHeaders": {
        "Authorization": "Sanitized",
        "traceparent": "00-a452c6fc5c156443b52d0e2d2a099954-5703e55c1ce4ab41-00",
        "User-Agent": [
          "azsdk-net-Storage.Blobs/12.5.0-dev.20200402.1",
          "(.NET Core 4.6.28325.01; Microsoft Windows 10.0.18362 )"
        ],
        "x-ms-client-request-id": "00a9ce88-b33d-6a76-767d-d335aa220d62",
        "x-ms-date": "Thu, 02 Apr 2020 23:44:29 GMT",
        "x-ms-lease-id": "d17aa29e-7648-2619-8044-5d54899f44b6",
        "x-ms-return-client-request-id": "true",
        "x-ms-version": "2019-12-12"
      },
      "RequestBody": null,
      "StatusCode": 412,
      "ResponseHeaders": {
        "Content-Length": "241",
        "Content-Type": "application/xml",
        "Date": "Thu, 02 Apr 2020 23:44:27 GMT",
        "Server": [
          "Windows-Azure-Blob/1.0",
          "Microsoft-HTTPAPI/2.0"
        ],
        "x-ms-client-request-id": "00a9ce88-b33d-6a76-767d-d335aa220d62",
        "x-ms-error-code": "LeaseNotPresentWithBlobOperation",
<<<<<<< HEAD
        "x-ms-request-id": "17936597-101e-0025-3831-f33b47000000",
=======
        "x-ms-request-id": "d79de863-c01e-0019-1748-09cd1b000000",
>>>>>>> 8d420312
        "x-ms-version": "2019-12-12"
      },
      "ResponseBody": [
        "\uFEFF\u003C?xml version=\u00221.0\u0022 encoding=\u0022utf-8\u0022?\u003E\u003CError\u003E\u003CCode\u003ELeaseNotPresentWithBlobOperation\u003C/Code\u003E\u003CMessage\u003EThere is currently no lease on the blob.\n",
        "RequestId:d79de863-c01e-0019-1748-09cd1b000000\n",
        "Time:2020-04-02T23:44:28.4461663Z\u003C/Message\u003E\u003C/Error\u003E"
      ]
    },
    {
      "RequestUri": "https://seanmcccanary.blob.core.windows.net/test-container-cfb8dae9-fba5-a972-1034-01b2104f1225?restype=container",
      "RequestMethod": "DELETE",
      "RequestHeaders": {
        "Authorization": "Sanitized",
        "traceparent": "00-01e893adbd97ed40804c0cd4d4ba46fa-bec52955d4f16245-00",
        "User-Agent": [
          "azsdk-net-Storage.Blobs/12.5.0-dev.20200402.1",
          "(.NET Core 4.6.28325.01; Microsoft Windows 10.0.18362 )"
        ],
        "x-ms-client-request-id": "dc0fdd36-284f-a197-315f-dc336ea944a6",
        "x-ms-date": "Thu, 02 Apr 2020 23:44:29 GMT",
        "x-ms-return-client-request-id": "true",
        "x-ms-version": "2019-12-12"
      },
      "RequestBody": null,
      "StatusCode": 202,
      "ResponseHeaders": {
        "Content-Length": "0",
        "Date": "Thu, 02 Apr 2020 23:44:27 GMT",
        "Server": [
          "Windows-Azure-Blob/1.0",
          "Microsoft-HTTPAPI/2.0"
        ],
        "x-ms-client-request-id": "dc0fdd36-284f-a197-315f-dc336ea944a6",
<<<<<<< HEAD
        "x-ms-request-id": "1793659f-101e-0025-3f31-f33b47000000",
=======
        "x-ms-request-id": "d79de872-c01e-0019-2448-09cd1b000000",
>>>>>>> 8d420312
        "x-ms-version": "2019-12-12"
      },
      "ResponseBody": []
    }
  ],
  "Variables": {
    "DateTimeOffsetNow": "2020-04-02T16:44:26.4492238-07:00",
    "RandomSeed": "1798800317",
    "Storage_TestConfigDefault": "ProductionTenant\nseanmcccanary\nU2FuaXRpemVk\nhttps://seanmcccanary.blob.core.windows.net\nhttps://seanmcccanary.file.core.windows.net\nhttps://seanmcccanary.queue.core.windows.net\nhttps://seanmcccanary.table.core.windows.net\n\n\n\n\nhttps://seanmcccanary-secondary.blob.core.windows.net\nhttps://seanmcccanary-secondary.file.core.windows.net\nhttps://seanmcccanary-secondary.queue.core.windows.net\nhttps://seanmcccanary-secondary.table.core.windows.net\n\nSanitized\n\n\nCloud\nBlobEndpoint=https://seanmcccanary.blob.core.windows.net/;QueueEndpoint=https://seanmcccanary.queue.core.windows.net/;FileEndpoint=https://seanmcccanary.file.core.windows.net/;BlobSecondaryEndpoint=https://seanmcccanary-secondary.blob.core.windows.net/;QueueSecondaryEndpoint=https://seanmcccanary-secondary.queue.core.windows.net/;FileSecondaryEndpoint=https://seanmcccanary-secondary.file.core.windows.net/;AccountName=seanmcccanary;AccountKey=Sanitized\nseanscope1"
  }
}<|MERGE_RESOLUTION|>--- conflicted
+++ resolved
@@ -28,11 +28,7 @@
           "Microsoft-HTTPAPI/2.0"
         ],
         "x-ms-client-request-id": "13c13957-4553-5ab4-f913-c92d8b613de3",
-<<<<<<< HEAD
-        "x-ms-request-id": "9164b715-501e-0024-6331-f3649b000000",
-=======
         "x-ms-request-id": "d077b61b-301e-009b-4848-098ca5000000",
->>>>>>> 8d420312
         "x-ms-version": "2019-12-12"
       },
       "ResponseBody": []
@@ -102,11 +98,7 @@
         ],
         "x-ms-client-request-id": "13eae97d-69dc-3010-8872-1586ffb36c63",
         "x-ms-error-code": "ConditionNotMet",
-<<<<<<< HEAD
-        "x-ms-request-id": "9164b71b-501e-0024-6731-f3649b000000",
-=======
         "x-ms-request-id": "d077b623-301e-009b-4e48-098ca5000000",
->>>>>>> 8d420312
         "x-ms-version": "2019-12-12"
       },
       "ResponseBody": [
@@ -140,11 +132,7 @@
           "Microsoft-HTTPAPI/2.0"
         ],
         "x-ms-client-request-id": "3815de41-bce4-3ffc-a4d4-4f4b5f3fdfdc",
-<<<<<<< HEAD
-        "x-ms-request-id": "9164b71f-501e-0024-6b31-f3649b000000",
-=======
         "x-ms-request-id": "d077b624-301e-009b-4f48-098ca5000000",
->>>>>>> 8d420312
         "x-ms-version": "2019-12-12"
       },
       "ResponseBody": []
@@ -177,11 +165,7 @@
           "Microsoft-HTTPAPI/2.0"
         ],
         "x-ms-client-request-id": "c7a72a7b-448c-46b4-ecf8-708a8f7addcb",
-<<<<<<< HEAD
-        "x-ms-request-id": "2d18219e-901e-0004-0c31-f31f3c000000",
-=======
         "x-ms-request-id": "7f4ac789-101e-0057-6248-09e393000000",
->>>>>>> 8d420312
         "x-ms-version": "2019-12-12"
       },
       "ResponseBody": []
@@ -251,11 +235,7 @@
         ],
         "x-ms-client-request-id": "0e572d6b-74e1-4110-8999-4593556b452e",
         "x-ms-error-code": "ConditionNotMet",
-<<<<<<< HEAD
-        "x-ms-request-id": "2d1821a3-901e-0004-0f31-f31f3c000000",
-=======
         "x-ms-request-id": "7f4ac795-101e-0057-6a48-09e393000000",
->>>>>>> 8d420312
         "x-ms-version": "2019-12-12"
       },
       "ResponseBody": [
@@ -289,11 +269,7 @@
           "Microsoft-HTTPAPI/2.0"
         ],
         "x-ms-client-request-id": "1195f6dc-27b5-20ae-10c8-42b267b4711e",
-<<<<<<< HEAD
-        "x-ms-request-id": "2d1821a4-901e-0004-1031-f31f3c000000",
-=======
         "x-ms-request-id": "7f4ac79f-101e-0057-7348-09e393000000",
->>>>>>> 8d420312
         "x-ms-version": "2019-12-12"
       },
       "ResponseBody": []
@@ -326,11 +302,7 @@
           "Microsoft-HTTPAPI/2.0"
         ],
         "x-ms-client-request-id": "ae5e22b9-bc8a-2a01-8256-aab588f8eb4c",
-<<<<<<< HEAD
-        "x-ms-request-id": "b2d3ec90-501e-0034-6831-f3a1f3000000",
-=======
         "x-ms-request-id": "8f6c7985-301e-0032-1348-094dd7000000",
->>>>>>> 8d420312
         "x-ms-version": "2019-12-12"
       },
       "ResponseBody": []
@@ -400,11 +372,7 @@
         ],
         "x-ms-client-request-id": "eee24dbc-51c6-1c7c-c098-5f31b362fc62",
         "x-ms-error-code": "ConditionNotMet",
-<<<<<<< HEAD
-        "x-ms-request-id": "b2d3ec94-501e-0034-6a31-f3a1f3000000",
-=======
         "x-ms-request-id": "8f6c798f-301e-0032-1a48-094dd7000000",
->>>>>>> 8d420312
         "x-ms-version": "2019-12-12"
       },
       "ResponseBody": [
@@ -438,11 +406,7 @@
           "Microsoft-HTTPAPI/2.0"
         ],
         "x-ms-client-request-id": "f47f0538-57e6-bc19-428e-d9d24bfa08b7",
-<<<<<<< HEAD
-        "x-ms-request-id": "b2d3ec96-501e-0034-6c31-f3a1f3000000",
-=======
         "x-ms-request-id": "8f6c7997-301e-0032-2248-094dd7000000",
->>>>>>> 8d420312
         "x-ms-version": "2019-12-12"
       },
       "ResponseBody": []
@@ -475,11 +439,7 @@
           "Microsoft-HTTPAPI/2.0"
         ],
         "x-ms-client-request-id": "d69873b6-3b99-1700-cba2-1c15be1195df",
-<<<<<<< HEAD
-        "x-ms-request-id": "17936545-101e-0025-6931-f33b47000000",
-=======
         "x-ms-request-id": "78286482-901e-0066-4c48-090280000000",
->>>>>>> 8d420312
         "x-ms-version": "2019-12-12"
       },
       "ResponseBody": []
@@ -591,11 +551,7 @@
         ],
         "x-ms-client-request-id": "ef47d24e-7fb4-5f16-4343-f4b46965928c",
         "x-ms-error-code": "ConditionNotMet",
-<<<<<<< HEAD
-        "x-ms-request-id": "1793654f-101e-0025-7131-f33b47000000",
-=======
         "x-ms-request-id": "78286497-901e-0066-5e48-090280000000",
->>>>>>> 8d420312
         "x-ms-version": "2019-12-12"
       },
       "ResponseBody": [
@@ -629,11 +585,7 @@
           "Microsoft-HTTPAPI/2.0"
         ],
         "x-ms-client-request-id": "b01a40d2-8bc1-61b4-ca32-b741dbda7f9f",
-<<<<<<< HEAD
-        "x-ms-request-id": "17936550-101e-0025-7231-f33b47000000",
-=======
         "x-ms-request-id": "782864a3-901e-0066-6a48-090280000000",
->>>>>>> 8d420312
         "x-ms-version": "2019-12-12"
       },
       "ResponseBody": []
@@ -666,11 +618,7 @@
           "Microsoft-HTTPAPI/2.0"
         ],
         "x-ms-client-request-id": "73ddcf82-3c65-d757-ce70-a08d8902507a",
-<<<<<<< HEAD
-        "x-ms-request-id": "17936585-101e-0025-2731-f33b47000000",
-=======
         "x-ms-request-id": "d79de853-c01e-0019-0a48-09cd1b000000",
->>>>>>> 8d420312
         "x-ms-version": "2019-12-12"
       },
       "ResponseBody": []
@@ -740,11 +688,7 @@
         ],
         "x-ms-client-request-id": "00a9ce88-b33d-6a76-767d-d335aa220d62",
         "x-ms-error-code": "LeaseNotPresentWithBlobOperation",
-<<<<<<< HEAD
-        "x-ms-request-id": "17936597-101e-0025-3831-f33b47000000",
-=======
         "x-ms-request-id": "d79de863-c01e-0019-1748-09cd1b000000",
->>>>>>> 8d420312
         "x-ms-version": "2019-12-12"
       },
       "ResponseBody": [
@@ -778,11 +722,7 @@
           "Microsoft-HTTPAPI/2.0"
         ],
         "x-ms-client-request-id": "dc0fdd36-284f-a197-315f-dc336ea944a6",
-<<<<<<< HEAD
-        "x-ms-request-id": "1793659f-101e-0025-3f31-f33b47000000",
-=======
         "x-ms-request-id": "d79de872-c01e-0019-2448-09cd1b000000",
->>>>>>> 8d420312
         "x-ms-version": "2019-12-12"
       },
       "ResponseBody": []
