{
  "Entries": [
    {
      "RequestUri": "https://seanmcccanary.blob.core.windows.net/test-container-f46ce2bd-ed68-d326-e870-a3e78f73c65a?restype=container",
      "RequestMethod": "PUT",
      "RequestHeaders": {
        "Authorization": "Sanitized",
        "traceparent": "00-2e75a288384dda4a94e4d02c28bc44c8-1892b2281c1a5947-00",
        "User-Agent": [
          "azsdk-net-Storage.Blobs/12.5.0-dev.20200402.1",
          "(.NET Core 4.6.28325.01; Microsoft Windows 10.0.18362 )"
        ],
        "x-ms-blob-public-access": "container",
        "x-ms-client-request-id": "731dd8c9-9309-dc6d-bd2d-3d1c07093d05",
        "x-ms-date": "Thu, 02 Apr 2020 23:44:57 GMT",
        "x-ms-return-client-request-id": "true",
        "x-ms-version": "2019-12-12"
      },
      "RequestBody": null,
      "StatusCode": 201,
      "ResponseHeaders": {
        "Content-Length": "0",
        "Date": "Thu, 02 Apr 2020 23:44:57 GMT",
        "ETag": "\u00220x8D7D75FD9E22AD1\u0022",
        "Last-Modified": "Thu, 02 Apr 2020 23:44:57 GMT",
        "Server": [
          "Windows-Azure-Blob/1.0",
          "Microsoft-HTTPAPI/2.0"
        ],
        "x-ms-client-request-id": "731dd8c9-9309-dc6d-bd2d-3d1c07093d05",
<<<<<<< HEAD
        "x-ms-request-id": "0e68e026-201e-003e-6331-f30544000000",
=======
        "x-ms-request-id": "1926666f-201e-005c-3f48-0918f8000000",
>>>>>>> 8d420312
        "x-ms-version": "2019-12-12"
      },
      "ResponseBody": []
    },
    {
      "RequestUri": "https://seanmcccanary.blob.core.windows.net/test-container-f46ce2bd-ed68-d326-e870-a3e78f73c65a/test-blob-2969f3af-a531-15bd-aa93-40dc7d85f8bd",
      "RequestMethod": "PUT",
      "RequestHeaders": {
        "Authorization": "Sanitized",
        "Content-Length": "1024",
        "traceparent": "00-71327a96adb36841a0c4289a410a0718-2659e8a9e2a56540-00",
        "User-Agent": [
          "azsdk-net-Storage.Blobs/12.5.0-dev.20200402.1",
          "(.NET Core 4.6.28325.01; Microsoft Windows 10.0.18362 )"
        ],
        "x-ms-blob-type": "BlockBlob",
        "x-ms-client-request-id": "2723c722-0d60-9317-fbdd-645a84e68551",
        "x-ms-date": "Thu, 02 Apr 2020 23:44:58 GMT",
        "x-ms-return-client-request-id": "true",
        "x-ms-version": "2019-12-12"
      },
      "RequestBody": "TwUet1VTUJMwWmgbahvSqU5q8efB\u002BGwjGgjJdlKQXzc1gM0C64avXKLW\u002BNY8oauOwZeNEpMQ\u002B1eY\u002Bp1NidpAn/sw5ulNz77IupVF6/\u002BW53hcOrW7A0ykJIV2afHoYtLHlljbDLvBQfHYxVf\u002Byw9XAhMk8E4lhJyvjMFk1mbN31jDfVWmutu9m/nE4j30pVl1HmfdxHGDoRG8K3/5XGqKC\u002Bb\u002BO026sUc4Z1VVYaFfuuZn77j\u002B7xrnP9tD6o9bwz6POddW9WoMum0gpV0cLkBvXHGYkW2xjBzLF/txdse43KMWxijKCMV8WzRL3km9yhGb1I0dwjHQ3ay7i95umkOlZ8m5BmgXpFSrHDY5Zq7SDUzq1qI6mhlxReh7D3znDcDxpXaABMSpgy84cqb7l3b\u002B6H2RhMSha82vR8B/m5XXxA92R8E3UgmHQVJyAShzdq1xfSb/VYj8UDmp0LwEKeeaYK2WhE\u002B1x5Z0CkNxLmmkPNESDR5u2G\u002BGefeHjoFMgxdq2KF73PFdvLaQiktFiiHQBJTr8RvJLIc\u002BEAtXLjgUJ4YrBlbIKV/ftFFn3U4jQO7WtontYZH8oasZPMzmBo19fGLEGoTLCNo0CzzKYU45Gs8cgXevJsb1L2Wqru2T\u002Ba7D6mHrXiVqCq6vuVVUMj9c4CL8yYQWzlWcz\u002BseIFntoRKOBnftTbuqsnbI/21xoPwmTs3Kly8qrBsLT486S\u002BpVwRhCxivHbpJmUhcNTs7oKy7u\u002BNKLIgnjY1lc4v4sb2aMcz5ULtrRXt87ZEQXHF5MIiRgS1MXyZ4OX2LSa4yUOuKxgduQlPxUHZnyUL7Ey0f6D8DayyQTdKmfRs93//NTpiliZpuDvI4nCy65JHngSZMb11zLum6\u002BnQwx8U0t3R6mn6mUYmWrd1Mysr/1Wk8wv/w7XCiXh\u002By6pMiOUctA\u002Bi4QEoXPS\u002Bcub18JmQevyEO9ATFR8oH2Dxe92b6cHSaH8riR5UfKYHMVDOzIje7kC9uE0U\u002BZ7getGQJtEnEpklI5gaZPHuL78qC\u002BO\u002BWULYEp2M7iF0vW7gOw48tFXE4C7HqajwxHlO35iN6v27MiGOyARDmjRnoGY5KjnzoWtpZSu05r\u002Bp504UTg6I5sJhNQjsvfxBgVX6X/kyt6pPWz49JIXR9kth1OC2L1wl7smjx\u002BUxFuN/F9PFypbGdy\u002Bj1OLQW8JMn069eukbm2IJxHE/nv/FDkRKzgyiDCu0m12xEkppRYL3ZyiWc5wKU4xxzAYVlugv7saulZ21mpMjCO\u002BLWokXkI7uOCfXLpq4MGqAMEAlnwR1gTODuq/1QcyFc3q8jwkDait3J16wWMA79lUjJVpTDWnbBclVk9Xe6OZrQasg==",
      "StatusCode": 201,
      "ResponseHeaders": {
        "Content-Length": "0",
        "Content-MD5": "FEDZSvtUJ2dXSctEwMXaUg==",
        "Date": "Thu, 02 Apr 2020 23:44:57 GMT",
        "ETag": "\u00220x8D7D75FD9EF61EE\u0022",
        "Last-Modified": "Thu, 02 Apr 2020 23:44:57 GMT",
        "Server": [
          "Windows-Azure-Blob/1.0",
          "Microsoft-HTTPAPI/2.0"
        ],
        "x-ms-client-request-id": "2723c722-0d60-9317-fbdd-645a84e68551",
        "x-ms-content-crc64": "zFBbOGcx81E=",
        "x-ms-request-id": "19266676-201e-005c-4448-0918f8000000",
        "x-ms-request-server-encrypted": "true",
        "x-ms-version": "2019-12-12"
      },
      "ResponseBody": []
    },
    {
      "RequestUri": "https://seanmcccanary.blob.core.windows.net/test-container-f46ce2bd-ed68-d326-e870-a3e78f73c65a/test-blob-2969f3af-a531-15bd-aa93-40dc7d85f8bd",
      "RequestMethod": "HEAD",
      "RequestHeaders": {
        "Authorization": "Sanitized",
        "traceparent": "00-8fc40218a703a448bfa9d0cda6bbb624-cd0a1474532a5f44-00",
        "User-Agent": [
          "azsdk-net-Storage.Blobs/12.5.0-dev.20200402.1",
          "(.NET Core 4.6.28325.01; Microsoft Windows 10.0.18362 )"
        ],
        "x-ms-client-request-id": "9e6c4218-f391-f251-a381-1df0fdf06294",
        "x-ms-date": "Thu, 02 Apr 2020 23:44:58 GMT",
        "x-ms-return-client-request-id": "true",
        "x-ms-version": "2019-12-12"
      },
      "RequestBody": null,
      "StatusCode": 200,
      "ResponseHeaders": {
        "Accept-Ranges": "bytes",
        "Content-Length": "1024",
        "Content-MD5": "FEDZSvtUJ2dXSctEwMXaUg==",
        "Content-Type": "application/octet-stream",
        "Date": "Thu, 02 Apr 2020 23:44:57 GMT",
        "ETag": "\u00220x8D7D75FD9EF61EE\u0022",
        "Last-Modified": "Thu, 02 Apr 2020 23:44:57 GMT",
        "Server": [
          "Windows-Azure-Blob/1.0",
          "Microsoft-HTTPAPI/2.0"
        ],
        "x-ms-access-tier": "Hot",
        "x-ms-access-tier-inferred": "true",
        "x-ms-blob-type": "BlockBlob",
        "x-ms-client-request-id": "9e6c4218-f391-f251-a381-1df0fdf06294",
        "x-ms-creation-time": "Thu, 02 Apr 2020 23:44:57 GMT",
        "x-ms-lease-state": "available",
        "x-ms-lease-status": "unlocked",
        "x-ms-request-id": "1926667a-201e-005c-4848-0918f8000000",
        "x-ms-server-encrypted": "true",
        "x-ms-version": "2019-12-12"
      },
      "ResponseBody": []
    },
    {
      "RequestUri": "https://seanmcccanary.blob.core.windows.net/test-container-f46ce2bd-ed68-d326-e870-a3e78f73c65a?restype=container",
      "RequestMethod": "DELETE",
      "RequestHeaders": {
        "Authorization": "Sanitized",
        "traceparent": "00-c28b4c8694335748a185e24a9c2bc261-81647bc122ac1847-00",
        "User-Agent": [
          "azsdk-net-Storage.Blobs/12.5.0-dev.20200402.1",
          "(.NET Core 4.6.28325.01; Microsoft Windows 10.0.18362 )"
        ],
        "x-ms-client-request-id": "4142a3b8-e67a-7dc0-ffcc-07bbfc9846f5",
        "x-ms-date": "Thu, 02 Apr 2020 23:44:58 GMT",
        "x-ms-return-client-request-id": "true",
        "x-ms-version": "2019-12-12"
      },
      "RequestBody": null,
      "StatusCode": 202,
      "ResponseHeaders": {
        "Content-Length": "0",
        "Date": "Thu, 02 Apr 2020 23:44:57 GMT",
        "Server": [
          "Windows-Azure-Blob/1.0",
          "Microsoft-HTTPAPI/2.0"
        ],
        "x-ms-client-request-id": "4142a3b8-e67a-7dc0-ffcc-07bbfc9846f5",
<<<<<<< HEAD
        "x-ms-request-id": "0e68e02f-201e-003e-6931-f30544000000",
=======
        "x-ms-request-id": "1926667c-201e-005c-4a48-0918f8000000",
>>>>>>> 8d420312
        "x-ms-version": "2019-12-12"
      },
      "ResponseBody": []
    }
  ],
  "Variables": {
    "RandomSeed": "1991807944",
    "Storage_TestConfigDefault": "ProductionTenant\nseanmcccanary\nU2FuaXRpemVk\nhttps://seanmcccanary.blob.core.windows.net\nhttps://seanmcccanary.file.core.windows.net\nhttps://seanmcccanary.queue.core.windows.net\nhttps://seanmcccanary.table.core.windows.net\n\n\n\n\nhttps://seanmcccanary-secondary.blob.core.windows.net\nhttps://seanmcccanary-secondary.file.core.windows.net\nhttps://seanmcccanary-secondary.queue.core.windows.net\nhttps://seanmcccanary-secondary.table.core.windows.net\n\nSanitized\n\n\nCloud\nBlobEndpoint=https://seanmcccanary.blob.core.windows.net/;QueueEndpoint=https://seanmcccanary.queue.core.windows.net/;FileEndpoint=https://seanmcccanary.file.core.windows.net/;BlobSecondaryEndpoint=https://seanmcccanary-secondary.blob.core.windows.net/;QueueSecondaryEndpoint=https://seanmcccanary-secondary.queue.core.windows.net/;FileSecondaryEndpoint=https://seanmcccanary-secondary.file.core.windows.net/;AccountName=seanmcccanary;AccountKey=Sanitized\nseanscope1"
  }
}<|MERGE_RESOLUTION|>--- conflicted
+++ resolved
@@ -28,11 +28,7 @@
           "Microsoft-HTTPAPI/2.0"
         ],
         "x-ms-client-request-id": "731dd8c9-9309-dc6d-bd2d-3d1c07093d05",
-<<<<<<< HEAD
-        "x-ms-request-id": "0e68e026-201e-003e-6331-f30544000000",
-=======
         "x-ms-request-id": "1926666f-201e-005c-3f48-0918f8000000",
->>>>>>> 8d420312
         "x-ms-version": "2019-12-12"
       },
       "ResponseBody": []
@@ -141,11 +137,7 @@
           "Microsoft-HTTPAPI/2.0"
         ],
         "x-ms-client-request-id": "4142a3b8-e67a-7dc0-ffcc-07bbfc9846f5",
-<<<<<<< HEAD
-        "x-ms-request-id": "0e68e02f-201e-003e-6931-f30544000000",
-=======
         "x-ms-request-id": "1926667c-201e-005c-4a48-0918f8000000",
->>>>>>> 8d420312
         "x-ms-version": "2019-12-12"
       },
       "ResponseBody": []
