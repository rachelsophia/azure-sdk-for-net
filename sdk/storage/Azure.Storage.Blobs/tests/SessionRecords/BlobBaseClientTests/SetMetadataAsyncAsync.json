{
  "Entries": [
    {
      "RequestUri": "https://seanmcccanary.blob.core.windows.net/test-container-83769010-9f0c-4f71-e07b-3b0e6b14660b?restype=container",
      "RequestMethod": "PUT",
      "RequestHeaders": {
        "Authorization": "Sanitized",
        "traceparent": "00-5af215b318914843ab6a2a6a74c859c5-a41e73eafbd81e44-00",
        "User-Agent": [
          "azsdk-net-Storage.Blobs/12.5.0-dev.20200402.1",
          "(.NET Core 4.6.28325.01; Microsoft Windows 10.0.18362 )"
        ],
        "x-ms-blob-public-access": "container",
        "x-ms-client-request-id": "2a79c5a4-0d98-69a5-84c2-44b143a3d93d",
        "x-ms-date": "Thu, 02 Apr 2020 23:45:40 GMT",
        "x-ms-return-client-request-id": "true",
        "x-ms-version": "2019-12-12"
      },
      "RequestBody": null,
      "StatusCode": 201,
      "ResponseHeaders": {
        "Content-Length": "0",
        "Date": "Thu, 02 Apr 2020 23:45:39 GMT",
        "ETag": "\u00220x8D7D75FF3279F18\u0022",
        "Last-Modified": "Thu, 02 Apr 2020 23:45:39 GMT",
        "Server": [
          "Windows-Azure-Blob/1.0",
          "Microsoft-HTTPAPI/2.0"
        ],
        "x-ms-client-request-id": "2a79c5a4-0d98-69a5-84c2-44b143a3d93d",
<<<<<<< HEAD
        "x-ms-request-id": "b9e9f6de-001e-0016-3131-f364ec000000",
=======
        "x-ms-request-id": "b7c64369-401e-0065-5d48-09e3e4000000",
>>>>>>> 8d420312
        "x-ms-version": "2019-12-12"
      },
      "ResponseBody": []
    },
    {
      "RequestUri": "https://seanmcccanary.blob.core.windows.net/test-container-83769010-9f0c-4f71-e07b-3b0e6b14660b/test-blob-4400d661-d682-f528-c07e-a08d4da014c9",
      "RequestMethod": "PUT",
      "RequestHeaders": {
        "Authorization": "Sanitized",
        "Content-Length": "1024",
        "traceparent": "00-e997815643e5d2439738131b98a0fdff-50d08e9c36161c47-00",
        "User-Agent": [
          "azsdk-net-Storage.Blobs/12.5.0-dev.20200402.1",
          "(.NET Core 4.6.28325.01; Microsoft Windows 10.0.18362 )"
        ],
        "x-ms-blob-type": "BlockBlob",
        "x-ms-client-request-id": "954180ac-20d6-e42c-5abc-6d2c73923993",
        "x-ms-date": "Thu, 02 Apr 2020 23:45:40 GMT",
        "x-ms-return-client-request-id": "true",
        "x-ms-version": "2019-12-12"
      },
      "RequestBody": "YUdqpZo8cpXIhUK91h\u002B0QKUUb2QW1XHNnYRqGm0XG\u002BStek/8OTOiJWNre/2Tax6hyWDoOTGws4zWnAgW0lgosGpeD1zPuAZxcUkAqll0OTFlyVANL\u002BGy/cbDJp0qjFMLQ8qTNVvC0RFZd8fnrwkyYWLWsAgHG4GIqxGWDJJoRuX29WeP4QTWo/c/s7cZy069kMQ6VNtKAyhICopJLMR/8DDi8Lqio4BeAA0QyGfKbt/D2HzNLfIKrPI\u002BRtZ5jHYzwMKGN9qTG\u002B1D3FPNOTrAfpyqhVNIscI\u002B2ETIY1yq5HOX3QikQzcFL72PiVGePHK3fsg6zwcj6g4ASF\u002BWy7eQmfjfNlsyGztlpVWVuShxn5vREOWUbxVsc/P5pPrXb2QF/u9ZvwYXhGKM1CmxjTHmjqjExLrS/Cnic8JoOHdAjTbxj7s4GOCUuouCB5vru\u002BXCEhZRE6qpMwHFdktErkvrTEfzv/52rnbILwouT/WO9rjcpiVh7nmLSFy5cqGUUAtAl7pT\u002BPvnTGSfieOgeuMMNn\u002BTZwglil3NaHeivDvUM9/\u002B7rc6Ov689VnBwWWW6s14rDshAekCGg1dhpCERY8pylYEoYsr0fyB1nKuZMj4N32pKQ//szH2/NSq3bNuOK/Kl/cOkUlCTNs/oCp2U7VEZE8T2hx/KhckDaW2gfRIEp7C5M3R6aU0Z9w0vxIHf6gfZXhkW16TS23f6oSji8vm946MtG/nc3uq3nI/SmoEHY79lxt847dALplf8f8hkNwRTsiEe8s5N/L9uXzrVAAC2s31pvSvaRPXS4XWh4F7iU6WLfyigKLDw18pfyo6VNqYXBYyK\u002BrnYuS0rS9FY69wgTAuVSYEYFoqMuKVherpnParPSpqSV5jrssX7dNzfmCvuf76DP\u002BzlPy8B/gIUtz6yxA4mSWEBTfRy6Zb7HKGt7SB5szs7pD396gurUFlWlvuHSLCOuQ6KrPGKEFZWKeJNU9EhmwQDtyAQaJ9Vlf1bHBLbM9PxHzQR7sYJcZPnZ8BpHjxIdTu3g5GQvlBvdNb0bzQDuvXOXHTcz\u002Bw9\u002BkVMaMCe7HfA0ucXI7BCYGDjonnvVQKfo\u002BzKmoGHq2UPeYlMBFVP0Iie81wNLJcFjDwT\u002BW2yTqUC7ITTlFG2eSeBx6om9hwLU9HxUGGmUndVhM6Fc/H3nSrkCVeQvDw26Lo0i2TtHpYfyGVbgP5DnFpNvc9DMMV1imp/QqyEetfVuqfnsccSaKZ4ZWtMW9xsYK09Av4s87e0/sD6rdvpW42NhcZWnCpTexVpCotZ6S6N0uI/hzfZ6MbwMrLGF/rKTwnd/tXWFYSCqcfog6ksGtXSbJr56ZRVs9z/pql3jSMaXruBQ==",
      "StatusCode": 201,
      "ResponseHeaders": {
        "Content-Length": "0",
        "Content-MD5": "XneHa1zfaotIzobnzi6uCg==",
        "Date": "Thu, 02 Apr 2020 23:45:39 GMT",
        "ETag": "\u00220x8D7D75FF334303B\u0022",
        "Last-Modified": "Thu, 02 Apr 2020 23:45:39 GMT",
        "Server": [
          "Windows-Azure-Blob/1.0",
          "Microsoft-HTTPAPI/2.0"
        ],
        "x-ms-client-request-id": "954180ac-20d6-e42c-5abc-6d2c73923993",
        "x-ms-content-crc64": "bcpxW99tues=",
        "x-ms-request-id": "b7c64375-401e-0065-6648-09e3e4000000",
        "x-ms-request-server-encrypted": "true",
        "x-ms-version": "2019-12-12"
      },
      "ResponseBody": []
    },
    {
      "RequestUri": "https://seanmcccanary.blob.core.windows.net/test-container-83769010-9f0c-4f71-e07b-3b0e6b14660b/test-blob-4400d661-d682-f528-c07e-a08d4da014c9?comp=metadata",
      "RequestMethod": "PUT",
      "RequestHeaders": {
        "Authorization": "Sanitized",
        "traceparent": "00-7d198f05cec58e44b59031ced8d3b529-ba69b39f0f99e748-00",
        "User-Agent": [
          "azsdk-net-Storage.Blobs/12.5.0-dev.20200402.1",
          "(.NET Core 4.6.28325.01; Microsoft Windows 10.0.18362 )"
        ],
        "x-ms-client-request-id": "e9df6569-5839-cf2f-7c7e-853808c8022e",
        "x-ms-date": "Thu, 02 Apr 2020 23:45:40 GMT",
        "x-ms-meta-Capital": "letter",
        "x-ms-meta-foo": "bar",
        "x-ms-meta-meta": "data",
        "x-ms-meta-UPPER": "case",
        "x-ms-return-client-request-id": "true",
        "x-ms-version": "2019-12-12"
      },
      "RequestBody": null,
      "StatusCode": 200,
      "ResponseHeaders": {
        "Content-Length": "0",
        "Date": "Thu, 02 Apr 2020 23:45:39 GMT",
        "ETag": "\u00220x8D7D75FF341A025\u0022",
        "Last-Modified": "Thu, 02 Apr 2020 23:45:39 GMT",
        "Server": [
          "Windows-Azure-Blob/1.0",
          "Microsoft-HTTPAPI/2.0"
        ],
        "x-ms-client-request-id": "e9df6569-5839-cf2f-7c7e-853808c8022e",
        "x-ms-request-id": "b7c6437c-401e-0065-6b48-09e3e4000000",
        "x-ms-request-server-encrypted": "true",
        "x-ms-version": "2019-12-12"
      },
      "ResponseBody": []
    },
    {
      "RequestUri": "https://seanmcccanary.blob.core.windows.net/test-container-83769010-9f0c-4f71-e07b-3b0e6b14660b/test-blob-4400d661-d682-f528-c07e-a08d4da014c9",
      "RequestMethod": "HEAD",
      "RequestHeaders": {
        "Authorization": "Sanitized",
        "traceparent": "00-5dd9f5480b34344e88084061673a7919-50d2df6a61ecd84e-00",
        "User-Agent": [
          "azsdk-net-Storage.Blobs/12.5.0-dev.20200402.1",
          "(.NET Core 4.6.28325.01; Microsoft Windows 10.0.18362 )"
        ],
        "x-ms-client-request-id": "0ec22732-4fb2-5c5a-7baa-31694d3e68e9",
        "x-ms-date": "Thu, 02 Apr 2020 23:45:40 GMT",
        "x-ms-return-client-request-id": "true",
        "x-ms-version": "2019-12-12"
      },
      "RequestBody": null,
      "StatusCode": 200,
      "ResponseHeaders": {
        "Accept-Ranges": "bytes",
        "Content-Length": "1024",
        "Content-MD5": "XneHa1zfaotIzobnzi6uCg==",
        "Content-Type": "application/octet-stream",
        "Date": "Thu, 02 Apr 2020 23:45:39 GMT",
        "ETag": "\u00220x8D7D75FF341A025\u0022",
        "Last-Modified": "Thu, 02 Apr 2020 23:45:39 GMT",
        "Server": [
          "Windows-Azure-Blob/1.0",
          "Microsoft-HTTPAPI/2.0"
        ],
        "x-ms-access-tier": "Hot",
        "x-ms-access-tier-inferred": "true",
        "x-ms-blob-type": "BlockBlob",
        "x-ms-client-request-id": "0ec22732-4fb2-5c5a-7baa-31694d3e68e9",
        "x-ms-creation-time": "Thu, 02 Apr 2020 23:45:39 GMT",
        "x-ms-lease-state": "available",
        "x-ms-lease-status": "unlocked",
        "x-ms-meta-Capital": "letter",
        "x-ms-meta-foo": "bar",
        "x-ms-meta-meta": "data",
        "x-ms-meta-UPPER": "case",
        "x-ms-request-id": "b7c64385-401e-0065-7148-09e3e4000000",
        "x-ms-server-encrypted": "true",
        "x-ms-version": "2019-12-12"
      },
      "ResponseBody": []
    },
    {
      "RequestUri": "https://seanmcccanary.blob.core.windows.net/test-container-83769010-9f0c-4f71-e07b-3b0e6b14660b?restype=container",
      "RequestMethod": "DELETE",
      "RequestHeaders": {
        "Authorization": "Sanitized",
        "traceparent": "00-1533534903de604ea5c2500ecd1a6d0f-b5737b66b8756e4b-00",
        "User-Agent": [
          "azsdk-net-Storage.Blobs/12.5.0-dev.20200402.1",
          "(.NET Core 4.6.28325.01; Microsoft Windows 10.0.18362 )"
        ],
        "x-ms-client-request-id": "e105b278-f305-3b7b-a664-e93a947f8ccb",
        "x-ms-date": "Thu, 02 Apr 2020 23:45:40 GMT",
        "x-ms-return-client-request-id": "true",
        "x-ms-version": "2019-12-12"
      },
      "RequestBody": null,
      "StatusCode": 202,
      "ResponseHeaders": {
        "Content-Length": "0",
        "Date": "Thu, 02 Apr 2020 23:45:39 GMT",
        "Server": [
          "Windows-Azure-Blob/1.0",
          "Microsoft-HTTPAPI/2.0"
        ],
        "x-ms-client-request-id": "e105b278-f305-3b7b-a664-e93a947f8ccb",
<<<<<<< HEAD
        "x-ms-request-id": "b9e9f6ed-001e-0016-3b31-f364ec000000",
=======
        "x-ms-request-id": "b7c64395-401e-0065-0148-09e3e4000000",
>>>>>>> 8d420312
        "x-ms-version": "2019-12-12"
      },
      "ResponseBody": []
    }
  ],
  "Variables": {
    "RandomSeed": "1727626239",
    "Storage_TestConfigDefault": "ProductionTenant\nseanmcccanary\nU2FuaXRpemVk\nhttps://seanmcccanary.blob.core.windows.net\nhttps://seanmcccanary.file.core.windows.net\nhttps://seanmcccanary.queue.core.windows.net\nhttps://seanmcccanary.table.core.windows.net\n\n\n\n\nhttps://seanmcccanary-secondary.blob.core.windows.net\nhttps://seanmcccanary-secondary.file.core.windows.net\nhttps://seanmcccanary-secondary.queue.core.windows.net\nhttps://seanmcccanary-secondary.table.core.windows.net\n\nSanitized\n\n\nCloud\nBlobEndpoint=https://seanmcccanary.blob.core.windows.net/;QueueEndpoint=https://seanmcccanary.queue.core.windows.net/;FileEndpoint=https://seanmcccanary.file.core.windows.net/;BlobSecondaryEndpoint=https://seanmcccanary-secondary.blob.core.windows.net/;QueueSecondaryEndpoint=https://seanmcccanary-secondary.queue.core.windows.net/;FileSecondaryEndpoint=https://seanmcccanary-secondary.file.core.windows.net/;AccountName=seanmcccanary;AccountKey=Sanitized\nseanscope1"
  }
}<|MERGE_RESOLUTION|>--- conflicted
+++ resolved
@@ -28,11 +28,7 @@
           "Microsoft-HTTPAPI/2.0"
         ],
         "x-ms-client-request-id": "2a79c5a4-0d98-69a5-84c2-44b143a3d93d",
-<<<<<<< HEAD
-        "x-ms-request-id": "b9e9f6de-001e-0016-3131-f364ec000000",
-=======
         "x-ms-request-id": "b7c64369-401e-0065-5d48-09e3e4000000",
->>>>>>> 8d420312
         "x-ms-version": "2019-12-12"
       },
       "ResponseBody": []
@@ -182,11 +178,7 @@
           "Microsoft-HTTPAPI/2.0"
         ],
         "x-ms-client-request-id": "e105b278-f305-3b7b-a664-e93a947f8ccb",
-<<<<<<< HEAD
-        "x-ms-request-id": "b9e9f6ed-001e-0016-3b31-f364ec000000",
-=======
         "x-ms-request-id": "b7c64395-401e-0065-0148-09e3e4000000",
->>>>>>> 8d420312
         "x-ms-version": "2019-12-12"
       },
       "ResponseBody": []
