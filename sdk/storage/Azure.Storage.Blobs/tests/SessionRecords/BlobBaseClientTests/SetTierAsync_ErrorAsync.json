--- conflicted
+++ resolved
@@ -28,11 +28,7 @@
           "Microsoft-HTTPAPI/2.0"
         ],
         "x-ms-client-request-id": "7ffa9069-27a8-4c88-e143-df230d592a34",
-<<<<<<< HEAD
-        "x-ms-request-id": "64e2ee9f-b01e-0003-4031-f3735f000000",
-=======
         "x-ms-request-id": "c47d43b8-701e-006e-3848-09188f000000",
->>>>>>> 8d420312
         "x-ms-version": "2019-12-12"
       },
       "ResponseBody": []
@@ -65,11 +61,7 @@
         ],
         "x-ms-client-request-id": "824a30b9-0ad8-ba4d-fcaa-4a8fea80ee0a",
         "x-ms-error-code": "BlobNotFound",
-<<<<<<< HEAD
-        "x-ms-request-id": "64e2eea4-b01e-0003-4331-f3735f000000",
-=======
         "x-ms-request-id": "c47d43c0-701e-006e-3b48-09188f000000",
->>>>>>> 8d420312
         "x-ms-version": "2019-12-12"
       },
       "ResponseBody": [
@@ -103,11 +95,7 @@
           "Microsoft-HTTPAPI/2.0"
         ],
         "x-ms-client-request-id": "c0f83d7c-55d3-12c9-5b4d-8e6fd1b160db",
-<<<<<<< HEAD
-        "x-ms-request-id": "64e2eea5-b01e-0003-4431-f3735f000000",
-=======
         "x-ms-request-id": "c47d43c3-701e-006e-3d48-09188f000000",
->>>>>>> 8d420312
         "x-ms-version": "2019-12-12"
       },
       "ResponseBody": []
