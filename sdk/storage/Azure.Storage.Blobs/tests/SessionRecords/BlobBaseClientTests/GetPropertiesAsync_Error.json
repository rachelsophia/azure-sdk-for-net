--- conflicted
+++ resolved
@@ -28,11 +28,7 @@
           "Microsoft-HTTPAPI/2.0"
         ],
         "x-ms-client-request-id": "1c731444-87b1-a3f7-37ef-09001db0f548",
-<<<<<<< HEAD
-        "x-ms-request-id": "9d9861ce-f01e-0002-7a30-f32c83000000",
-=======
         "x-ms-request-id": "8e691e81-701e-007e-1848-09dde7000000",
->>>>>>> 8d420312
         "x-ms-version": "2019-12-12"
       },
       "ResponseBody": []
@@ -63,11 +59,7 @@
         "Transfer-Encoding": "chunked",
         "x-ms-client-request-id": "ac5fd79f-79f0-757f-a9e4-12fac3e97aad",
         "x-ms-error-code": "BlobNotFound",
-<<<<<<< HEAD
-        "x-ms-request-id": "9d9861d5-f01e-0002-7f30-f32c83000000",
-=======
         "x-ms-request-id": "8e691e88-701e-007e-1c48-09dde7000000",
->>>>>>> 8d420312
         "x-ms-version": "2019-12-12"
       },
       "ResponseBody": []
@@ -97,11 +89,7 @@
           "Microsoft-HTTPAPI/2.0"
         ],
         "x-ms-client-request-id": "516e4b32-302a-86a9-5ce1-fdf36c343ef3",
-<<<<<<< HEAD
-        "x-ms-request-id": "9d9861d6-f01e-0002-8030-f32c83000000",
-=======
         "x-ms-request-id": "8e691e8d-701e-007e-2148-09dde7000000",
->>>>>>> 8d420312
         "x-ms-version": "2019-12-12"
       },
       "ResponseBody": []
