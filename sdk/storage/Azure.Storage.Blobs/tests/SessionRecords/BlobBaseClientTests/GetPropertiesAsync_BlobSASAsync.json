--- conflicted
+++ resolved
@@ -28,11 +28,7 @@
           "Microsoft-HTTPAPI/2.0"
         ],
         "x-ms-client-request-id": "eac81e10-69bb-64ad-3810-3b23dfa860b9",
-<<<<<<< HEAD
-        "x-ms-request-id": "c74d8348-a01e-000f-0731-f3e457000000",
-=======
         "x-ms-request-id": "07da4575-301e-006f-78f2-094753000000",
->>>>>>> 8d420312
         "x-ms-version": "2019-12-12"
       },
       "ResponseBody": []
@@ -75,11 +71,7 @@
       "ResponseBody": []
     },
     {
-<<<<<<< HEAD
-      "RequestUri": "https://seanstagetest.blob.core.windows.net/test-container-7978e14e-7382-bee9-06a5-40585247ad5f/test-blob-217dafd4-eaaa-68a9-3d5e-93415d4d9741?sv=2019-12-12\u0026st=2020-03-05T20%3A05%3A09Z\u0026se=2020-03-05T22%3A05%3A09Z\u0026sr=b\u0026sp=racwd\u0026sig=Sanitized",
-=======
       "RequestUri": "https://seanmcccanary.blob.core.windows.net/test-container-7978e14e-7382-bee9-06a5-40585247ad5f/test-blob-217dafd4-eaaa-68a9-3d5e-93415d4d9741?sv=2019-12-12\u0026st=2020-04-03T19%3A00%3A08Z\u0026se=2020-04-03T21%3A00%3A08Z\u0026sr=b\u0026sp=racwd\u0026sig=Sanitized",
->>>>>>> 8d420312
       "RequestMethod": "HEAD",
       "RequestHeaders": {
         "traceparent": "00-25ddb8934f47564fbe037bbb21d833b5-e00fa6286038a848-00",
@@ -143,11 +135,7 @@
           "Microsoft-HTTPAPI/2.0"
         ],
         "x-ms-client-request-id": "05bcabc7-7723-0836-dff9-de5b5d0b98a1",
-<<<<<<< HEAD
-        "x-ms-request-id": "6ca0514d-901e-0014-4d31-f3da54000000",
-=======
         "x-ms-request-id": "15b6af14-301e-0040-06f2-094a98000000",
->>>>>>> 8d420312
         "x-ms-version": "2019-12-12"
       },
       "ResponseBody": []
