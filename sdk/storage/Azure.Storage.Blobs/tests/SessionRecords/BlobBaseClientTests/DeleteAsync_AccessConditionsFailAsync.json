{
  "Entries": [
    {
      "RequestUri": "https://seanmcccanary.blob.core.windows.net/test-container-70003e39-f238-4009-6db8-7628dc7affe5?restype=container",
      "RequestMethod": "PUT",
      "RequestHeaders": {
        "Authorization": "Sanitized",
        "traceparent": "00-2f49503de23ac44c82a6487328f52b9b-5f1730b4474d914a-00",
        "User-Agent": [
          "azsdk-net-Storage.Blobs/12.5.0-dev.20200402.1",
          "(.NET Core 4.6.28325.01; Microsoft Windows 10.0.18362 )"
        ],
        "x-ms-blob-public-access": "container",
        "x-ms-client-request-id": "0bbedc5a-9268-5a56-b3c8-9a82dfda5456",
        "x-ms-date": "Thu, 02 Apr 2020 23:44:35 GMT",
        "x-ms-return-client-request-id": "true",
        "x-ms-version": "2019-12-12"
      },
      "RequestBody": null,
      "StatusCode": 201,
      "ResponseHeaders": {
        "Content-Length": "0",
        "Date": "Thu, 02 Apr 2020 23:44:34 GMT",
        "ETag": "\u00220x8D7D75FCC99EC17\u0022",
        "Last-Modified": "Thu, 02 Apr 2020 23:44:35 GMT",
        "Server": [
          "Windows-Azure-Blob/1.0",
          "Microsoft-HTTPAPI/2.0"
        ],
        "x-ms-client-request-id": "0bbedc5a-9268-5a56-b3c8-9a82dfda5456",
<<<<<<< HEAD
        "x-ms-request-id": "5f19c036-901e-003b-4831-f3d79f000000",
=======
        "x-ms-request-id": "e2925faf-f01e-0084-7c48-093fa1000000",
>>>>>>> 8d420312
        "x-ms-version": "2019-12-12"
      },
      "ResponseBody": []
    },
    {
      "RequestUri": "https://seanmcccanary.blob.core.windows.net/test-container-70003e39-f238-4009-6db8-7628dc7affe5/test-blob-8ee4840c-70cb-04d8-c13d-5050a622af2e",
      "RequestMethod": "PUT",
      "RequestHeaders": {
        "Authorization": "Sanitized",
        "Content-Length": "1024",
        "traceparent": "00-d0c98fbdd1f8a74594bd08fec75794b0-9f4e799ef0eb5644-00",
        "User-Agent": [
          "azsdk-net-Storage.Blobs/12.5.0-dev.20200402.1",
          "(.NET Core 4.6.28325.01; Microsoft Windows 10.0.18362 )"
        ],
        "x-ms-blob-type": "BlockBlob",
        "x-ms-client-request-id": "87e9c0bf-51cc-0d34-4aae-8c4d0636a2d5",
        "x-ms-date": "Thu, 02 Apr 2020 23:44:36 GMT",
        "x-ms-return-client-request-id": "true",
        "x-ms-version": "2019-12-12"
      },
      "RequestBody": "lkHN/7v0fAqt\u002Bolhm/rjRZP12Q1alGnqBLpJKkEFtJEZa\u002BydDVSaGAfZ4NDnd2nHWgu9sEii0wHY4/sBq1LJp0X4Ry8NRjg\u002BWsEGgbOZAoxRgdA2SANId5fqxSlYmW20EDmK7i85uRPTflaHnFJOPuBusCmBk15BsNCXI4EO5cFTUXB5DhNdF8i8Y8qtwNtFnIZI6ulEMn3bSD5eopaSxJmUM0rh1DDMEZlhxS\u002BUk\u002B/1UYf6xfvXDx7znsXV/3QxKp4xGYyQY8dWfNhQ4m1NR7VOaFAPl/6dvCMs7jZq9xIkL5qRY3piZe6/pEkihyywpVcQhpYjIpOfk1xpY3SR64TGK7PTvOM67ANiT/K1ejT3fEjfWnF8AAwH8c8e\u002BQF5LrnEXFx53elz1pqSwdKg6hgncecssZATSiqmy8sUG/IB6CA58B7YfZ9fbITX6T85Zwa394caTXwosRIx0xEeXrunkNiyZ/r6TvRIzEUMPGDrbGTEXSNq55ukED8MpqqNQQ3IL1hmh/8MvKmT0YE3G3SxRmasWQGXPak9DVa67ahJuos3Qw0IheRkuKB61xUabPTKW19D4egLMfGvKHqpUc4ASRf2/9hnqMGCSKBhHWaTI6Fi8JJIBdmiLBIbWVxqu2bReY3\u002BJGwcY7KewZlHqRSLGwTYRmE8uEM9U9PFTE5kF4w6kKPYlP80RY3fqUNAW4L\u002Bjz1YkXQElMBKwNCZVhZkOaoMDBlwsoYEpADUXA7//fdQx7wRDIUXNfvijtMum\u002B52e2\u002BZM05ojd22U\u002B10MDexSsPYSI9aUy0k9dcdjiSy1QgRXuGeZcmp6DrfWrmXowXDMEQQVlJfGyhCdT53Sv64A33kYtFWEuT5L2BVe/hzjFHSWl3gon\u002B2skO4XPCLMp07JlY8s0AzbR1fFybyCp8vz\u002BjspPCg2GH9LrCOnbbzbvzDGVWiN9kRnu1AgIpYxKijiY0Ino2smk70PoSQpM9ma6kqLvBKjJcO2wYDYFfXpGoI6xQp689vFn8HrvlVgPkd2RXhLpW3Wfz1\u002BcKHqTn2HZkaiLm6PYDZuhhxQt6duVsM5YdC9XXUUJEYM/EN521FEJFfOvhAY5uUB3N9RhYeWD9nesOxtCcjRTcnogmOzNOqKzJMPn5izILrre0CVwp7\u002BduypW2qk1xqPPXAGMGSBjug0hrk0RrABK5BxgY5Ie0trKgu3CZlAJjV4gKJorPBWaeyYYXwlyjB8aG\u002BaM1VMRoIk2wYZCkVOtKBDu8XN2L7gGxfh8BoPRR/bOuEp5fKf7HngA5GqPV9nCaybog5qbk\u002Bwuhh9qpan1ZYmPc\u002BkJM7t44\u002BMLZTtdd24eqZtc6LRsMxRuSuaYgHjeG47g==",
      "StatusCode": 201,
      "ResponseHeaders": {
        "Content-Length": "0",
        "Content-MD5": "SV/22QjADsMCsXQKiM2Bjw==",
        "Date": "Thu, 02 Apr 2020 23:44:34 GMT",
        "ETag": "\u00220x8D7D75FCCA68A95\u0022",
        "Last-Modified": "Thu, 02 Apr 2020 23:44:35 GMT",
        "Server": [
          "Windows-Azure-Blob/1.0",
          "Microsoft-HTTPAPI/2.0"
        ],
        "x-ms-client-request-id": "87e9c0bf-51cc-0d34-4aae-8c4d0636a2d5",
        "x-ms-content-crc64": "FI06KjQhAP0=",
        "x-ms-request-id": "e2925fb3-f01e-0084-7e48-093fa1000000",
        "x-ms-request-server-encrypted": "true",
        "x-ms-version": "2019-12-12"
      },
      "ResponseBody": []
    },
    {
      "RequestUri": "https://seanmcccanary.blob.core.windows.net/test-container-70003e39-f238-4009-6db8-7628dc7affe5/test-blob-8ee4840c-70cb-04d8-c13d-5050a622af2e",
      "RequestMethod": "DELETE",
      "RequestHeaders": {
        "Authorization": "Sanitized",
        "If-Modified-Since": "Fri, 03 Apr 2020 23:44:35 GMT",
        "traceparent": "00-0999198094fa0d47bede17e92c32008a-fe43f350f4d5054a-00",
        "User-Agent": [
          "azsdk-net-Storage.Blobs/12.5.0-dev.20200402.1",
          "(.NET Core 4.6.28325.01; Microsoft Windows 10.0.18362 )"
        ],
        "x-ms-client-request-id": "cd47737f-31f7-bd22-ca31-c1e4ea69f3c4",
        "x-ms-date": "Thu, 02 Apr 2020 23:44:36 GMT",
        "x-ms-return-client-request-id": "true",
        "x-ms-version": "2019-12-12"
      },
      "RequestBody": null,
      "StatusCode": 412,
      "ResponseHeaders": {
        "Content-Length": "252",
        "Content-Type": "application/xml",
        "Date": "Thu, 02 Apr 2020 23:44:34 GMT",
        "Server": [
          "Windows-Azure-Blob/1.0",
          "Microsoft-HTTPAPI/2.0"
        ],
        "x-ms-client-request-id": "cd47737f-31f7-bd22-ca31-c1e4ea69f3c4",
        "x-ms-error-code": "ConditionNotMet",
<<<<<<< HEAD
        "x-ms-request-id": "5f19c04a-901e-003b-5a31-f3d79f000000",
=======
        "x-ms-request-id": "e2925fba-f01e-0084-0348-093fa1000000",
>>>>>>> 8d420312
        "x-ms-version": "2019-12-12"
      },
      "ResponseBody": [
        "\uFEFF\u003C?xml version=\u00221.0\u0022 encoding=\u0022utf-8\u0022?\u003E\u003CError\u003E\u003CCode\u003EConditionNotMet\u003C/Code\u003E\u003CMessage\u003EThe condition specified using HTTP conditional header(s) is not met.\n",
        "RequestId:e2925fba-f01e-0084-0348-093fa1000000\n",
        "Time:2020-04-02T23:44:35.2360168Z\u003C/Message\u003E\u003C/Error\u003E"
      ]
    },
    {
      "RequestUri": "https://seanmcccanary.blob.core.windows.net/test-container-70003e39-f238-4009-6db8-7628dc7affe5?restype=container",
      "RequestMethod": "DELETE",
      "RequestHeaders": {
        "Authorization": "Sanitized",
        "traceparent": "00-9c714c538125744a95616c4df7f89fba-7a8753676ae90f4d-00",
        "User-Agent": [
          "azsdk-net-Storage.Blobs/12.5.0-dev.20200402.1",
          "(.NET Core 4.6.28325.01; Microsoft Windows 10.0.18362 )"
        ],
        "x-ms-client-request-id": "92cdf0d7-d5ee-6ade-a409-ae711d2254ad",
        "x-ms-date": "Thu, 02 Apr 2020 23:44:36 GMT",
        "x-ms-return-client-request-id": "true",
        "x-ms-version": "2019-12-12"
      },
      "RequestBody": null,
      "StatusCode": 202,
      "ResponseHeaders": {
        "Content-Length": "0",
        "Date": "Thu, 02 Apr 2020 23:44:34 GMT",
        "Server": [
          "Windows-Azure-Blob/1.0",
          "Microsoft-HTTPAPI/2.0"
        ],
        "x-ms-client-request-id": "92cdf0d7-d5ee-6ade-a409-ae711d2254ad",
<<<<<<< HEAD
        "x-ms-request-id": "5f19c05b-901e-003b-6b31-f3d79f000000",
=======
        "x-ms-request-id": "e2925fc1-f01e-0084-0848-093fa1000000",
>>>>>>> 8d420312
        "x-ms-version": "2019-12-12"
      },
      "ResponseBody": []
    },
    {
      "RequestUri": "https://seanmcccanary.blob.core.windows.net/test-container-0073879e-910b-0d53-0167-134cc1e8b7e0?restype=container",
      "RequestMethod": "PUT",
      "RequestHeaders": {
        "Authorization": "Sanitized",
        "traceparent": "00-fdcc40c4d337fa4182d22374dae0ba67-6f0226a84903ec49-00",
        "User-Agent": [
          "azsdk-net-Storage.Blobs/12.5.0-dev.20200402.1",
          "(.NET Core 4.6.28325.01; Microsoft Windows 10.0.18362 )"
        ],
        "x-ms-blob-public-access": "container",
        "x-ms-client-request-id": "7e9bc156-df76-45e3-9dbf-9187c292a8bc",
        "x-ms-date": "Thu, 02 Apr 2020 23:44:36 GMT",
        "x-ms-return-client-request-id": "true",
        "x-ms-version": "2019-12-12"
      },
      "RequestBody": null,
      "StatusCode": 201,
      "ResponseHeaders": {
        "Content-Length": "0",
        "Date": "Thu, 02 Apr 2020 23:44:35 GMT",
        "ETag": "\u00220x8D7D75FCCEF6E73\u0022",
        "Last-Modified": "Thu, 02 Apr 2020 23:44:35 GMT",
        "Server": [
          "Windows-Azure-Blob/1.0",
          "Microsoft-HTTPAPI/2.0"
        ],
        "x-ms-client-request-id": "7e9bc156-df76-45e3-9dbf-9187c292a8bc",
<<<<<<< HEAD
        "x-ms-request-id": "66c46f28-601e-0000-7231-f3923b000000",
=======
        "x-ms-request-id": "612a4ff5-101e-000a-0848-09e917000000",
>>>>>>> 8d420312
        "x-ms-version": "2019-12-12"
      },
      "ResponseBody": []
    },
    {
      "RequestUri": "https://seanmcccanary.blob.core.windows.net/test-container-0073879e-910b-0d53-0167-134cc1e8b7e0/test-blob-4b1fce52-5a14-3c11-b272-b026ef134a00",
      "RequestMethod": "PUT",
      "RequestHeaders": {
        "Authorization": "Sanitized",
        "Content-Length": "1024",
        "traceparent": "00-30517b2d63b9cf41bdbdb339ef986049-c6b4a10854535247-00",
        "User-Agent": [
          "azsdk-net-Storage.Blobs/12.5.0-dev.20200402.1",
          "(.NET Core 4.6.28325.01; Microsoft Windows 10.0.18362 )"
        ],
        "x-ms-blob-type": "BlockBlob",
        "x-ms-client-request-id": "b9fa7c5b-0775-7b74-ce98-6cd817f865f8",
        "x-ms-date": "Thu, 02 Apr 2020 23:44:36 GMT",
        "x-ms-return-client-request-id": "true",
        "x-ms-version": "2019-12-12"
      },
      "RequestBody": "pHz1/0w5aXLux1zc0E0\u002BvTzl7fXhdoL8sF7MAy69Vol1kONGnKlvGGSsXU39NWxkNPLpCiVUHi35\u002BE/ubWVEMHHSZj9q\u002BCCTddSQNRk1/nvyZ8871EtkIXK1TKNagav\u002BaC3bKs4s\u002BjvSVpVQw\u002BkUxPnT/AWWCFwlbkXNtKt8OPMpkszrWdSsxWyTaX62E12JoYiqhoWlaGDRtruIX0WPVR2hJzEcKGolJzaZA57eblroQxMj0rJugylsGqMYJGUnAxRgFesrbHgdhF9ODGXB80dhoBsxbIJqM6QHrw3HDALRcf\u002BKfVluvNabBU1TH3bEqydbt4RJ9ZeR9uJHI71qVnhcfZplNnXt8uNFlmY0FxMtQwTlbFV\u002Bh3xo\u002BYd3J5kZMK/V9qLbXnSybcWgBF8wXN7OGeC4hOoi3fUe/T3udspKK2W3XiBwUuSPM/6P3oIcOJyoqA25YavFsxmsvWE3w/f7Vtn5ef2\u002BXcf7KFHrk/9yAsSgRc28kcq68asGxJSDWHAHlIepIr\u002Be6kpGvTha2h8ZObqcln0pPsUPP4dRt5kyeNDg4/54yd8FAluCdtORXxeL7Yra5sLy3lbBmuI4TDKxE0VoefYhoXDal5Qhp8jyfd9vxsoPWJIO7gWoti/9zbUo0WKOKeYgaksa/04t0DeNzxwDyIZoobuzWYvxeepA3cnf\u002BdVlZFP5Tlt/9VhD4B3OGucS\u002BQQuwC\u002Bn2s9bL/Fg2SGETtdhJ2vJCnor6atib3ltI14DLuPFsDilvomDnR9qHhw2vpFGbPJ8Se\u002BKA9eDRGtW7QuSXKo\u002Bv52eu2nhRWxbwcqPK7HnJ7Zsh\u002BX0Oq1hIXoeLbAT18Fx\u002BP70p7GJmgODL0IM9Bi6bsVVJtXFSYXwPZnuwxi7R\u002BkJHjKy84AF4uzhcAprVS1hY77qvrDrq695A2kXmtbrx\u002BdYA9blB3tFT0Pp49l6hOhrjV9Z0Ik4HXKDOO8W7UgV9qgjE1FXe1tDpW5tAsfW/3\u002BBqw12kfdeH\u002BZjYs\u002BLLmH70\u002B0wV3GWFBEDFSsbyxqqrTlwlUE7nmWxxfNr8xmMuHYMci7apacN65f7cnvLQlTLubSWGpkfvzWHfpJ9KiD3d120DlnszweRY6qqPyvp5oKfoDpl9p3d7bL5UycVj8B2BPseFjT63umsBLfvdYAJnZcQ3ormkoC/1yGm8nzge9PpNDswy89NpMFQuPLm7Xcx8LWPBbE1j3F6Xj4TU\u002BxtzIjkBUFF2dLIwjnIltmO2eqpdQLHUHYis6TJtW2ROVHV4\u002BxpAec27Bfjx0N3bfmY7IRUat7ppXsSwlGceyNkNojo87LsJdcCcojr5IkyqkaqMcjoPM9y6z1xVj\u002BWmXDzfpC6jw==",
      "StatusCode": 201,
      "ResponseHeaders": {
        "Content-Length": "0",
        "Content-MD5": "2DEPOmOuxRt3\u002BUqnUGj2/Q==",
        "Date": "Thu, 02 Apr 2020 23:44:35 GMT",
        "ETag": "\u00220x8D7D75FCCFC5B37\u0022",
        "Last-Modified": "Thu, 02 Apr 2020 23:44:35 GMT",
        "Server": [
          "Windows-Azure-Blob/1.0",
          "Microsoft-HTTPAPI/2.0"
        ],
        "x-ms-client-request-id": "b9fa7c5b-0775-7b74-ce98-6cd817f865f8",
        "x-ms-content-crc64": "Hvcf5mYiL4Q=",
        "x-ms-request-id": "612a4ffb-101e-000a-0c48-09e917000000",
        "x-ms-request-server-encrypted": "true",
        "x-ms-version": "2019-12-12"
      },
      "ResponseBody": []
    },
    {
      "RequestUri": "https://seanmcccanary.blob.core.windows.net/test-container-0073879e-910b-0d53-0167-134cc1e8b7e0/test-blob-4b1fce52-5a14-3c11-b272-b026ef134a00",
      "RequestMethod": "DELETE",
      "RequestHeaders": {
        "Authorization": "Sanitized",
        "If-Unmodified-Since": "Wed, 01 Apr 2020 23:44:35 GMT",
        "traceparent": "00-f6b3a8a5ca656647badca05bba0540b2-1c683ebc8089614c-00",
        "User-Agent": [
          "azsdk-net-Storage.Blobs/12.5.0-dev.20200402.1",
          "(.NET Core 4.6.28325.01; Microsoft Windows 10.0.18362 )"
        ],
        "x-ms-client-request-id": "029726a7-0096-721a-d22f-f814e61f3e05",
        "x-ms-date": "Thu, 02 Apr 2020 23:44:36 GMT",
        "x-ms-return-client-request-id": "true",
        "x-ms-version": "2019-12-12"
      },
      "RequestBody": null,
      "StatusCode": 412,
      "ResponseHeaders": {
        "Content-Length": "252",
        "Content-Type": "application/xml",
        "Date": "Thu, 02 Apr 2020 23:44:35 GMT",
        "Server": [
          "Windows-Azure-Blob/1.0",
          "Microsoft-HTTPAPI/2.0"
        ],
        "x-ms-client-request-id": "029726a7-0096-721a-d22f-f814e61f3e05",
        "x-ms-error-code": "ConditionNotMet",
<<<<<<< HEAD
        "x-ms-request-id": "66c46f35-601e-0000-7e31-f3923b000000",
=======
        "x-ms-request-id": "612a4ffc-101e-000a-0d48-09e917000000",
>>>>>>> 8d420312
        "x-ms-version": "2019-12-12"
      },
      "ResponseBody": [
        "\uFEFF\u003C?xml version=\u00221.0\u0022 encoding=\u0022utf-8\u0022?\u003E\u003CError\u003E\u003CCode\u003EConditionNotMet\u003C/Code\u003E\u003CMessage\u003EThe condition specified using HTTP conditional header(s) is not met.\n",
        "RequestId:612a4ffc-101e-000a-0d48-09e917000000\n",
        "Time:2020-04-02T23:44:35.7984111Z\u003C/Message\u003E\u003C/Error\u003E"
      ]
    },
    {
      "RequestUri": "https://seanmcccanary.blob.core.windows.net/test-container-0073879e-910b-0d53-0167-134cc1e8b7e0?restype=container",
      "RequestMethod": "DELETE",
      "RequestHeaders": {
        "Authorization": "Sanitized",
        "traceparent": "00-5ef304e5d8501d47b342f542e56deb15-a735a149798ce346-00",
        "User-Agent": [
          "azsdk-net-Storage.Blobs/12.5.0-dev.20200402.1",
          "(.NET Core 4.6.28325.01; Microsoft Windows 10.0.18362 )"
        ],
        "x-ms-client-request-id": "f130e071-6360-7761-005a-9056092604b7",
        "x-ms-date": "Thu, 02 Apr 2020 23:44:36 GMT",
        "x-ms-return-client-request-id": "true",
        "x-ms-version": "2019-12-12"
      },
      "RequestBody": null,
      "StatusCode": 202,
      "ResponseHeaders": {
        "Content-Length": "0",
        "Date": "Thu, 02 Apr 2020 23:44:35 GMT",
        "Server": [
          "Windows-Azure-Blob/1.0",
          "Microsoft-HTTPAPI/2.0"
        ],
        "x-ms-client-request-id": "f130e071-6360-7761-005a-9056092604b7",
<<<<<<< HEAD
        "x-ms-request-id": "66c46f3f-601e-0000-0831-f3923b000000",
=======
        "x-ms-request-id": "612a5001-101e-000a-1248-09e917000000",
>>>>>>> 8d420312
        "x-ms-version": "2019-12-12"
      },
      "ResponseBody": []
    },
    {
      "RequestUri": "https://seanmcccanary.blob.core.windows.net/test-container-8420e8dd-290f-184d-613e-c1871ec059d9?restype=container",
      "RequestMethod": "PUT",
      "RequestHeaders": {
        "Authorization": "Sanitized",
        "traceparent": "00-01854f299093dd4fb77aabe9310017dc-59389fa449f1674d-00",
        "User-Agent": [
          "azsdk-net-Storage.Blobs/12.5.0-dev.20200402.1",
          "(.NET Core 4.6.28325.01; Microsoft Windows 10.0.18362 )"
        ],
        "x-ms-blob-public-access": "container",
        "x-ms-client-request-id": "317b2a0a-78d8-4748-9318-8f21a1da583f",
        "x-ms-date": "Thu, 02 Apr 2020 23:44:36 GMT",
        "x-ms-return-client-request-id": "true",
        "x-ms-version": "2019-12-12"
      },
      "RequestBody": null,
      "StatusCode": 201,
      "ResponseHeaders": {
        "Content-Length": "0",
        "Date": "Thu, 02 Apr 2020 23:44:35 GMT",
        "ETag": "\u00220x8D7D75FCD44E30C\u0022",
        "Last-Modified": "Thu, 02 Apr 2020 23:44:36 GMT",
        "Server": [
          "Windows-Azure-Blob/1.0",
          "Microsoft-HTTPAPI/2.0"
        ],
        "x-ms-client-request-id": "317b2a0a-78d8-4748-9318-8f21a1da583f",
<<<<<<< HEAD
        "x-ms-request-id": "19825b40-201e-0011-6d31-f3088f000000",
=======
        "x-ms-request-id": "c8e4145a-201e-003e-4148-09dadf000000",
>>>>>>> 8d420312
        "x-ms-version": "2019-12-12"
      },
      "ResponseBody": []
    },
    {
      "RequestUri": "https://seanmcccanary.blob.core.windows.net/test-container-8420e8dd-290f-184d-613e-c1871ec059d9/test-blob-6923b601-ff83-90c9-4228-ec1f2b691af3",
      "RequestMethod": "PUT",
      "RequestHeaders": {
        "Authorization": "Sanitized",
        "Content-Length": "1024",
        "traceparent": "00-57ef88c8ed48e04384037c6fb3d62e60-5a393369c482984f-00",
        "User-Agent": [
          "azsdk-net-Storage.Blobs/12.5.0-dev.20200402.1",
          "(.NET Core 4.6.28325.01; Microsoft Windows 10.0.18362 )"
        ],
        "x-ms-blob-type": "BlockBlob",
        "x-ms-client-request-id": "98a52b86-9359-07b2-284f-7606788f4962",
        "x-ms-date": "Thu, 02 Apr 2020 23:44:37 GMT",
        "x-ms-return-client-request-id": "true",
        "x-ms-version": "2019-12-12"
      },
      "RequestBody": "7qd89EUnAblWW3HWvYNWvpa\u002B4kdK5ZULYerusIwpHCn\u002BnDL5XWT62bVqEyiN8tK\u002B0S2IbYfSqAkRcZNaOFEsLT5I1yFRXGAyxAiS4NJtfW4YMN5eoK6iK/Mp6OvQn6BjPuXpRRuxbXXNVql\u002BQMg2pPQlQghyzY2QpqwtJ3R1YiRoLqLthDhTZsJpkUoFI\u002Bsr80P3q1yX8HBYWZ5uhEYAV/SEFhEmSSC70ttGCTtDioLAATMwfbbH0D0xlCqZ5OJ8aTlVgAzZBaojO9iAUec0Fc4broISz9o9vEbU9LT1Ie75yp8B7Ql25vyJDUHeRn9V/H9bfTVgaZlfGMPGBRD2LRrqh4ZHMyfFpceFiMKYX3bGfvc0mqS4mWAGotRGr\u002BDrk\u002BAn87/4DclXltht2uDXx7lN/4cYwZN1Me4mQZBTfvbmmvXicGu2znAu3APMSr6AL9oa\u002BK9Z0tFMscHR0sw4BBfhhkDr9VZOlzAX6uSPqeYvphK1OIZGjccjlb6p5fyj9djr6sR\u002BlDmEzGF\u002BQujsvAfaoSu6gsuRm/l4x1\u002BXpLE0c/UMpL8isRHYMWskx0vfNti2zkTQ6XIMWk7KBc3a7SevSs7y4BhIuPAa4lFfbNStmZCH4NZtY4qD/0pwV6tD/kREdHx87Fa/bhZTtgYgrO16HGw9UgxRQudEb\u002BDO12BF1uQNG/hXMaw5x3LAGa2DYlNc9Ts\u002BBqs38zKVN3128Za2Dt8iE5H1I\u002Bu/A4uakSk5wQyNceElBs841SjGwfkvw9bbCQrNYE/BZ9JPfwMgnWEIW3Zx6H\u002B1kQgQ6T1oL2HxkD\u002B0v4cebGC8ywoP1YfLGDjGvWaCvdtWJngCvXcSWThwXu7Ea93a6u8WtR11pbuARNEEonL7btNkXpkOG6/pqnLRnneYB61a7NJ3bAi94YC8gXmmDbfGdO8bYA1Ey88/LQurpAZE6DwjqrafhALKpnwYUpk1Q5y7CiqHfaegFSACNz/9Ej15d5k8gmMAJvDtULmQLHk1Cupu8JncvGqVg5SVnE3CzZQ/ntr/\u002BcA5uuM6mi3tD\u002BmnzSxVjiKjnbovp/7Oa4miKoMlUY2eNREpNTa1oiI9p3Or7s8gbT5ymwEf0FHBak9al3CpyL5cCJcbK1ns7vuY8f\u002BLI3y5gbxEs7WLf2W/Z8rmWwqxk961T\u002BY4BELlha0Ght9RNkfSoBa0ZRUJ0IkyXMSOBZPw514h1tSWgXx6Xy0IhfiFbTGDFLv0/S7Jq35cBqh\u002BVoAaFZ\u002BAMGByPB6ZOQXoAEqQrO\u002BSC/DX/OkvVypVOXvU/Ams7m9ZBDzQENecW8Mo4as0y1m560qPQhm1Udg2HQKjxD38OxLaN6eywvsYO6ElB3Z\u002BIA==",
      "StatusCode": 201,
      "ResponseHeaders": {
        "Content-Length": "0",
        "Content-MD5": "WNUhWhqP61KNZ/iayRRfPw==",
        "Date": "Thu, 02 Apr 2020 23:44:35 GMT",
        "ETag": "\u00220x8D7D75FCD518F82\u0022",
        "Last-Modified": "Thu, 02 Apr 2020 23:44:36 GMT",
        "Server": [
          "Windows-Azure-Blob/1.0",
          "Microsoft-HTTPAPI/2.0"
        ],
        "x-ms-client-request-id": "98a52b86-9359-07b2-284f-7606788f4962",
        "x-ms-content-crc64": "dOFoDOmVuMk=",
        "x-ms-request-id": "c8e4147c-201e-003e-5148-09dadf000000",
        "x-ms-request-server-encrypted": "true",
        "x-ms-version": "2019-12-12"
      },
      "ResponseBody": []
    },
    {
      "RequestUri": "https://seanmcccanary.blob.core.windows.net/test-container-8420e8dd-290f-184d-613e-c1871ec059d9/test-blob-6923b601-ff83-90c9-4228-ec1f2b691af3",
      "RequestMethod": "DELETE",
      "RequestHeaders": {
        "Authorization": "Sanitized",
        "If-Match": "\u0022garbage\u0022",
        "traceparent": "00-0c3435de59038346965db9ba7289d8d5-8212f96219e06742-00",
        "User-Agent": [
          "azsdk-net-Storage.Blobs/12.5.0-dev.20200402.1",
          "(.NET Core 4.6.28325.01; Microsoft Windows 10.0.18362 )"
        ],
        "x-ms-client-request-id": "dc9f0b42-e5d1-d9c7-6f14-e86fa5a5dd13",
        "x-ms-date": "Thu, 02 Apr 2020 23:44:37 GMT",
        "x-ms-return-client-request-id": "true",
        "x-ms-version": "2019-12-12"
      },
      "RequestBody": null,
      "StatusCode": 412,
      "ResponseHeaders": {
        "Content-Length": "252",
        "Content-Type": "application/xml",
        "Date": "Thu, 02 Apr 2020 23:44:35 GMT",
        "Server": [
          "Windows-Azure-Blob/1.0",
          "Microsoft-HTTPAPI/2.0"
        ],
        "x-ms-client-request-id": "dc9f0b42-e5d1-d9c7-6f14-e86fa5a5dd13",
        "x-ms-error-code": "ConditionNotMet",
<<<<<<< HEAD
        "x-ms-request-id": "19825b49-201e-0011-7431-f3088f000000",
=======
        "x-ms-request-id": "c8e41489-201e-003e-5e48-09dadf000000",
>>>>>>> 8d420312
        "x-ms-version": "2019-12-12"
      },
      "ResponseBody": [
        "\uFEFF\u003C?xml version=\u00221.0\u0022 encoding=\u0022utf-8\u0022?\u003E\u003CError\u003E\u003CCode\u003EConditionNotMet\u003C/Code\u003E\u003CMessage\u003EThe condition specified using HTTP conditional header(s) is not met.\n",
        "RequestId:c8e41489-201e-003e-5e48-09dadf000000\n",
        "Time:2020-04-02T23:44:36.3544477Z\u003C/Message\u003E\u003C/Error\u003E"
      ]
    },
    {
      "RequestUri": "https://seanmcccanary.blob.core.windows.net/test-container-8420e8dd-290f-184d-613e-c1871ec059d9?restype=container",
      "RequestMethod": "DELETE",
      "RequestHeaders": {
        "Authorization": "Sanitized",
        "traceparent": "00-4857c79f97c1934d90fb434bbe62e5be-c85aac067cecf146-00",
        "User-Agent": [
          "azsdk-net-Storage.Blobs/12.5.0-dev.20200402.1",
          "(.NET Core 4.6.28325.01; Microsoft Windows 10.0.18362 )"
        ],
        "x-ms-client-request-id": "6dc43346-6df0-d191-34bb-119543cd79c1",
        "x-ms-date": "Thu, 02 Apr 2020 23:44:37 GMT",
        "x-ms-return-client-request-id": "true",
        "x-ms-version": "2019-12-12"
      },
      "RequestBody": null,
      "StatusCode": 202,
      "ResponseHeaders": {
        "Content-Length": "0",
        "Date": "Thu, 02 Apr 2020 23:44:35 GMT",
        "Server": [
          "Windows-Azure-Blob/1.0",
          "Microsoft-HTTPAPI/2.0"
        ],
        "x-ms-client-request-id": "6dc43346-6df0-d191-34bb-119543cd79c1",
<<<<<<< HEAD
        "x-ms-request-id": "19825b4e-201e-0011-7931-f3088f000000",
=======
        "x-ms-request-id": "c8e4149c-201e-003e-6f48-09dadf000000",
>>>>>>> 8d420312
        "x-ms-version": "2019-12-12"
      },
      "ResponseBody": []
    },
    {
      "RequestUri": "https://seanmcccanary.blob.core.windows.net/test-container-4d8981a7-1244-ca03-1e45-ee4bb3f3dab0?restype=container",
      "RequestMethod": "PUT",
      "RequestHeaders": {
        "Authorization": "Sanitized",
        "traceparent": "00-1fba41828bb85844acf5d0e92fe7214c-b60c39c20323ea42-00",
        "User-Agent": [
          "azsdk-net-Storage.Blobs/12.5.0-dev.20200402.1",
          "(.NET Core 4.6.28325.01; Microsoft Windows 10.0.18362 )"
        ],
        "x-ms-blob-public-access": "container",
        "x-ms-client-request-id": "7e2d710c-6b35-34bd-30fa-4eab7f461d41",
        "x-ms-date": "Thu, 02 Apr 2020 23:44:37 GMT",
        "x-ms-return-client-request-id": "true",
        "x-ms-version": "2019-12-12"
      },
      "RequestBody": null,
      "StatusCode": 201,
      "ResponseHeaders": {
        "Content-Length": "0",
        "Date": "Thu, 02 Apr 2020 23:44:35 GMT",
        "ETag": "\u00220x8D7D75FCD9B2314\u0022",
        "Last-Modified": "Thu, 02 Apr 2020 23:44:36 GMT",
        "Server": [
          "Windows-Azure-Blob/1.0",
          "Microsoft-HTTPAPI/2.0"
        ],
        "x-ms-client-request-id": "7e2d710c-6b35-34bd-30fa-4eab7f461d41",
<<<<<<< HEAD
        "x-ms-request-id": "417ebd5e-601e-002f-0431-f39ff0000000",
=======
        "x-ms-request-id": "ef97c462-301e-000d-4f48-098574000000",
>>>>>>> 8d420312
        "x-ms-version": "2019-12-12"
      },
      "ResponseBody": []
    },
    {
      "RequestUri": "https://seanmcccanary.blob.core.windows.net/test-container-4d8981a7-1244-ca03-1e45-ee4bb3f3dab0/test-blob-5d3a60e0-07a4-36e0-5e8b-dd32517d64c7",
      "RequestMethod": "PUT",
      "RequestHeaders": {
        "Authorization": "Sanitized",
        "Content-Length": "1024",
        "traceparent": "00-8c2808d6654a0d46bc76a4c1ac8de10d-c13f15e86d4a2c44-00",
        "User-Agent": [
          "azsdk-net-Storage.Blobs/12.5.0-dev.20200402.1",
          "(.NET Core 4.6.28325.01; Microsoft Windows 10.0.18362 )"
        ],
        "x-ms-blob-type": "BlockBlob",
        "x-ms-client-request-id": "64ccd77e-65b6-c163-a262-0c348d7ded12",
        "x-ms-date": "Thu, 02 Apr 2020 23:44:37 GMT",
        "x-ms-return-client-request-id": "true",
        "x-ms-version": "2019-12-12"
      },
      "RequestBody": "Ls4\u002BQsVce/Ap9ELmIXd9KfR/pAQcuXoFkPYfqY6K4rKVhnyxB9t7hOVKM7DF\u002BhXmDbM\u002B0tlfq3VTObHPPNFhnxGPUJr6zCIYAx8f0oXKP5bhOZvbTBDYNtsHXc0qrEgT6JSeNap67EGQJc65QNjviPkb7gI2hlIBthm/829U7lfXC\u002BrxLArrZ01aSiZCH/YDF9XUDr5F3WJBnX6Qu/jRPDd34jTu/lzvL4a12zwsvpcjvNyZgN\u002BZkS6Ir4\u002BMW6xUiA3vyj3BFBh55N43jwElFd7mbf4bN7xX3lAGZk7MYtTaYVIuPPRaYafDIJsAYQEsYpqxpe6tOFBRl\u002Bzsu67JrIEJXC6u99jqjAtXVxcgVnxP2QS0G73mLSgC3KUHbqb4\u002BnQZ9wXTfWrBxxniVeA5MUBwnOGqFZHEIi8GrBoy4h1lXl2jBl93fFyZ8lSkBNdHyKtll9HETuTiVdTWzNBQjuT7ffaDlirg\u002BCCFECI9IB5XvuNuzUpMoA95wLGLoa\u002BLSWRvqIbhxDKBhJ6wPz7CpTS1fg3t4cGZr9zmCtV4VVdx\u002Bca\u002BzXeXdfqw7Umsm2HRtxp91iKhnmii1fmq\u002BrpdCC9HP0Z3A9e8HQkTPPN47RN6FVO7\u002B341z1peG/h\u002B7XtAU\u002BUZZFwbWbNCwLgZjmJ1KufmL\u002BVnogywEm/rGeffPi\u002BO0ugNXom3X7ufeDvGG0H46fAQmL6V2bHYaVLsL0DLY4KIi7x5Z8xeL88pxynR6vYu8zD2zqZx\u002BPg3NPU3yi970xW5PZCFfoEksmnubBKIB39bvjwQ1ZTbF5LDQjLXJ2SfrvQUGKxlqHWu0hs9g4zmri122wvzav6A3Sb9wjtPTYsETr0ec\u002B7S9hbHYgN4npQG3JMEYUtZrEP1kzuGZ\u002BY5XoSPODTOyDs/o\u002BX1LAj7Bz6R9\u002BWoSuxAq6J5KOCzS44vjQN\u002B6GVfOBRYxb1mY387\u002Bov89HABkROYT42SVKBai1dXxp4EfB/ZMb/QT4Uu2UciPi1Ut1cdLvzw5ZjYzeN0/TllD53gNn1sI8KxMEGOaXZFbxZyBtQAOZiiFJeGAWTcXFJLyMqqQgiw55OUbP27YXwikl7MAvdlZdYFPiHm5iJe1dTuQqGrmywNwR5AbMya5rIbY24FD1pb5mP0pAPmygFxNZYozB/ad/YxvkDYJPkJalduy4OzWcZ6k1w\u002Bt/YoJ/cdzzY2cRqTQOt401AZgsFp6zmseP5\u002BvtzQrjjDnMD/CZdJu1XC0/k924uXO4V1YBGa1Mu8fK74nhBZZcLh0KMreMq4z8dsphhAbp1z5oNWWk0nKMj0QozoURxEaG02XArna8K7vZBKLi2zew0RhLeNAwp1uafbNzU\u002Bz36qJw==",
      "StatusCode": 201,
      "ResponseHeaders": {
        "Content-Length": "0",
        "Content-MD5": "yksMjKmTgIbZuFaXstSFDQ==",
        "Date": "Thu, 02 Apr 2020 23:44:36 GMT",
        "ETag": "\u00220x8D7D75FCDA7AE58\u0022",
        "Last-Modified": "Thu, 02 Apr 2020 23:44:36 GMT",
        "Server": [
          "Windows-Azure-Blob/1.0",
          "Microsoft-HTTPAPI/2.0"
        ],
        "x-ms-client-request-id": "64ccd77e-65b6-c163-a262-0c348d7ded12",
        "x-ms-content-crc64": "WFrqAr65s8E=",
        "x-ms-request-id": "ef97c46f-301e-000d-5648-098574000000",
        "x-ms-request-server-encrypted": "true",
        "x-ms-version": "2019-12-12"
      },
      "ResponseBody": []
    },
    {
      "RequestUri": "https://seanmcccanary.blob.core.windows.net/test-container-4d8981a7-1244-ca03-1e45-ee4bb3f3dab0/test-blob-5d3a60e0-07a4-36e0-5e8b-dd32517d64c7",
      "RequestMethod": "HEAD",
      "RequestHeaders": {
        "Authorization": "Sanitized",
        "traceparent": "00-ac7c7b981358154ca2962c731360631f-85fbf33f6aebf04b-00",
        "User-Agent": [
          "azsdk-net-Storage.Blobs/12.5.0-dev.20200402.1",
          "(.NET Core 4.6.28325.01; Microsoft Windows 10.0.18362 )"
        ],
        "x-ms-client-request-id": "f8bf6ef5-45b2-d771-4749-702f8046321e",
        "x-ms-date": "Thu, 02 Apr 2020 23:44:37 GMT",
        "x-ms-return-client-request-id": "true",
        "x-ms-version": "2019-12-12"
      },
      "RequestBody": null,
      "StatusCode": 200,
      "ResponseHeaders": {
        "Accept-Ranges": "bytes",
        "Content-Length": "1024",
        "Content-MD5": "yksMjKmTgIbZuFaXstSFDQ==",
        "Content-Type": "application/octet-stream",
        "Date": "Thu, 02 Apr 2020 23:44:36 GMT",
        "ETag": "\u00220x8D7D75FCDA7AE58\u0022",
        "Last-Modified": "Thu, 02 Apr 2020 23:44:36 GMT",
        "Server": [
          "Windows-Azure-Blob/1.0",
          "Microsoft-HTTPAPI/2.0"
        ],
        "x-ms-access-tier": "Hot",
        "x-ms-access-tier-inferred": "true",
        "x-ms-blob-type": "BlockBlob",
        "x-ms-client-request-id": "f8bf6ef5-45b2-d771-4749-702f8046321e",
        "x-ms-creation-time": "Thu, 02 Apr 2020 23:44:36 GMT",
        "x-ms-lease-state": "available",
        "x-ms-lease-status": "unlocked",
        "x-ms-request-id": "ef97c472-301e-000d-5948-098574000000",
        "x-ms-server-encrypted": "true",
        "x-ms-version": "2019-12-12"
      },
      "ResponseBody": []
    },
    {
      "RequestUri": "https://seanmcccanary.blob.core.windows.net/test-container-4d8981a7-1244-ca03-1e45-ee4bb3f3dab0/test-blob-5d3a60e0-07a4-36e0-5e8b-dd32517d64c7",
      "RequestMethod": "DELETE",
      "RequestHeaders": {
        "Authorization": "Sanitized",
        "If-None-Match": "\u00220x8D7D75FCDA7AE58\u0022",
        "traceparent": "00-f414f79619bb0d42ba8384b86c136540-a75828ceec865a45-00",
        "User-Agent": [
          "azsdk-net-Storage.Blobs/12.5.0-dev.20200402.1",
          "(.NET Core 4.6.28325.01; Microsoft Windows 10.0.18362 )"
        ],
        "x-ms-client-request-id": "1f3fcbb5-f5bd-5a5f-9417-c0278a4f77f6",
        "x-ms-date": "Thu, 02 Apr 2020 23:44:37 GMT",
        "x-ms-return-client-request-id": "true",
        "x-ms-version": "2019-12-12"
      },
      "RequestBody": null,
      "StatusCode": 412,
      "ResponseHeaders": {
        "Content-Length": "252",
        "Content-Type": "application/xml",
        "Date": "Thu, 02 Apr 2020 23:44:36 GMT",
        "Server": [
          "Windows-Azure-Blob/1.0",
          "Microsoft-HTTPAPI/2.0"
        ],
        "x-ms-client-request-id": "1f3fcbb5-f5bd-5a5f-9417-c0278a4f77f6",
        "x-ms-error-code": "ConditionNotMet",
<<<<<<< HEAD
        "x-ms-request-id": "417ebd67-601e-002f-0b31-f39ff0000000",
=======
        "x-ms-request-id": "ef97c475-301e-000d-5c48-098574000000",
>>>>>>> 8d420312
        "x-ms-version": "2019-12-12"
      },
      "ResponseBody": [
        "\uFEFF\u003C?xml version=\u00221.0\u0022 encoding=\u0022utf-8\u0022?\u003E\u003CError\u003E\u003CCode\u003EConditionNotMet\u003C/Code\u003E\u003CMessage\u003EThe condition specified using HTTP conditional header(s) is not met.\n",
        "RequestId:ef97c475-301e-000d-5c48-098574000000\n",
        "Time:2020-04-02T23:44:37.0567955Z\u003C/Message\u003E\u003C/Error\u003E"
      ]
    },
    {
      "RequestUri": "https://seanmcccanary.blob.core.windows.net/test-container-4d8981a7-1244-ca03-1e45-ee4bb3f3dab0?restype=container",
      "RequestMethod": "DELETE",
      "RequestHeaders": {
        "Authorization": "Sanitized",
        "traceparent": "00-a9947c87bbb83641bea3655d868c4339-cb7e178a0975c24f-00",
        "User-Agent": [
          "azsdk-net-Storage.Blobs/12.5.0-dev.20200402.1",
          "(.NET Core 4.6.28325.01; Microsoft Windows 10.0.18362 )"
        ],
        "x-ms-client-request-id": "b479ab40-1307-b961-4be3-5f93782ff809",
        "x-ms-date": "Thu, 02 Apr 2020 23:44:37 GMT",
        "x-ms-return-client-request-id": "true",
        "x-ms-version": "2019-12-12"
      },
      "RequestBody": null,
      "StatusCode": 202,
      "ResponseHeaders": {
        "Content-Length": "0",
        "Date": "Thu, 02 Apr 2020 23:44:36 GMT",
        "Server": [
          "Windows-Azure-Blob/1.0",
          "Microsoft-HTTPAPI/2.0"
        ],
        "x-ms-client-request-id": "b479ab40-1307-b961-4be3-5f93782ff809",
<<<<<<< HEAD
        "x-ms-request-id": "417ebd68-601e-002f-0c31-f39ff0000000",
=======
        "x-ms-request-id": "ef97c482-301e-000d-6548-098574000000",
>>>>>>> 8d420312
        "x-ms-version": "2019-12-12"
      },
      "ResponseBody": []
    },
    {
      "RequestUri": "https://seanmcccanary.blob.core.windows.net/test-container-b54d315c-fb37-fc26-3682-068156823c0c?restype=container",
      "RequestMethod": "PUT",
      "RequestHeaders": {
        "Authorization": "Sanitized",
        "traceparent": "00-9554795ba3432b448b9f215f7fae63fc-1f786d90f76ac84c-00",
        "User-Agent": [
          "azsdk-net-Storage.Blobs/12.5.0-dev.20200402.1",
          "(.NET Core 4.6.28325.01; Microsoft Windows 10.0.18362 )"
        ],
        "x-ms-blob-public-access": "container",
        "x-ms-client-request-id": "eb809643-243a-451a-847d-7d840cdf63c8",
        "x-ms-date": "Thu, 02 Apr 2020 23:44:38 GMT",
        "x-ms-return-client-request-id": "true",
        "x-ms-version": "2019-12-12"
      },
      "RequestBody": null,
      "StatusCode": 201,
      "ResponseHeaders": {
        "Content-Length": "0",
        "Date": "Thu, 02 Apr 2020 23:44:37 GMT",
        "ETag": "\u00220x8D7D75FCE0519DA\u0022",
        "Last-Modified": "Thu, 02 Apr 2020 23:44:37 GMT",
        "Server": [
          "Windows-Azure-Blob/1.0",
          "Microsoft-HTTPAPI/2.0"
        ],
        "x-ms-client-request-id": "eb809643-243a-451a-847d-7d840cdf63c8",
<<<<<<< HEAD
        "x-ms-request-id": "ffaa5c76-301e-0040-6331-f39503000000",
=======
        "x-ms-request-id": "4b89bdaf-a01e-0042-2248-09f420000000",
>>>>>>> 8d420312
        "x-ms-version": "2019-12-12"
      },
      "ResponseBody": []
    },
    {
      "RequestUri": "https://seanmcccanary.blob.core.windows.net/test-container-b54d315c-fb37-fc26-3682-068156823c0c/test-blob-095453a6-1948-9934-43c6-cd32396aa334",
      "RequestMethod": "PUT",
      "RequestHeaders": {
        "Authorization": "Sanitized",
        "Content-Length": "1024",
        "traceparent": "00-46a1d0218c05a8448dfb9bde3fb8f303-ca6bbe9969af9d4b-00",
        "User-Agent": [
          "azsdk-net-Storage.Blobs/12.5.0-dev.20200402.1",
          "(.NET Core 4.6.28325.01; Microsoft Windows 10.0.18362 )"
        ],
        "x-ms-blob-type": "BlockBlob",
        "x-ms-client-request-id": "e76ff948-3761-39a5-0970-e0ac3b59130c",
        "x-ms-date": "Thu, 02 Apr 2020 23:44:38 GMT",
        "x-ms-return-client-request-id": "true",
        "x-ms-version": "2019-12-12"
      },
      "RequestBody": "Ph09vwFQ0RpToFpYRWl7B6H5FAatOqAqYueodFboCxrZSUbuoqPGVoE6tqi\u002B21TZSsWQQFWdhgR9E10ap1zDa5VAfvsjjGX\u002BMr6EcoT4a4aTzymQWMvEO8NBcY5GrK4ldksSflxYtr5gkQ2XGROAhafWh9gyMxLKe0M44RrXuIYPX/w45e0pOhlrL8a9LSKvwevmbyTW8kI4SAIZINSjidmHh7oXR6C6rUy/xwNMDE0hiCAv8ElhOGy5AJzqEBpEx6bsNqVnmHpLLMLXFyo/6zy0\u002BJe0dJiQJk5NXkYDz5wyegBcYNaoufCm48OGiSFCehVgNheDkFINXA9WGjkzSF0lpZwp4otmDD6mDpHVCZwtCuMxopiFruquTgPGUZ62cpplYeOFGJeK\u002BinZ3YLAOFJzKQ9WAqXEoPaye5OHn7uf75v2b6e5p/JLp6huq9Fo7RawUyePYHD0oMHs050EAlpuOe3myciruoIdClv9VfQlSY591kyTEI4qAs7mzNRUR6RNAHLjgSNNBZilcVYV9krMx4kPhysN2yhfu8f6xO2tyMK2r1WBQchqL9Gz7p83FQuEGQVLRcB5QCVKhMVcU0Cr96iTXkf0S4XApFdaWeyJJ6a8dqvoYoMCPW8wN70CDtyQCPb2o7bEj85/iqFoHuY4wFwfn92VwpUlkSHXxBPHvZZ7yVH2k4Pv9\u002BfdaNfhmh6I\u002BHdg427\u002B\u002B0Vg0BKV7Mq6uM0K7FWVQi3ZL6f2uFq\u002BQ/cDTsucZtonfM4LlcJwWgscIrAK163I87ZJh7TGCEProowbkZ3/HVLy4nCHiqxqaNSc2pWqtGxKOlsVUt4mYXOLH/M2VchtHQReF/Q8QWkJ3x/fKS6tQe0g0VdC6ctzzIH8\u002B2q5NBILLr2QTJx4DfjxC3O/RjdF3d4FFYRxKzM56kpyQEb/UKoM0/txHPVQp8NeUN5Xs4VJth2Msx6OmgOJV2FSBs2y8rrIs3M81MHotG7AEtpU4TfEKIkocp2MfTj358WU/qH2rF4kj/8SDeJco/6wzocpNHUpjd1DiX8dPDY6ROz8VLXNyWZ8MFI4shumy8\u002Be3K\u002BwzrJPanDEsiLeB1LJ18j1YE5J4wQhrQMj8dvCnb2wfmCGiXY5rOlFCBZDnSn/btpSsGuBVfmqjyGuLHmVARVkLojyQk1SvLNkA9rt3g/aI4IBcOxSLilm2/pVioBvsAcA3m\u002BhDCyMAPS3HFEfvbAR1Aj3k5EpEv9fi2ZT/DEz9FPS7ACfOBZWdG/3mhLXRx5KQ7Z3eBx118twQoDFOQPDgyf9TNCwcpvyoR4hMnfth0RHCbl7vHw3XRU0L/aVkDtsNBbq2ftOmdEahdb9U6VUg7o8fS9JSA==",
      "StatusCode": 201,
      "ResponseHeaders": {
        "Content-Length": "0",
        "Content-MD5": "yOpRFoTE9cvimpzLkmZ/TQ==",
        "Date": "Thu, 02 Apr 2020 23:44:37 GMT",
        "ETag": "\u00220x8D7D75FCE11CDF8\u0022",
        "Last-Modified": "Thu, 02 Apr 2020 23:44:37 GMT",
        "Server": [
          "Windows-Azure-Blob/1.0",
          "Microsoft-HTTPAPI/2.0"
        ],
        "x-ms-client-request-id": "e76ff948-3761-39a5-0970-e0ac3b59130c",
        "x-ms-content-crc64": "u2FZLGO3w60=",
        "x-ms-request-id": "4b89bdb3-a01e-0042-2448-09f420000000",
        "x-ms-request-server-encrypted": "true",
        "x-ms-version": "2019-12-12"
      },
      "ResponseBody": []
    },
    {
      "RequestUri": "https://seanmcccanary.blob.core.windows.net/test-container-b54d315c-fb37-fc26-3682-068156823c0c/test-blob-095453a6-1948-9934-43c6-cd32396aa334",
      "RequestMethod": "DELETE",
      "RequestHeaders": {
        "Authorization": "Sanitized",
        "traceparent": "00-bcc86d1796869a40ad323c412f3afd5f-19793602bc83a347-00",
        "User-Agent": [
          "azsdk-net-Storage.Blobs/12.5.0-dev.20200402.1",
          "(.NET Core 4.6.28325.01; Microsoft Windows 10.0.18362 )"
        ],
        "x-ms-client-request-id": "84f40c80-61bf-8fe6-058c-e54a9c966903",
        "x-ms-date": "Thu, 02 Apr 2020 23:44:38 GMT",
        "x-ms-lease-id": "0709bd4d-563b-3003-d10c-69819120ad01",
        "x-ms-return-client-request-id": "true",
        "x-ms-version": "2019-12-12"
      },
      "RequestBody": null,
      "StatusCode": 412,
      "ResponseHeaders": {
        "Content-Length": "241",
        "Content-Type": "application/xml",
        "Date": "Thu, 02 Apr 2020 23:44:37 GMT",
        "Server": [
          "Windows-Azure-Blob/1.0",
          "Microsoft-HTTPAPI/2.0"
        ],
        "x-ms-client-request-id": "84f40c80-61bf-8fe6-058c-e54a9c966903",
        "x-ms-error-code": "LeaseNotPresentWithBlobOperation",
<<<<<<< HEAD
        "x-ms-request-id": "ffaa5c7a-301e-0040-6531-f39503000000",
=======
        "x-ms-request-id": "4b89bdb7-a01e-0042-2748-09f420000000",
>>>>>>> 8d420312
        "x-ms-version": "2019-12-12"
      },
      "ResponseBody": [
        "\uFEFF\u003C?xml version=\u00221.0\u0022 encoding=\u0022utf-8\u0022?\u003E\u003CError\u003E\u003CCode\u003ELeaseNotPresentWithBlobOperation\u003C/Code\u003E\u003CMessage\u003EThere is currently no lease on the blob.\n",
        "RequestId:4b89bdb7-a01e-0042-2748-09f420000000\n",
        "Time:2020-04-02T23:44:37.6151429Z\u003C/Message\u003E\u003C/Error\u003E"
      ]
    },
    {
      "RequestUri": "https://seanmcccanary.blob.core.windows.net/test-container-b54d315c-fb37-fc26-3682-068156823c0c?restype=container",
      "RequestMethod": "DELETE",
      "RequestHeaders": {
        "Authorization": "Sanitized",
        "traceparent": "00-bcf410bbc38565409f612e1f8f745354-297573517d6fad46-00",
        "User-Agent": [
          "azsdk-net-Storage.Blobs/12.5.0-dev.20200402.1",
          "(.NET Core 4.6.28325.01; Microsoft Windows 10.0.18362 )"
        ],
        "x-ms-client-request-id": "2f2bedc8-8f64-c04c-05c0-3a86274980f7",
        "x-ms-date": "Thu, 02 Apr 2020 23:44:38 GMT",
        "x-ms-return-client-request-id": "true",
        "x-ms-version": "2019-12-12"
      },
      "RequestBody": null,
      "StatusCode": 202,
      "ResponseHeaders": {
        "Content-Length": "0",
        "Date": "Thu, 02 Apr 2020 23:44:37 GMT",
        "Server": [
          "Windows-Azure-Blob/1.0",
          "Microsoft-HTTPAPI/2.0"
        ],
        "x-ms-client-request-id": "2f2bedc8-8f64-c04c-05c0-3a86274980f7",
<<<<<<< HEAD
        "x-ms-request-id": "ffaa5c7d-301e-0040-6731-f39503000000",
=======
        "x-ms-request-id": "4b89bdbb-a01e-0042-2b48-09f420000000",
>>>>>>> 8d420312
        "x-ms-version": "2019-12-12"
      },
      "ResponseBody": []
    }
  ],
  "Variables": {
    "DateTimeOffsetNow": "2020-04-02T16:44:35.6850925-07:00",
    "RandomSeed": "1775832201",
    "Storage_TestConfigDefault": "ProductionTenant\nseanmcccanary\nU2FuaXRpemVk\nhttps://seanmcccanary.blob.core.windows.net\nhttps://seanmcccanary.file.core.windows.net\nhttps://seanmcccanary.queue.core.windows.net\nhttps://seanmcccanary.table.core.windows.net\n\n\n\n\nhttps://seanmcccanary-secondary.blob.core.windows.net\nhttps://seanmcccanary-secondary.file.core.windows.net\nhttps://seanmcccanary-secondary.queue.core.windows.net\nhttps://seanmcccanary-secondary.table.core.windows.net\n\nSanitized\n\n\nCloud\nBlobEndpoint=https://seanmcccanary.blob.core.windows.net/;QueueEndpoint=https://seanmcccanary.queue.core.windows.net/;FileEndpoint=https://seanmcccanary.file.core.windows.net/;BlobSecondaryEndpoint=https://seanmcccanary-secondary.blob.core.windows.net/;QueueSecondaryEndpoint=https://seanmcccanary-secondary.queue.core.windows.net/;FileSecondaryEndpoint=https://seanmcccanary-secondary.file.core.windows.net/;AccountName=seanmcccanary;AccountKey=Sanitized\nseanscope1"
  }
}<|MERGE_RESOLUTION|>--- conflicted
+++ resolved
@@ -28,11 +28,7 @@
           "Microsoft-HTTPAPI/2.0"
         ],
         "x-ms-client-request-id": "0bbedc5a-9268-5a56-b3c8-9a82dfda5456",
-<<<<<<< HEAD
-        "x-ms-request-id": "5f19c036-901e-003b-4831-f3d79f000000",
-=======
         "x-ms-request-id": "e2925faf-f01e-0084-7c48-093fa1000000",
->>>>>>> 8d420312
         "x-ms-version": "2019-12-12"
       },
       "ResponseBody": []
@@ -102,11 +98,7 @@
         ],
         "x-ms-client-request-id": "cd47737f-31f7-bd22-ca31-c1e4ea69f3c4",
         "x-ms-error-code": "ConditionNotMet",
-<<<<<<< HEAD
-        "x-ms-request-id": "5f19c04a-901e-003b-5a31-f3d79f000000",
-=======
         "x-ms-request-id": "e2925fba-f01e-0084-0348-093fa1000000",
->>>>>>> 8d420312
         "x-ms-version": "2019-12-12"
       },
       "ResponseBody": [
@@ -140,11 +132,7 @@
           "Microsoft-HTTPAPI/2.0"
         ],
         "x-ms-client-request-id": "92cdf0d7-d5ee-6ade-a409-ae711d2254ad",
-<<<<<<< HEAD
-        "x-ms-request-id": "5f19c05b-901e-003b-6b31-f3d79f000000",
-=======
         "x-ms-request-id": "e2925fc1-f01e-0084-0848-093fa1000000",
->>>>>>> 8d420312
         "x-ms-version": "2019-12-12"
       },
       "ResponseBody": []
@@ -177,11 +165,7 @@
           "Microsoft-HTTPAPI/2.0"
         ],
         "x-ms-client-request-id": "7e9bc156-df76-45e3-9dbf-9187c292a8bc",
-<<<<<<< HEAD
-        "x-ms-request-id": "66c46f28-601e-0000-7231-f3923b000000",
-=======
         "x-ms-request-id": "612a4ff5-101e-000a-0848-09e917000000",
->>>>>>> 8d420312
         "x-ms-version": "2019-12-12"
       },
       "ResponseBody": []
@@ -251,11 +235,7 @@
         ],
         "x-ms-client-request-id": "029726a7-0096-721a-d22f-f814e61f3e05",
         "x-ms-error-code": "ConditionNotMet",
-<<<<<<< HEAD
-        "x-ms-request-id": "66c46f35-601e-0000-7e31-f3923b000000",
-=======
         "x-ms-request-id": "612a4ffc-101e-000a-0d48-09e917000000",
->>>>>>> 8d420312
         "x-ms-version": "2019-12-12"
       },
       "ResponseBody": [
@@ -289,11 +269,7 @@
           "Microsoft-HTTPAPI/2.0"
         ],
         "x-ms-client-request-id": "f130e071-6360-7761-005a-9056092604b7",
-<<<<<<< HEAD
-        "x-ms-request-id": "66c46f3f-601e-0000-0831-f3923b000000",
-=======
         "x-ms-request-id": "612a5001-101e-000a-1248-09e917000000",
->>>>>>> 8d420312
         "x-ms-version": "2019-12-12"
       },
       "ResponseBody": []
@@ -326,11 +302,7 @@
           "Microsoft-HTTPAPI/2.0"
         ],
         "x-ms-client-request-id": "317b2a0a-78d8-4748-9318-8f21a1da583f",
-<<<<<<< HEAD
-        "x-ms-request-id": "19825b40-201e-0011-6d31-f3088f000000",
-=======
         "x-ms-request-id": "c8e4145a-201e-003e-4148-09dadf000000",
->>>>>>> 8d420312
         "x-ms-version": "2019-12-12"
       },
       "ResponseBody": []
@@ -400,11 +372,7 @@
         ],
         "x-ms-client-request-id": "dc9f0b42-e5d1-d9c7-6f14-e86fa5a5dd13",
         "x-ms-error-code": "ConditionNotMet",
-<<<<<<< HEAD
-        "x-ms-request-id": "19825b49-201e-0011-7431-f3088f000000",
-=======
         "x-ms-request-id": "c8e41489-201e-003e-5e48-09dadf000000",
->>>>>>> 8d420312
         "x-ms-version": "2019-12-12"
       },
       "ResponseBody": [
@@ -438,11 +406,7 @@
           "Microsoft-HTTPAPI/2.0"
         ],
         "x-ms-client-request-id": "6dc43346-6df0-d191-34bb-119543cd79c1",
-<<<<<<< HEAD
-        "x-ms-request-id": "19825b4e-201e-0011-7931-f3088f000000",
-=======
         "x-ms-request-id": "c8e4149c-201e-003e-6f48-09dadf000000",
->>>>>>> 8d420312
         "x-ms-version": "2019-12-12"
       },
       "ResponseBody": []
@@ -475,11 +439,7 @@
           "Microsoft-HTTPAPI/2.0"
         ],
         "x-ms-client-request-id": "7e2d710c-6b35-34bd-30fa-4eab7f461d41",
-<<<<<<< HEAD
-        "x-ms-request-id": "417ebd5e-601e-002f-0431-f39ff0000000",
-=======
         "x-ms-request-id": "ef97c462-301e-000d-4f48-098574000000",
->>>>>>> 8d420312
         "x-ms-version": "2019-12-12"
       },
       "ResponseBody": []
@@ -591,11 +551,7 @@
         ],
         "x-ms-client-request-id": "1f3fcbb5-f5bd-5a5f-9417-c0278a4f77f6",
         "x-ms-error-code": "ConditionNotMet",
-<<<<<<< HEAD
-        "x-ms-request-id": "417ebd67-601e-002f-0b31-f39ff0000000",
-=======
         "x-ms-request-id": "ef97c475-301e-000d-5c48-098574000000",
->>>>>>> 8d420312
         "x-ms-version": "2019-12-12"
       },
       "ResponseBody": [
@@ -629,11 +585,7 @@
           "Microsoft-HTTPAPI/2.0"
         ],
         "x-ms-client-request-id": "b479ab40-1307-b961-4be3-5f93782ff809",
-<<<<<<< HEAD
-        "x-ms-request-id": "417ebd68-601e-002f-0c31-f39ff0000000",
-=======
         "x-ms-request-id": "ef97c482-301e-000d-6548-098574000000",
->>>>>>> 8d420312
         "x-ms-version": "2019-12-12"
       },
       "ResponseBody": []
@@ -666,11 +618,7 @@
           "Microsoft-HTTPAPI/2.0"
         ],
         "x-ms-client-request-id": "eb809643-243a-451a-847d-7d840cdf63c8",
-<<<<<<< HEAD
-        "x-ms-request-id": "ffaa5c76-301e-0040-6331-f39503000000",
-=======
         "x-ms-request-id": "4b89bdaf-a01e-0042-2248-09f420000000",
->>>>>>> 8d420312
         "x-ms-version": "2019-12-12"
       },
       "ResponseBody": []
@@ -740,11 +688,7 @@
         ],
         "x-ms-client-request-id": "84f40c80-61bf-8fe6-058c-e54a9c966903",
         "x-ms-error-code": "LeaseNotPresentWithBlobOperation",
-<<<<<<< HEAD
-        "x-ms-request-id": "ffaa5c7a-301e-0040-6531-f39503000000",
-=======
         "x-ms-request-id": "4b89bdb7-a01e-0042-2748-09f420000000",
->>>>>>> 8d420312
         "x-ms-version": "2019-12-12"
       },
       "ResponseBody": [
@@ -778,11 +722,7 @@
           "Microsoft-HTTPAPI/2.0"
         ],
         "x-ms-client-request-id": "2f2bedc8-8f64-c04c-05c0-3a86274980f7",
-<<<<<<< HEAD
-        "x-ms-request-id": "ffaa5c7d-301e-0040-6731-f39503000000",
-=======
         "x-ms-request-id": "4b89bdbb-a01e-0042-2b48-09f420000000",
->>>>>>> 8d420312
         "x-ms-version": "2019-12-12"
       },
       "ResponseBody": []
