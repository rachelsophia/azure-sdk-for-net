{
  "Entries": [
    {
      "RequestUri": "https://seanmcccanary.blob.core.windows.net/test-container-02b77ee5-4d53-2b85-877f-f90c210e7b62?restype=container",
      "RequestMethod": "PUT",
      "RequestHeaders": {
        "Authorization": "Sanitized",
        "traceparent": "00-1440c06201de4646a3c3b005744d3272-9a9527dba374bd4a-00",
        "User-Agent": [
          "azsdk-net-Storage.Blobs/12.5.0-dev.20200402.1",
          "(.NET Core 4.6.28325.01; Microsoft Windows 10.0.18362 )"
        ],
        "x-ms-blob-public-access": "container",
        "x-ms-client-request-id": "bc0a0f2a-a185-35b7-2d6e-77b82ae07296",
        "x-ms-date": "Thu, 02 Apr 2020 23:44:32 GMT",
        "x-ms-return-client-request-id": "true",
        "x-ms-version": "2019-12-12"
      },
      "RequestBody": null,
      "StatusCode": 201,
      "ResponseHeaders": {
        "Content-Length": "0",
        "Date": "Thu, 02 Apr 2020 23:44:31 GMT",
        "ETag": "\u00220x8D7D75FCA6BC185\u0022",
        "Last-Modified": "Thu, 02 Apr 2020 23:44:31 GMT",
        "Server": [
          "Windows-Azure-Blob/1.0",
          "Microsoft-HTTPAPI/2.0"
        ],
        "x-ms-client-request-id": "bc0a0f2a-a185-35b7-2d6e-77b82ae07296",
<<<<<<< HEAD
        "x-ms-request-id": "33b9eba3-201e-002e-0931-f3c02c000000",
=======
        "x-ms-request-id": "69a84e81-e01e-0053-1a48-096e94000000",
>>>>>>> 8d420312
        "x-ms-version": "2019-12-12"
      },
      "ResponseBody": []
    },
    {
      "RequestUri": "https://seanmcccanary.blob.core.windows.net/test-container-02b77ee5-4d53-2b85-877f-f90c210e7b62/test-blob-87773b41-67f7-c04a-b8fa-5fb8edb58881",
      "RequestMethod": "PUT",
      "RequestHeaders": {
        "Authorization": "Sanitized",
        "Content-Length": "1024",
        "traceparent": "00-8e61aeb2b673de49ba76a90b0522f925-3e2b51f352317f48-00",
        "User-Agent": [
          "azsdk-net-Storage.Blobs/12.5.0-dev.20200402.1",
          "(.NET Core 4.6.28325.01; Microsoft Windows 10.0.18362 )"
        ],
        "x-ms-blob-type": "BlockBlob",
        "x-ms-client-request-id": "36066572-f9b3-88f6-0f7f-a770cbac6f99",
        "x-ms-date": "Thu, 02 Apr 2020 23:44:32 GMT",
        "x-ms-return-client-request-id": "true",
        "x-ms-version": "2019-12-12"
      },
      "RequestBody": "zErhEQS\u002B3G9PYYQPrQ2TwinIjmeNK7bDxUoDi0H/R3fm9evf/2CSgl4IOJbiOxKrZpyOJScg9KGUHUu6u1AtTxkMKLghtMLJNgsJhfMg4Yo3VyWlcCJQxQFKSuEU18cN2uh81RJairLZxe8bF26uczzBgmMriN73vGO312nhtF5E\u002B6sKpAt43c1yy6szNK2SnNekU1Rj4lEJhRmuorJI\u002BBCQ1xzDo88xSKWWuL0zw4e2JDuRPGEJ4RhZAB7xyjoaKdKaol2Qz/gIcwuvzSmU1sGS\u002BH53t7yvh/UDaaOwQH5qe4/qmCEpJVVCiclWWRTvxClcX9G8o3IW6xtojWVVVzOMRVGaqT2gaNIoNC3zWC3hFKR5VOCsrdcc1K0FwZjv7TKVyRTCVRvsu/b/k29FI5LthnjA3ANS4Jd6fdWQmqc6OEb7XY8YH76JjZjqrRpo17EaGDofLxEvQ\u002Bh9SNdFWyBPxFsoScUD1We5Nk5qaDN9EaYjdYJsGgk0zBmmm9bnQzF4mui\u002BP43rF0LTZfjCxNu1ADYwIuad4qlS832rXTmQ0vId8s1LvtIZOF4/mbUQcgc\u002B8JqgtyFL2rc\u002BbEsQQLkJQpMFpNINakJjF\u002BqHXUn0QYF1bGyf7xrR0hcWDFGGCfelNlYiCs00MYZYPKA3w3xtSivKmtNMaVJ4NNK7913w3A3y4ibz0je0QDvmR7J6mQ\u002BbqMImvG4kWM0DqdX7eTopZ2CSReBVenfzFVmYZiKg/ZrDH0\u002BayiCfzYpZ7yhhucYAvN9S6FQuRS1KMqYUjPGqY6w7N1nrj50/8ndW/ItPklyTl6pCTRRGlNohT5d5i0GYrot8JoFsFS1CE/bc2Emi\u002B6BJgfRHZxaX9KN/yT8Fxmc2vU3/02vbJoJ8ADoeabyRf1P2LwlMUUZ15DHe7UvtPEyOphr7oig0blpyymfceIvm7UnrDpZd6mwGie46/Tk2jsTtkMOilt0rwsGv2YbfmWul9/8CAS22MLut9Bg5\u002BnAhOzui7ujIRFdswEzVrhDmJ/CClAY5NIyWN18H9KHE8cdQjZ5KPKqD3bOolUHg4IKrxs0nt2Zq6AeuC7eIwU\u002B1p8\u002BFhSBynOpF/7dSkJ5LtlbdWy3UnDpg5aWWmzDz\u002Bhtk8u5xW1thOSri4revF1dpY1Vgq2Uh4QqVJJ972wG5UQSb7p2w2Vr7eyID8bqCsc1NLTfak0\u002B1QhHj3De75V0pKJCzEym6uYn7ZS9DHu9QEnLSLq7J3r615ayMzPwjP5XF2cgpz52kk3Su3y0fciQhk8rE6beuYEnR/S59LuyM1yaZfkQnJkPVLZs6Gv\u002BQlXOHajgyXlXeFnl\u002BV9FvJ2SHIQgHhfTg\u002Bm2G77wcdA==",
      "StatusCode": 201,
      "ResponseHeaders": {
        "Content-Length": "0",
        "Content-MD5": "McSyBUhkCmn4XJcwMILSTg==",
        "Date": "Thu, 02 Apr 2020 23:44:31 GMT",
        "ETag": "\u00220x8D7D75FCA7821F5\u0022",
        "Last-Modified": "Thu, 02 Apr 2020 23:44:31 GMT",
        "Server": [
          "Windows-Azure-Blob/1.0",
          "Microsoft-HTTPAPI/2.0"
        ],
        "x-ms-client-request-id": "36066572-f9b3-88f6-0f7f-a770cbac6f99",
        "x-ms-content-crc64": "tpdEf4sXAU8=",
        "x-ms-request-id": "69a84e98-e01e-0053-2e48-096e94000000",
        "x-ms-request-server-encrypted": "true",
        "x-ms-version": "2019-12-12"
      },
      "ResponseBody": []
    },
    {
      "RequestUri": "https://seanmcccanary.blob.core.windows.net/test-container-02b77ee5-4d53-2b85-877f-f90c210e7b62/test-blob-87773b41-67f7-c04a-b8fa-5fb8edb58881",
      "RequestMethod": "DELETE",
      "RequestHeaders": {
        "Authorization": "Sanitized",
        "traceparent": "00-8db21058a65cde4f8dd1737b0dd86a4d-e94b8f8e25d74b43-00",
        "User-Agent": [
          "azsdk-net-Storage.Blobs/12.5.0-dev.20200402.1",
          "(.NET Core 4.6.28325.01; Microsoft Windows 10.0.18362 )"
        ],
        "x-ms-client-request-id": "89149e51-e5b5-4cc1-54b8-583b4e53e8ad",
        "x-ms-date": "Thu, 02 Apr 2020 23:44:32 GMT",
        "x-ms-return-client-request-id": "true",
        "x-ms-version": "2019-12-12"
      },
      "RequestBody": null,
      "StatusCode": 202,
      "ResponseHeaders": {
        "Content-Length": "0",
        "Date": "Thu, 02 Apr 2020 23:44:31 GMT",
        "Server": [
          "Windows-Azure-Blob/1.0",
          "Microsoft-HTTPAPI/2.0"
        ],
        "x-ms-client-request-id": "89149e51-e5b5-4cc1-54b8-583b4e53e8ad",
        "x-ms-delete-type-permanent": "true",
<<<<<<< HEAD
        "x-ms-request-id": "33b9ebaa-201e-002e-0e31-f3c02c000000",
=======
        "x-ms-request-id": "69a84eb7-e01e-0053-4d48-096e94000000",
>>>>>>> 8d420312
        "x-ms-version": "2019-12-12"
      },
      "ResponseBody": []
    },
    {
      "RequestUri": "https://seanmcccanary.blob.core.windows.net/test-container-02b77ee5-4d53-2b85-877f-f90c210e7b62?restype=container",
      "RequestMethod": "DELETE",
      "RequestHeaders": {
        "Authorization": "Sanitized",
        "traceparent": "00-983b4c9e010a9d47a81df9fdfda33473-2e7067c70eb4fb4d-00",
        "User-Agent": [
          "azsdk-net-Storage.Blobs/12.5.0-dev.20200402.1",
          "(.NET Core 4.6.28325.01; Microsoft Windows 10.0.18362 )"
        ],
        "x-ms-client-request-id": "2d1e91f3-e598-dce4-e0e7-df5e1179e34e",
        "x-ms-date": "Thu, 02 Apr 2020 23:44:32 GMT",
        "x-ms-return-client-request-id": "true",
        "x-ms-version": "2019-12-12"
      },
      "RequestBody": null,
      "StatusCode": 202,
      "ResponseHeaders": {
        "Content-Length": "0",
        "Date": "Thu, 02 Apr 2020 23:44:31 GMT",
        "Server": [
          "Windows-Azure-Blob/1.0",
          "Microsoft-HTTPAPI/2.0"
        ],
        "x-ms-client-request-id": "2d1e91f3-e598-dce4-e0e7-df5e1179e34e",
<<<<<<< HEAD
        "x-ms-request-id": "33b9ebad-201e-002e-1131-f3c02c000000",
=======
        "x-ms-request-id": "69a84ec2-e01e-0053-5848-096e94000000",
>>>>>>> 8d420312
        "x-ms-version": "2019-12-12"
      },
      "ResponseBody": []
    },
    {
      "RequestUri": "https://seanmcccanary.blob.core.windows.net/test-container-00861aeb-c6d1-dd7e-e70b-d8e050e11bec?restype=container",
      "RequestMethod": "PUT",
      "RequestHeaders": {
        "Authorization": "Sanitized",
        "traceparent": "00-df58e054792f7041973326be2c983e68-8857638ce0690f47-00",
        "User-Agent": [
          "azsdk-net-Storage.Blobs/12.5.0-dev.20200402.1",
          "(.NET Core 4.6.28325.01; Microsoft Windows 10.0.18362 )"
        ],
        "x-ms-blob-public-access": "container",
        "x-ms-client-request-id": "16f446f1-51e0-2c73-1240-468c0c038bfe",
        "x-ms-date": "Thu, 02 Apr 2020 23:44:32 GMT",
        "x-ms-return-client-request-id": "true",
        "x-ms-version": "2019-12-12"
      },
      "RequestBody": null,
      "StatusCode": 201,
      "ResponseHeaders": {
        "Content-Length": "0",
        "Date": "Thu, 02 Apr 2020 23:44:31 GMT",
        "ETag": "\u00220x8D7D75FCAC1BB52\u0022",
        "Last-Modified": "Thu, 02 Apr 2020 23:44:31 GMT",
        "Server": [
          "Windows-Azure-Blob/1.0",
          "Microsoft-HTTPAPI/2.0"
        ],
        "x-ms-client-request-id": "16f446f1-51e0-2c73-1240-468c0c038bfe",
<<<<<<< HEAD
        "x-ms-request-id": "9d5151a1-c01e-0044-2631-f31804000000",
=======
        "x-ms-request-id": "804f4927-c01e-0036-2448-09c0d0000000",
>>>>>>> 8d420312
        "x-ms-version": "2019-12-12"
      },
      "ResponseBody": []
    },
    {
      "RequestUri": "https://seanmcccanary.blob.core.windows.net/test-container-00861aeb-c6d1-dd7e-e70b-d8e050e11bec/test-blob-fef7f3cb-2631-2f19-0563-adb5e0ce488d",
      "RequestMethod": "PUT",
      "RequestHeaders": {
        "Authorization": "Sanitized",
        "Content-Length": "1024",
        "traceparent": "00-5e89df1663bb24459fd11c8acb53efba-898d0db4422ba544-00",
        "User-Agent": [
          "azsdk-net-Storage.Blobs/12.5.0-dev.20200402.1",
          "(.NET Core 4.6.28325.01; Microsoft Windows 10.0.18362 )"
        ],
        "x-ms-blob-type": "BlockBlob",
        "x-ms-client-request-id": "cffe78ab-4fb6-6f3d-8c05-bb7a37284636",
        "x-ms-date": "Thu, 02 Apr 2020 23:44:32 GMT",
        "x-ms-return-client-request-id": "true",
        "x-ms-version": "2019-12-12"
      },
      "RequestBody": "E6HuCu0EDBWfG6rzdYgWT5Dm46Fi\u002BQbLLMQRfaO\u002BTEP4uHlrFYERx\u002BbhXhZ8Jrp9TF0k\u002BuunKxmbIt4o845x4M9m\u002B7wOqzoP1By6gZrwTwYJlDFGmVFYUI1f0PKi6dRYb35GFir\u002BbqEjFSXO7ap/q9LYHl9dK0Z9DasvrttHbOpIYhEcqTnbCyWPIoQrimPj4CUfysp0\u002BkM3yQh/z7/G3Kg6houYYgGZ/BM5zQnCUYJHS861KKIg02fN5d8wWzxlyUbc8ATYSn4jhs23Oy06dXeFN4PxELQGGrIjyn0iaKDW1APD5WB\u002BbwBQkqHUaJg5k3BnqiS5c7mS1dZRtIAAAB0s4WYpd48XB8iCoX0SMrIa6jcNur18HWBJMBCKLbuAT5GDp4cxDxvhUKNbNtI8f6MjN8lI80ZgsMMG4EZ\u002BjNkMAVLrjooq6NobK2oZIOaODbFsZvXxN1tLI/bDKy/VYsPJTzR/UPEY\u002BE7vLcfcRo/deNKVEiXjG8r2oGqUZ72rRcmmUNGxDry/VG2nAgqTb91n5rJcQFCe5TNqibCGhJGRROf\u002BNva9K2oW1b64PBm/YzGNLIEKTgV5CGqeR4ULOc/cFb0jlTjnqbpIRmqR5agaqiV/\u002BFgQhvbhhC6LH\u002BTkCpzu3CZbnM34poLGwQeb5yLBhJxfjEB3y4/HQRAKW4rWZDzNowmBvg1XhlLVSsXuRZ0MyZtHhX1cdxCXk1u97kr4713KzUQYP8WOBwXuooDJ2ftz/pHuj96/cSv56iqympgH3FtnI3hY84rVuH13btWPzrpfSu\u002B5CmB\u002BC1wYH1Wb3G1s5sUlYrWDGgoHGNZhRwNWaRtvUk\u002BpTtL66RcbQNQ0OtwQCocPamwF3DDlsfGJHcRYwrU5K4kdw5jzKnidZ9o10976UDx8R/\u002BvaXYfxJzgcctTw30e\u002Bg5S8kfuGz/zZ3VVr94Sj8yI3Hu2icET/f/8E7mtSqRcF9jQp130jSvAvAIByRS\u002BzuL\u002ByuYCZ3BMP/VH8giFRR3Q\u002BZcGQudvk09P9s2/EjPqPkTWr3\u002B9Wa9nhGhorJsiOnfkMNB9t4z7jzaXs3GjjC3BXbTDrpadE6Donr1\u002BBuazLLxW2\u002BFjbYa42x9JJqY9xPc7p0/nX4vgRx0vlBnOfIlQ44a1TbFLXe8tCtN3VOz6qtrGQ1\u002BXzM0wdZPENNhs6l\u002BW\u002BEIfiHZG70lfuVS4afMwNeo/CDkquRe4hNcdhykXwSB04Fuq2iFjf1MVNxJ5eAygk/7uLOIlbD8qZwSfKGcgSPgzRIiXhlvI3IjlFIEEPwzLffQqKJQ9TnQbf3Mdw1br9O4aRTODCAyjJVBZQFe9JSf306tz9R9k9vYTfAfoqxgx\u002BSCT6g==",
      "StatusCode": 201,
      "ResponseHeaders": {
        "Content-Length": "0",
        "Content-MD5": "2bR5aWDE37WdUVIvGDaVDQ==",
        "Date": "Thu, 02 Apr 2020 23:44:31 GMT",
        "ETag": "\u00220x8D7D75FCACE8EF8\u0022",
        "Last-Modified": "Thu, 02 Apr 2020 23:44:32 GMT",
        "Server": [
          "Windows-Azure-Blob/1.0",
          "Microsoft-HTTPAPI/2.0"
        ],
        "x-ms-client-request-id": "cffe78ab-4fb6-6f3d-8c05-bb7a37284636",
        "x-ms-content-crc64": "FOxMKT16ci8=",
        "x-ms-request-id": "804f4933-c01e-0036-2b48-09c0d0000000",
        "x-ms-request-server-encrypted": "true",
        "x-ms-version": "2019-12-12"
      },
      "ResponseBody": []
    },
    {
      "RequestUri": "https://seanmcccanary.blob.core.windows.net/test-container-00861aeb-c6d1-dd7e-e70b-d8e050e11bec/test-blob-fef7f3cb-2631-2f19-0563-adb5e0ce488d",
      "RequestMethod": "DELETE",
      "RequestHeaders": {
        "Authorization": "Sanitized",
        "If-Modified-Since": "Wed, 01 Apr 2020 23:44:32 GMT",
        "traceparent": "00-adbeb1bef2f2ae4c8575b8caf0107f0e-d7689b41e8a56248-00",
        "User-Agent": [
          "azsdk-net-Storage.Blobs/12.5.0-dev.20200402.1",
          "(.NET Core 4.6.28325.01; Microsoft Windows 10.0.18362 )"
        ],
        "x-ms-client-request-id": "81862885-c321-aa34-9bd8-e8e2cc880cbb",
        "x-ms-date": "Thu, 02 Apr 2020 23:44:32 GMT",
        "x-ms-return-client-request-id": "true",
        "x-ms-version": "2019-12-12"
      },
      "RequestBody": null,
      "StatusCode": 202,
      "ResponseHeaders": {
        "Content-Length": "0",
        "Date": "Thu, 02 Apr 2020 23:44:32 GMT",
        "Server": [
          "Windows-Azure-Blob/1.0",
          "Microsoft-HTTPAPI/2.0"
        ],
        "x-ms-client-request-id": "81862885-c321-aa34-9bd8-e8e2cc880cbb",
        "x-ms-delete-type-permanent": "true",
<<<<<<< HEAD
        "x-ms-request-id": "9d5151ae-c01e-0044-3131-f31804000000",
=======
        "x-ms-request-id": "804f493f-c01e-0036-3548-09c0d0000000",
>>>>>>> 8d420312
        "x-ms-version": "2019-12-12"
      },
      "ResponseBody": []
    },
    {
      "RequestUri": "https://seanmcccanary.blob.core.windows.net/test-container-00861aeb-c6d1-dd7e-e70b-d8e050e11bec?restype=container",
      "RequestMethod": "DELETE",
      "RequestHeaders": {
        "Authorization": "Sanitized",
        "traceparent": "00-ef6e12c0ae100d4083e19e8e089b6312-48360e86f0cd8a4d-00",
        "User-Agent": [
          "azsdk-net-Storage.Blobs/12.5.0-dev.20200402.1",
          "(.NET Core 4.6.28325.01; Microsoft Windows 10.0.18362 )"
        ],
        "x-ms-client-request-id": "0ff41e57-c5a2-6615-0682-84b24da9a293",
        "x-ms-date": "Thu, 02 Apr 2020 23:44:33 GMT",
        "x-ms-return-client-request-id": "true",
        "x-ms-version": "2019-12-12"
      },
      "RequestBody": null,
      "StatusCode": 202,
      "ResponseHeaders": {
        "Content-Length": "0",
        "Date": "Thu, 02 Apr 2020 23:44:32 GMT",
        "Server": [
          "Windows-Azure-Blob/1.0",
          "Microsoft-HTTPAPI/2.0"
        ],
        "x-ms-client-request-id": "0ff41e57-c5a2-6615-0682-84b24da9a293",
<<<<<<< HEAD
        "x-ms-request-id": "9d5151b2-c01e-0044-3531-f31804000000",
=======
        "x-ms-request-id": "804f4946-c01e-0036-3b48-09c0d0000000",
>>>>>>> 8d420312
        "x-ms-version": "2019-12-12"
      },
      "ResponseBody": []
    },
    {
      "RequestUri": "https://seanmcccanary.blob.core.windows.net/test-container-0f205614-90eb-7f7e-c310-9490119e6d45?restype=container",
      "RequestMethod": "PUT",
      "RequestHeaders": {
        "Authorization": "Sanitized",
        "traceparent": "00-90efe0e393a7d544a8751f3cfbbc2ade-a025eb936cc71449-00",
        "User-Agent": [
          "azsdk-net-Storage.Blobs/12.5.0-dev.20200402.1",
          "(.NET Core 4.6.28325.01; Microsoft Windows 10.0.18362 )"
        ],
        "x-ms-blob-public-access": "container",
        "x-ms-client-request-id": "e6811fee-6935-c681-a075-4b9130855568",
        "x-ms-date": "Thu, 02 Apr 2020 23:44:33 GMT",
        "x-ms-return-client-request-id": "true",
        "x-ms-version": "2019-12-12"
      },
      "RequestBody": null,
      "StatusCode": 201,
      "ResponseHeaders": {
        "Content-Length": "0",
        "Date": "Thu, 02 Apr 2020 23:44:31 GMT",
        "ETag": "\u00220x8D7D75FCB18BDC1\u0022",
        "Last-Modified": "Thu, 02 Apr 2020 23:44:32 GMT",
        "Server": [
          "Windows-Azure-Blob/1.0",
          "Microsoft-HTTPAPI/2.0"
        ],
        "x-ms-client-request-id": "e6811fee-6935-c681-a075-4b9130855568",
<<<<<<< HEAD
        "x-ms-request-id": "a5278347-401e-0007-8031-f3fe58000000",
=======
        "x-ms-request-id": "10a02696-e01e-0043-6248-09abfc000000",
>>>>>>> 8d420312
        "x-ms-version": "2019-12-12"
      },
      "ResponseBody": []
    },
    {
      "RequestUri": "https://seanmcccanary.blob.core.windows.net/test-container-0f205614-90eb-7f7e-c310-9490119e6d45/test-blob-d2533e14-f41d-17ff-3c1e-3e2079e2fc12",
      "RequestMethod": "PUT",
      "RequestHeaders": {
        "Authorization": "Sanitized",
        "Content-Length": "1024",
        "traceparent": "00-3f1b2b7e47a7a24ebac78c14a2720ec5-bac17126402d0f40-00",
        "User-Agent": [
          "azsdk-net-Storage.Blobs/12.5.0-dev.20200402.1",
          "(.NET Core 4.6.28325.01; Microsoft Windows 10.0.18362 )"
        ],
        "x-ms-blob-type": "BlockBlob",
        "x-ms-client-request-id": "0bf3ed50-112f-1a45-645d-41e596f8c8da",
        "x-ms-date": "Thu, 02 Apr 2020 23:44:33 GMT",
        "x-ms-return-client-request-id": "true",
        "x-ms-version": "2019-12-12"
      },
      "RequestBody": "6VGh8RyHD/b5xA0esYjRS3auhkNeVSX6IGqpFyphTb14OKjf42NLjS5d2Fnm4GW0TPOpyly5tJMrp9Gy3fjLmHZQpnjf8WgSY/kUAH3MEz8E9Mo3t4Ngv4QUtDuRmLA1kT/iljrs1VuKl2ZjpLMWX5SRregulODz7\u002BbzyjwsgMpI32496X0FGB9urCAc/RvR/lSnAOvHB/1e76ZT\u002BAoeXhabGsVE2XYWi5XIwOjA1vHLIszohYDfgNdx3vrWsh8VT04JgeNWjCTekHRV/0cVnhi0h9Y9NtiWvJnt0/t7QNl2snCatlUOdZanCfUMiYGQXD/hISpJ2Bh1c8VKaLgpY0\u002Ba30zXeufDphI/lS3iijIXXXe7mR6uLdpXJEOQxAzdfaalcao0ueFYHnsYCULrk\u002BmSMgtBbskx7LJxf1akMuIFYReHPRiH4qSWYnuiliOYbJFa/ZIBnA/ddIT3wzmKtOuZEqcqY1bQCk9nqgtNjlaO2RPFSTVQBMUIqsmTjx9qC66PCYN8bQg7ivJCmvIDj\u002BUuaekmxWq2SQ3iIrmMPHsv/J9cvoXSEmwKib9CDWrTBBvjZSY2Q0VE2L91mUtPrk13E51SptBfXFZ9GzyrdDyjDx2eqNdU\u002BLhZGOXGXHkgu9txyvnMgF1KhAnQuSgJmGSD0ootsAV2Ixrl\u002BI7rmf/cXGBgOalC146/VCTOgz\u002BQUH\u002BBQoru8wrV\u002Bqff54fPX\u002BsJ81zHqF\u002B6Qfr7bVzhqKDaVKgOaVZ17mlViz4BYvAH7/Q4xI/jyKggxgGP84Wu9FIHBJLfwfWVkwXych0huN4K9H1nqOMQ9ov/7aJU5vrkp5bs\u002Bl1dJy7/ozGJ8FaL/w0jhP4HRkxu9w0G39NSQK0KDsqGNL6ArMxPaAWyhgY0dO6VMWH73WBKfQNPV0harGKDf\u002BKMBMpPotcyt95Gu3AH0WvlvQ9LDjBpPLa7MFWE9bujLgcjqG8kRY\u002BKySWCA8KSR4XddO9TOHCyIsgTlHGBrsIio4xp5Cj7wXd/wUUK5zj0KOnQpoDMT/aWcYanELEeCBpjYGA2KWNc4rN303YqpzqPH2uIsQdBVVOV0nOiU7DFYbkqp4fXvv\u002BFc8TNVHx/a8lLF/FGlVYTIgoNoFbvuo4CsnK9AACzt2BsAj1DdADXFWaqVju/f8tiF4V8yh6olrk1yqIJwmvJmF\u002BQ2ZMYz60JNYrwRWRTQzKmW\u002Bh7N\u002B1CxGyEDapezVP64L3bL6U4SUfXc5WTuFBU4odvYmaDTWFyTRUnlMIDq2g39WSmdxONbhGgo8NXrwsbLyoi7mrsd5JcaeGQELWF1MgsXMPsrmtz4vRU46qdGp4JC2SX4Lz9Sn3RSg4y/V1cGs/7Kw==",
      "StatusCode": 201,
      "ResponseHeaders": {
        "Content-Length": "0",
        "Content-MD5": "vWDoMHSmAtYBvEFwOtzDRg==",
        "Date": "Thu, 02 Apr 2020 23:44:31 GMT",
        "ETag": "\u00220x8D7D75FCB257141\u0022",
        "Last-Modified": "Thu, 02 Apr 2020 23:44:32 GMT",
        "Server": [
          "Windows-Azure-Blob/1.0",
          "Microsoft-HTTPAPI/2.0"
        ],
        "x-ms-client-request-id": "0bf3ed50-112f-1a45-645d-41e596f8c8da",
        "x-ms-content-crc64": "vqh8SwVN8Fo=",
        "x-ms-request-id": "10a0269b-e01e-0043-6448-09abfc000000",
        "x-ms-request-server-encrypted": "true",
        "x-ms-version": "2019-12-12"
      },
      "ResponseBody": []
    },
    {
      "RequestUri": "https://seanmcccanary.blob.core.windows.net/test-container-0f205614-90eb-7f7e-c310-9490119e6d45/test-blob-d2533e14-f41d-17ff-3c1e-3e2079e2fc12",
      "RequestMethod": "DELETE",
      "RequestHeaders": {
        "Authorization": "Sanitized",
        "If-Unmodified-Since": "Fri, 03 Apr 2020 23:44:32 GMT",
        "traceparent": "00-9e5d477e0c7e9c409d191de4ff0ff971-19d69c35916e4647-00",
        "User-Agent": [
          "azsdk-net-Storage.Blobs/12.5.0-dev.20200402.1",
          "(.NET Core 4.6.28325.01; Microsoft Windows 10.0.18362 )"
        ],
        "x-ms-client-request-id": "2d0b5876-f0dc-41fc-0315-1d616d26e09f",
        "x-ms-date": "Thu, 02 Apr 2020 23:44:33 GMT",
        "x-ms-return-client-request-id": "true",
        "x-ms-version": "2019-12-12"
      },
      "RequestBody": null,
      "StatusCode": 202,
      "ResponseHeaders": {
        "Content-Length": "0",
        "Date": "Thu, 02 Apr 2020 23:44:31 GMT",
        "Server": [
          "Windows-Azure-Blob/1.0",
          "Microsoft-HTTPAPI/2.0"
        ],
        "x-ms-client-request-id": "2d0b5876-f0dc-41fc-0315-1d616d26e09f",
        "x-ms-delete-type-permanent": "true",
<<<<<<< HEAD
        "x-ms-request-id": "a527834e-401e-0007-0531-f3fe58000000",
=======
        "x-ms-request-id": "10a0269c-e01e-0043-6548-09abfc000000",
>>>>>>> 8d420312
        "x-ms-version": "2019-12-12"
      },
      "ResponseBody": []
    },
    {
      "RequestUri": "https://seanmcccanary.blob.core.windows.net/test-container-0f205614-90eb-7f7e-c310-9490119e6d45?restype=container",
      "RequestMethod": "DELETE",
      "RequestHeaders": {
        "Authorization": "Sanitized",
        "traceparent": "00-cbd18491b4cf4b4aad6361e4a8b8abb8-8561b06a65a1284c-00",
        "User-Agent": [
          "azsdk-net-Storage.Blobs/12.5.0-dev.20200402.1",
          "(.NET Core 4.6.28325.01; Microsoft Windows 10.0.18362 )"
        ],
        "x-ms-client-request-id": "3d6f529d-9aec-b1fe-f30a-bdc6c477c48a",
        "x-ms-date": "Thu, 02 Apr 2020 23:44:33 GMT",
        "x-ms-return-client-request-id": "true",
        "x-ms-version": "2019-12-12"
      },
      "RequestBody": null,
      "StatusCode": 202,
      "ResponseHeaders": {
        "Content-Length": "0",
        "Date": "Thu, 02 Apr 2020 23:44:31 GMT",
        "Server": [
          "Windows-Azure-Blob/1.0",
          "Microsoft-HTTPAPI/2.0"
        ],
        "x-ms-client-request-id": "3d6f529d-9aec-b1fe-f30a-bdc6c477c48a",
<<<<<<< HEAD
        "x-ms-request-id": "a5278352-401e-0007-0831-f3fe58000000",
=======
        "x-ms-request-id": "10a026a2-e01e-0043-6b48-09abfc000000",
>>>>>>> 8d420312
        "x-ms-version": "2019-12-12"
      },
      "ResponseBody": []
    },
    {
      "RequestUri": "https://seanmcccanary.blob.core.windows.net/test-container-db1d13a6-606d-b0f6-2f9d-181a9554e2a7?restype=container",
      "RequestMethod": "PUT",
      "RequestHeaders": {
        "Authorization": "Sanitized",
        "traceparent": "00-bb8535fc2dd4f34da6a4481ae7c1c115-e1b7172ae4770d47-00",
        "User-Agent": [
          "azsdk-net-Storage.Blobs/12.5.0-dev.20200402.1",
          "(.NET Core 4.6.28325.01; Microsoft Windows 10.0.18362 )"
        ],
        "x-ms-blob-public-access": "container",
        "x-ms-client-request-id": "4b00d0fd-553d-3d6b-5bbe-0e4e81e41b9f",
        "x-ms-date": "Thu, 02 Apr 2020 23:44:33 GMT",
        "x-ms-return-client-request-id": "true",
        "x-ms-version": "2019-12-12"
      },
      "RequestBody": null,
      "StatusCode": 201,
      "ResponseHeaders": {
        "Content-Length": "0",
        "Date": "Thu, 02 Apr 2020 23:44:32 GMT",
        "ETag": "\u00220x8D7D75FCB6F8D6C\u0022",
        "Last-Modified": "Thu, 02 Apr 2020 23:44:33 GMT",
        "Server": [
          "Windows-Azure-Blob/1.0",
          "Microsoft-HTTPAPI/2.0"
        ],
        "x-ms-client-request-id": "4b00d0fd-553d-3d6b-5bbe-0e4e81e41b9f",
<<<<<<< HEAD
        "x-ms-request-id": "9625adec-f01e-002d-2c31-f32148000000",
=======
        "x-ms-request-id": "a9c83da6-c01e-0026-7448-0905b8000000",
>>>>>>> 8d420312
        "x-ms-version": "2019-12-12"
      },
      "ResponseBody": []
    },
    {
      "RequestUri": "https://seanmcccanary.blob.core.windows.net/test-container-db1d13a6-606d-b0f6-2f9d-181a9554e2a7/test-blob-80e11528-a9b4-04d3-60ec-cc01f508a8cc",
      "RequestMethod": "PUT",
      "RequestHeaders": {
        "Authorization": "Sanitized",
        "Content-Length": "1024",
        "traceparent": "00-722ed59a3ea2914689adac697fc07fc2-eea7cc6fa53c9a42-00",
        "User-Agent": [
          "azsdk-net-Storage.Blobs/12.5.0-dev.20200402.1",
          "(.NET Core 4.6.28325.01; Microsoft Windows 10.0.18362 )"
        ],
        "x-ms-blob-type": "BlockBlob",
        "x-ms-client-request-id": "538878e9-b366-6fc5-cf8d-726b4769f401",
        "x-ms-date": "Thu, 02 Apr 2020 23:44:34 GMT",
        "x-ms-return-client-request-id": "true",
        "x-ms-version": "2019-12-12"
      },
      "RequestBody": "9HsdxFOXaY/Yhr/4lGSvKlDMxfKAKehU/fzqUYhqR1IWQVoFx1dLkatSpy7p2m/7PaKxKUK1S8uTyMdWrBgHbj5s4lMKqWP5gDRGLoG6aiON7hTluR4QYPWPcv6P9eSTSjjvfPgc8ZM/t6kNbh1J2F6jyb0DIbUfXIFdezZkaYtQs\u002BNIyu4rcP2ApgF1AvHYRZqg7CsnjymDzyB2vnZd2k4evbs5AA1veFjAgnq0qlqPhTWcxH1fKSO6xfrOtLKHI8yyV0Q2nkWNMHPTZgyuzyXF5jhAwBXRvpSXfzoSocOmOF\u002BuAVIWWefwD5QJjMIWC/bVCM55R2K24Ziwnh4Keo6vLC6tAM3Sr41RULGBxzLSgXNEPZn1LPH89yC6ZbvI5ZQFWl\u002BUaAsoAllBKPexNRlm3h2rxj31uQA8sQmtGEnSiGodfGzTPRhoGzo/tAT6SsEGU4edHR9XD6BfV7cBe\u002BkPb5\u002BMk7itk6AEQqoCtQX7QWZHp8TBNGtKxmzLc\u002BZhZqBQL0VkbbcJWMDnmNp0VFqbYxZQutMlTjo0Qs1M4R\u002B6o9wKsoW/l9OvPk4D2puQ1XISMBDPEKzMK\u002BEKMCvpvHehLfT\u002BaqHU3MxCoHyEIXSfo2xbObEO6pMwPYektWaoxYHWYqymkmvQPlNEjW8vSAltao2\u002BjoLGk0JhzSwaMCZlmdr6rb/H\u002BRAAivtdyVwjAPV9NkrZ6Tf\u002BEM9qRMQ/tQ4t3/OVNZpJpnF8vgOHacnmPs02nfnci7Cj\u002B53wXLRLwdXtL\u002BpojspbM5DZXSszd6YFhAX3CBgUUVND8Tr8WUm8MPwumTnefbAC22loAi6Fb4P26tiuVLi82N6WJJyQXtpHHC0uBd5tJwZV9Cyvq04lvoG2Bm5wDdtEccBaSFgTcn2OIeYBVmqlicPSWWCLDS2QcWYa2Vdr1g9R6pMdEt\u002BuQYKvIIpnJGcXEX2rnrR7uGSTydby\u002BZglI0rXr2zWh3bkIxfd3OyjKU3\u002BAsjawDha1TEvikkIvEjpif0/kHT6QYkHxnqcndt38KCJ8/bPS2MSfNo7p/0s3GfP81PvZJjYBME/0vm9vjhWt5qofshRGj2ZLBSav5mM2uoTzKmIh4sHsO80kHhpVL6i5PBig12efdkVVTeEPkQosvgOqvGOzi8Ooc3ZHInFMNdW99qpKVaNdE/PcjFUg3KqDN2AWqrMExbAVOKPxWFQUCVgLkZpf4migTaivlv9uh1bLhCrRdYtieTE6NRz/a/ufyIM9FQrQY1U3th0KlW6wprENJZQpAtPM6VipZa0LoSHtD458cbJMO2CV2f9uV\u002BOCSU6rsgYndoWvcGvyJz2n69T7HYWgdHT\u002BwOpzU2kUXlF1JtxeQ==",
      "StatusCode": 201,
      "ResponseHeaders": {
        "Content-Length": "0",
        "Content-MD5": "CXydDTUvwCgkn6y3WPMy0A==",
        "Date": "Thu, 02 Apr 2020 23:44:32 GMT",
        "ETag": "\u00220x8D7D75FCB7C2C73\u0022",
        "Last-Modified": "Thu, 02 Apr 2020 23:44:33 GMT",
        "Server": [
          "Windows-Azure-Blob/1.0",
          "Microsoft-HTTPAPI/2.0"
        ],
        "x-ms-client-request-id": "538878e9-b366-6fc5-cf8d-726b4769f401",
        "x-ms-content-crc64": "GlQvwPrOQVo=",
        "x-ms-request-id": "a9c83db2-c01e-0026-7e48-0905b8000000",
        "x-ms-request-server-encrypted": "true",
        "x-ms-version": "2019-12-12"
      },
      "ResponseBody": []
    },
    {
      "RequestUri": "https://seanmcccanary.blob.core.windows.net/test-container-db1d13a6-606d-b0f6-2f9d-181a9554e2a7/test-blob-80e11528-a9b4-04d3-60ec-cc01f508a8cc",
      "RequestMethod": "HEAD",
      "RequestHeaders": {
        "Authorization": "Sanitized",
        "traceparent": "00-fae687f2eb412545bdf7720e9a0c1491-a50837004b863e44-00",
        "User-Agent": [
          "azsdk-net-Storage.Blobs/12.5.0-dev.20200402.1",
          "(.NET Core 4.6.28325.01; Microsoft Windows 10.0.18362 )"
        ],
        "x-ms-client-request-id": "5b5cada8-1d12-cc12-f6fe-47d6b0c9beb0",
        "x-ms-date": "Thu, 02 Apr 2020 23:44:34 GMT",
        "x-ms-return-client-request-id": "true",
        "x-ms-version": "2019-12-12"
      },
      "RequestBody": null,
      "StatusCode": 200,
      "ResponseHeaders": {
        "Accept-Ranges": "bytes",
        "Content-Length": "1024",
        "Content-MD5": "CXydDTUvwCgkn6y3WPMy0A==",
        "Content-Type": "application/octet-stream",
        "Date": "Thu, 02 Apr 2020 23:44:32 GMT",
        "ETag": "\u00220x8D7D75FCB7C2C73\u0022",
        "Last-Modified": "Thu, 02 Apr 2020 23:44:33 GMT",
        "Server": [
          "Windows-Azure-Blob/1.0",
          "Microsoft-HTTPAPI/2.0"
        ],
        "x-ms-access-tier": "Hot",
        "x-ms-access-tier-inferred": "true",
        "x-ms-blob-type": "BlockBlob",
        "x-ms-client-request-id": "5b5cada8-1d12-cc12-f6fe-47d6b0c9beb0",
        "x-ms-creation-time": "Thu, 02 Apr 2020 23:44:33 GMT",
        "x-ms-lease-state": "available",
        "x-ms-lease-status": "unlocked",
        "x-ms-request-id": "a9c83dc1-c01e-0026-0c48-0905b8000000",
        "x-ms-server-encrypted": "true",
        "x-ms-version": "2019-12-12"
      },
      "ResponseBody": []
    },
    {
      "RequestUri": "https://seanmcccanary.blob.core.windows.net/test-container-db1d13a6-606d-b0f6-2f9d-181a9554e2a7/test-blob-80e11528-a9b4-04d3-60ec-cc01f508a8cc",
      "RequestMethod": "DELETE",
      "RequestHeaders": {
        "Authorization": "Sanitized",
        "If-Match": "\u00220x8D7D75FCB7C2C73\u0022",
        "traceparent": "00-2890a87e79637e4a9d8fbd7eea913458-f4ae4d7edd0ea34e-00",
        "User-Agent": [
          "azsdk-net-Storage.Blobs/12.5.0-dev.20200402.1",
          "(.NET Core 4.6.28325.01; Microsoft Windows 10.0.18362 )"
        ],
        "x-ms-client-request-id": "99c285f8-980c-68ee-1363-a08017dbadd4",
        "x-ms-date": "Thu, 02 Apr 2020 23:44:34 GMT",
        "x-ms-return-client-request-id": "true",
        "x-ms-version": "2019-12-12"
      },
      "RequestBody": null,
      "StatusCode": 202,
      "ResponseHeaders": {
        "Content-Length": "0",
        "Date": "Thu, 02 Apr 2020 23:44:32 GMT",
        "Server": [
          "Windows-Azure-Blob/1.0",
          "Microsoft-HTTPAPI/2.0"
        ],
        "x-ms-client-request-id": "99c285f8-980c-68ee-1363-a08017dbadd4",
        "x-ms-delete-type-permanent": "true",
<<<<<<< HEAD
        "x-ms-request-id": "9625adf5-f01e-002d-3131-f32148000000",
=======
        "x-ms-request-id": "a9c83dce-c01e-0026-1948-0905b8000000",
>>>>>>> 8d420312
        "x-ms-version": "2019-12-12"
      },
      "ResponseBody": []
    },
    {
      "RequestUri": "https://seanmcccanary.blob.core.windows.net/test-container-db1d13a6-606d-b0f6-2f9d-181a9554e2a7?restype=container",
      "RequestMethod": "DELETE",
      "RequestHeaders": {
        "Authorization": "Sanitized",
        "traceparent": "00-756dd549ac7f3d43881d643a5b94a65e-03344763d03b7840-00",
        "User-Agent": [
          "azsdk-net-Storage.Blobs/12.5.0-dev.20200402.1",
          "(.NET Core 4.6.28325.01; Microsoft Windows 10.0.18362 )"
        ],
        "x-ms-client-request-id": "2adebae6-2406-dba3-619e-7f2371cc72ea",
        "x-ms-date": "Thu, 02 Apr 2020 23:44:34 GMT",
        "x-ms-return-client-request-id": "true",
        "x-ms-version": "2019-12-12"
      },
      "RequestBody": null,
      "StatusCode": 202,
      "ResponseHeaders": {
        "Content-Length": "0",
        "Date": "Thu, 02 Apr 2020 23:44:32 GMT",
        "Server": [
          "Windows-Azure-Blob/1.0",
          "Microsoft-HTTPAPI/2.0"
        ],
        "x-ms-client-request-id": "2adebae6-2406-dba3-619e-7f2371cc72ea",
<<<<<<< HEAD
        "x-ms-request-id": "9625adf7-f01e-002d-3331-f32148000000",
=======
        "x-ms-request-id": "a9c83dda-c01e-0026-2548-0905b8000000",
>>>>>>> 8d420312
        "x-ms-version": "2019-12-12"
      },
      "ResponseBody": []
    },
    {
      "RequestUri": "https://seanmcccanary.blob.core.windows.net/test-container-a087e27c-0e01-f552-1f2c-393902050198?restype=container",
      "RequestMethod": "PUT",
      "RequestHeaders": {
        "Authorization": "Sanitized",
        "traceparent": "00-e1dc37d0e06e2e4282eada9e4207c5be-b11aa40f174c9844-00",
        "User-Agent": [
          "azsdk-net-Storage.Blobs/12.5.0-dev.20200402.1",
          "(.NET Core 4.6.28325.01; Microsoft Windows 10.0.18362 )"
        ],
        "x-ms-blob-public-access": "container",
        "x-ms-client-request-id": "846cab60-5af2-d8cb-67e9-0ad9eb6ad85b",
        "x-ms-date": "Thu, 02 Apr 2020 23:44:34 GMT",
        "x-ms-return-client-request-id": "true",
        "x-ms-version": "2019-12-12"
      },
      "RequestBody": null,
      "StatusCode": 201,
      "ResponseHeaders": {
        "Content-Length": "0",
        "Date": "Thu, 02 Apr 2020 23:44:33 GMT",
        "ETag": "\u00220x8D7D75FCBD6530C\u0022",
        "Last-Modified": "Thu, 02 Apr 2020 23:44:33 GMT",
        "Server": [
          "Windows-Azure-Blob/1.0",
          "Microsoft-HTTPAPI/2.0"
        ],
        "x-ms-client-request-id": "846cab60-5af2-d8cb-67e9-0ad9eb6ad85b",
<<<<<<< HEAD
        "x-ms-request-id": "8d514c07-d01e-0048-1131-f38f0c000000",
=======
        "x-ms-request-id": "9a4f8c0d-e01e-001e-5e48-09a178000000",
>>>>>>> 8d420312
        "x-ms-version": "2019-12-12"
      },
      "ResponseBody": []
    },
    {
      "RequestUri": "https://seanmcccanary.blob.core.windows.net/test-container-a087e27c-0e01-f552-1f2c-393902050198/test-blob-9dbbe69d-1533-f9ed-149c-13b567b570de",
      "RequestMethod": "PUT",
      "RequestHeaders": {
        "Authorization": "Sanitized",
        "Content-Length": "1024",
        "traceparent": "00-658c5e98357b1847b9b5f085ca13bca6-52d5545be68bec4c-00",
        "User-Agent": [
          "azsdk-net-Storage.Blobs/12.5.0-dev.20200402.1",
          "(.NET Core 4.6.28325.01; Microsoft Windows 10.0.18362 )"
        ],
        "x-ms-blob-type": "BlockBlob",
        "x-ms-client-request-id": "1e9a9dd8-53e3-125e-ec0f-d12dbbb751b9",
        "x-ms-date": "Thu, 02 Apr 2020 23:44:34 GMT",
        "x-ms-return-client-request-id": "true",
        "x-ms-version": "2019-12-12"
      },
      "RequestBody": "B6XZV5l9pg4IwfUUd/QAInNL/52Gh2BKvXJwVkYVcLF4LNFGkIDCIECslXIg2YEfnPBCHLbTV39Fj5onDFDH8lBDm0sjuZLyid9d2fLuKuTwUbpV0lT7pNRSAQHmmhPw5KIh3D02/OJeT5PXdX6MVmS1NruVch/8SPZ20LiRDO7LbfRQzE2mulXX94PBJC9WxaqcMGRYWnKCJZRGwCspzEOlCwiJO4kWDnxlvnqcOyTHHwsO9NuJcxOCzqe5YPoqrio/HBgmzYkghSHo8pz45epwfqAfG9hoG5f1Bm3iXa6COw9PXR8LoVKC7W65oYF2ium9SeFZCpNS1gCBMcYcPihzZraMqIjLZN1OnS1pr3kVfnyDJBPNKDF8/YYeiXCLZa9GRjvL6uFh8uQEC2xl6SeGa7JJmBkVpT2EEKoBrNttwzd9I2k\u002BSpObIjIuyRzEFhRelx69Qc2WMKD9Rto2X0UJl0g058a\u002BSCAernXm5twgwPmWoxW8r4Fq5/LJQAS5ZMPtJTHUjy9NoE79npJYr0rD3IbhoLwwTOfGygDT9QgcZUqy\u002BcCqTDDJSQLGvxDuEjenBWN\u002B2MQGvNlKDcUveapG4TlIpbaJGJBWF1a5aY3W2LjILO\u002BknoyGqzznYD5qms9YgN7WpmyBHu3SJ8BtTVNMczUNZ027oUKswfp5obdS632HYeiu/zFLRg0B0nbMGV3pm\u002B0IXTOBnN\u002BbKuVyB3w2gDxD5exqnXMEwSBAus/M4KeckAbKSY1KBsQJE9VL2T\u002BQy1E5iTRxfv55BJwTQeIQz0k91Xd2bDeu\u002BN8nYIqduOjgr\u002B59kldzKxEHUETxN8Ti\u002BUSLDgPIGl8ai5BVSR5020yzMpHzkjzyyqllbhvyvMEaRWZFEarkGJWPYwfGHeLzk3T4PgQz7mcHmUNZYqtDJ87OOwO3Lsqhzxn8Yy81K6zHcdum\u002Bn685lf/PnhnirXpTDs4\u002BOLfPGWqVm7rNoo30m2WkvDPnC1PElSst\u002B9ROkVkEhfz/DPK6DV1/KMQ0bDMyGwK0PjEGa8O6eWOMoR1WBsphyNzRNU6zKm7WZ\u002BJP0Cj3\u002B\u002BDR2pNn/hn5BNNO7WxAKSI50qMWYOW0ANOCb8Phaml6lOV8RGx3OcrC1/C7JD0CVn7AVj2F4Zr7XZm/pU4V19pqFFiHA6S1gpiYU0k1ORzWf9mE4RRrtPMKQSaSt1R8rP/WEM/ke1KaSpNk7Y5RxmS86WW0kPbGPp9lfIK94wtEW6ZJHugM8cSG6pZAxodk\u002BLqCFc4uyBvJD9Jwvz6P3GeH4JHnyKd8cDdhLaZgRXfYAEQH\u002B809VVOKQA8V3HLF9w5u\u002BOY1fTATRaWWjdq1qIpamH66SCCaSos\u002BQ==",
      "StatusCode": 201,
      "ResponseHeaders": {
        "Content-Length": "0",
        "Content-MD5": "IR7EmrAA/FMAUlwfkCgg3w==",
        "Date": "Thu, 02 Apr 2020 23:44:33 GMT",
        "ETag": "\u00220x8D7D75FCBE49E15\u0022",
        "Last-Modified": "Thu, 02 Apr 2020 23:44:33 GMT",
        "Server": [
          "Windows-Azure-Blob/1.0",
          "Microsoft-HTTPAPI/2.0"
        ],
        "x-ms-client-request-id": "1e9a9dd8-53e3-125e-ec0f-d12dbbb751b9",
        "x-ms-content-crc64": "Y8UzI9k1g2o=",
        "x-ms-request-id": "9a4f8c1b-e01e-001e-6648-09a178000000",
        "x-ms-request-server-encrypted": "true",
        "x-ms-version": "2019-12-12"
      },
      "ResponseBody": []
    },
    {
      "RequestUri": "https://seanmcccanary.blob.core.windows.net/test-container-a087e27c-0e01-f552-1f2c-393902050198/test-blob-9dbbe69d-1533-f9ed-149c-13b567b570de",
      "RequestMethod": "DELETE",
      "RequestHeaders": {
        "Authorization": "Sanitized",
        "If-None-Match": "\u0022garbage\u0022",
        "traceparent": "00-f47569859d159744b6cb421a16843388-67b7dd43b285164c-00",
        "User-Agent": [
          "azsdk-net-Storage.Blobs/12.5.0-dev.20200402.1",
          "(.NET Core 4.6.28325.01; Microsoft Windows 10.0.18362 )"
        ],
        "x-ms-client-request-id": "cba94d99-0d8f-2115-c24e-ae3f403e1ea8",
        "x-ms-date": "Thu, 02 Apr 2020 23:44:34 GMT",
        "x-ms-return-client-request-id": "true",
        "x-ms-version": "2019-12-12"
      },
      "RequestBody": null,
      "StatusCode": 202,
      "ResponseHeaders": {
        "Content-Length": "0",
        "Date": "Thu, 02 Apr 2020 23:44:33 GMT",
        "Server": [
          "Windows-Azure-Blob/1.0",
          "Microsoft-HTTPAPI/2.0"
        ],
        "x-ms-client-request-id": "cba94d99-0d8f-2115-c24e-ae3f403e1ea8",
        "x-ms-delete-type-permanent": "true",
<<<<<<< HEAD
        "x-ms-request-id": "8d514c0b-d01e-0048-1331-f38f0c000000",
=======
        "x-ms-request-id": "9a4f8c26-e01e-001e-7048-09a178000000",
>>>>>>> 8d420312
        "x-ms-version": "2019-12-12"
      },
      "ResponseBody": []
    },
    {
      "RequestUri": "https://seanmcccanary.blob.core.windows.net/test-container-a087e27c-0e01-f552-1f2c-393902050198?restype=container",
      "RequestMethod": "DELETE",
      "RequestHeaders": {
        "Authorization": "Sanitized",
        "traceparent": "00-822cf053f78fb74ab814ffbcc48e16cd-9165447f0d41cd4a-00",
        "User-Agent": [
          "azsdk-net-Storage.Blobs/12.5.0-dev.20200402.1",
          "(.NET Core 4.6.28325.01; Microsoft Windows 10.0.18362 )"
        ],
        "x-ms-client-request-id": "6e94e439-860d-5e29-c75d-dc9dce07088c",
        "x-ms-date": "Thu, 02 Apr 2020 23:44:34 GMT",
        "x-ms-return-client-request-id": "true",
        "x-ms-version": "2019-12-12"
      },
      "RequestBody": null,
      "StatusCode": 202,
      "ResponseHeaders": {
        "Content-Length": "0",
        "Date": "Thu, 02 Apr 2020 23:44:33 GMT",
        "Server": [
          "Windows-Azure-Blob/1.0",
          "Microsoft-HTTPAPI/2.0"
        ],
        "x-ms-client-request-id": "6e94e439-860d-5e29-c75d-dc9dce07088c",
<<<<<<< HEAD
        "x-ms-request-id": "8d514c0d-d01e-0048-1531-f38f0c000000",
=======
        "x-ms-request-id": "9a4f8c29-e01e-001e-7348-09a178000000",
>>>>>>> 8d420312
        "x-ms-version": "2019-12-12"
      },
      "ResponseBody": []
    },
    {
      "RequestUri": "https://seanmcccanary.blob.core.windows.net/test-container-7f67cd72-2749-e75e-664d-753eb9c1443f?restype=container",
      "RequestMethod": "PUT",
      "RequestHeaders": {
        "Authorization": "Sanitized",
        "traceparent": "00-1e3312632061dc4192828f600345690f-06a1db9f947c9a47-00",
        "User-Agent": [
          "azsdk-net-Storage.Blobs/12.5.0-dev.20200402.1",
          "(.NET Core 4.6.28325.01; Microsoft Windows 10.0.18362 )"
        ],
        "x-ms-blob-public-access": "container",
        "x-ms-client-request-id": "0fe1c748-9a1b-117f-86ac-07c011eba405",
        "x-ms-date": "Thu, 02 Apr 2020 23:44:34 GMT",
        "x-ms-return-client-request-id": "true",
        "x-ms-version": "2019-12-12"
      },
      "RequestBody": null,
      "StatusCode": 201,
      "ResponseHeaders": {
        "Content-Length": "0",
        "Date": "Thu, 02 Apr 2020 23:44:33 GMT",
        "ETag": "\u00220x8D7D75FCC334DDF\u0022",
        "Last-Modified": "Thu, 02 Apr 2020 23:44:34 GMT",
        "Server": [
          "Windows-Azure-Blob/1.0",
          "Microsoft-HTTPAPI/2.0"
        ],
        "x-ms-client-request-id": "0fe1c748-9a1b-117f-86ac-07c011eba405",
<<<<<<< HEAD
        "x-ms-request-id": "66c46eca-601e-0000-1b31-f3923b000000",
=======
        "x-ms-request-id": "ae13d220-001e-0016-4b48-09bb77000000",
>>>>>>> 8d420312
        "x-ms-version": "2019-12-12"
      },
      "ResponseBody": []
    },
    {
      "RequestUri": "https://seanmcccanary.blob.core.windows.net/test-container-7f67cd72-2749-e75e-664d-753eb9c1443f/test-blob-e8689c18-ac01-c2e1-3178-30cd402c121d",
      "RequestMethod": "PUT",
      "RequestHeaders": {
        "Authorization": "Sanitized",
        "Content-Length": "1024",
        "traceparent": "00-feb39faa0751ea40a3d984cab1aff250-28ae12cd3a75f040-00",
        "User-Agent": [
          "azsdk-net-Storage.Blobs/12.5.0-dev.20200402.1",
          "(.NET Core 4.6.28325.01; Microsoft Windows 10.0.18362 )"
        ],
        "x-ms-blob-type": "BlockBlob",
        "x-ms-client-request-id": "df23514e-6251-022a-90bf-b138b4488d0a",
        "x-ms-date": "Thu, 02 Apr 2020 23:44:35 GMT",
        "x-ms-return-client-request-id": "true",
        "x-ms-version": "2019-12-12"
      },
      "RequestBody": "vib18t81JJll9dX9p9vdZNfhGTjhpU2b5R/domqy0FmZ6gHq9bIl4njOggvW5BpWm8z1XhPZOxnZWQzAV4EvsyR8Y73a824lvDbAEiJBxQEEhweevHJGwK7nEJulZIr2n87nWoBce6hd0KLcGCn2mJQKvNB6kPeyNaMO8uLTf1erynNUWmqBpwteQevPaaeF8XgGmqi6fA7XNCTcTonFiVFLMU61oj0qiRTFG08M4sz8iQBqzOSu8U1lfCVFpFmBmLeahDdY0E863BGU9GC\u002By1JY4MSIW7xtnD8ATyUX5eW6Q4OXcV2Uo7mxL/DTGv3tp7HT7MOV\u002BTz7LOj4V4EqIvcr2bDdJln0wz0L1yzMmoJCE6hzRPgiJUpGnER1nEs4hwz5p0FMEIBY3ymGiSEQLpJmtUTZtt7\u002BCbNmlooUfifx01Af0vJA9gMnG2XOnJwoNW2yD\u002BYHX9Eu\u002Bp6O5Xn2Q2AClLbR8VugJb9BsZp5MG0WPWEcYm9A6nR\u002B8dhUshCJMNgEzAfmV0QSEekmxa02tcowd6cY2uHwwalBUv\u002BDS3Kut4DCdGNlMOYcCVCFGiTHRzsOIztocVb2EwtepAREjsV2dw0sdEBny0fB\u002B9CRaqaEegrDdSg3RkYqy2BXB4vi13uKDqIWmtP7plj0p3WFZalk2Sn5gBmdPzHHAajgD8O73iRVBlwEbeA3yM7PQ57QpWa38i5h6FZh7M9wT5gqGpeUOMlRMF5MYGtJwbhLzfuT9lxCKByVWfXN8xqMkx5HDa02OwrVf3QIapHCFyaeFh7T3Vk86PJ6/9/ThDxEwM1NArQKFJLxvnbnOb6K00HOLt37uLbECiS7vDwrAfs4xKnEdRVylAGM4h7iVK4z7yydBFVeSQcXiPeQTlhWxrx7r3UUxl0sXJncbtaX4rZ2h8wQjf2l2nuirewd4kWoNRxiZqU4HynOcae7gdoxf6ZBGsaMRjm\u002B1tT6chhxD3pUNDm5NHsQPWiiQRtW6VigcC1G28d/HO7jo5DRPq0RXWIsZ02gd0oqMN1e6QQdaOx7WQHqKjOy1RdK1pHrP/67keS5KYELAPjjG6rqITLpxTujVeSrJjIuepI1VaC5P/DeolggYz9rcFkIBw6Ix7PlYBFWR\u002BoaEGqxi6/u1apYKdy5DH7ayWH7OOWLoh8jpbLeUPWPY/gGxJLtbtiQfJqvsN4yz7s1C5evWg8Fjm1Ljub9EIW1yMXjs0js7FuJa7tK3PJA8db2qURe3wnoATUkouDyk2wV\u002BecYThtzSB47Ju9Tu7J7Cp0PBmZAVui8\u002B7ITx0p7l9dPNOIKJ6K6g2AmIrkZlEWCqZdD4o0F1aL/XFNpYIHUwI8XBIbQcOL6VYIGGg==",
      "StatusCode": 201,
      "ResponseHeaders": {
        "Content-Length": "0",
        "Content-MD5": "6oyEBGcgGbGRsw8fh0HS9g==",
        "Date": "Thu, 02 Apr 2020 23:44:33 GMT",
        "ETag": "\u00220x8D7D75FCC408A5B\u0022",
        "Last-Modified": "Thu, 02 Apr 2020 23:44:34 GMT",
        "Server": [
          "Windows-Azure-Blob/1.0",
          "Microsoft-HTTPAPI/2.0"
        ],
        "x-ms-client-request-id": "df23514e-6251-022a-90bf-b138b4488d0a",
        "x-ms-content-crc64": "h9o2OhcIGXA=",
        "x-ms-request-id": "ae13d22d-001e-0016-5448-09bb77000000",
        "x-ms-request-server-encrypted": "true",
        "x-ms-version": "2019-12-12"
      },
      "ResponseBody": []
    },
    {
      "RequestUri": "https://seanmcccanary.blob.core.windows.net/test-container-7f67cd72-2749-e75e-664d-753eb9c1443f/test-blob-e8689c18-ac01-c2e1-3178-30cd402c121d?comp=lease",
      "RequestMethod": "PUT",
      "RequestHeaders": {
        "Authorization": "Sanitized",
        "traceparent": "00-fba839492bfbb243b580f25caf6e5f67-46685c30b3ccb54d-00",
        "User-Agent": [
          "azsdk-net-Storage.Blobs/12.5.0-dev.20200402.1",
          "(.NET Core 4.6.28325.01; Microsoft Windows 10.0.18362 )"
        ],
        "x-ms-client-request-id": "a4494027-3bd0-6010-5454-7c30da5035d5",
        "x-ms-date": "Thu, 02 Apr 2020 23:44:35 GMT",
        "x-ms-lease-action": "acquire",
        "x-ms-lease-duration": "-1",
        "x-ms-proposed-lease-id": "d06ebbff-edba-cffc-6221-88daccbb2791",
        "x-ms-return-client-request-id": "true",
        "x-ms-version": "2019-12-12"
      },
      "RequestBody": null,
      "StatusCode": 201,
      "ResponseHeaders": {
        "Content-Length": "0",
        "Date": "Thu, 02 Apr 2020 23:44:33 GMT",
        "ETag": "\u00220x8D7D75FCC408A5B\u0022",
        "Last-Modified": "Thu, 02 Apr 2020 23:44:34 GMT",
        "Server": [
          "Windows-Azure-Blob/1.0",
          "Microsoft-HTTPAPI/2.0"
        ],
        "x-ms-client-request-id": "a4494027-3bd0-6010-5454-7c30da5035d5",
        "x-ms-lease-id": "d06ebbff-edba-cffc-6221-88daccbb2791",
<<<<<<< HEAD
        "x-ms-request-id": "66c46ed6-601e-0000-2531-f3923b000000",
=======
        "x-ms-request-id": "ae13d23a-001e-0016-6148-09bb77000000",
>>>>>>> 8d420312
        "x-ms-version": "2019-12-12"
      },
      "ResponseBody": []
    },
    {
      "RequestUri": "https://seanmcccanary.blob.core.windows.net/test-container-7f67cd72-2749-e75e-664d-753eb9c1443f/test-blob-e8689c18-ac01-c2e1-3178-30cd402c121d",
      "RequestMethod": "DELETE",
      "RequestHeaders": {
        "Authorization": "Sanitized",
        "traceparent": "00-837250707f75d54ca154383906e46a46-fac1f2116511114e-00",
        "User-Agent": [
          "azsdk-net-Storage.Blobs/12.5.0-dev.20200402.1",
          "(.NET Core 4.6.28325.01; Microsoft Windows 10.0.18362 )"
        ],
        "x-ms-client-request-id": "8cb29723-8271-2ac0-074b-ae0aaa98f7b3",
        "x-ms-date": "Thu, 02 Apr 2020 23:44:35 GMT",
        "x-ms-lease-id": "d06ebbff-edba-cffc-6221-88daccbb2791",
        "x-ms-return-client-request-id": "true",
        "x-ms-version": "2019-12-12"
      },
      "RequestBody": null,
      "StatusCode": 202,
      "ResponseHeaders": {
        "Content-Length": "0",
        "Date": "Thu, 02 Apr 2020 23:44:33 GMT",
        "Server": [
          "Windows-Azure-Blob/1.0",
          "Microsoft-HTTPAPI/2.0"
        ],
        "x-ms-client-request-id": "8cb29723-8271-2ac0-074b-ae0aaa98f7b3",
        "x-ms-delete-type-permanent": "true",
<<<<<<< HEAD
        "x-ms-request-id": "66c46eda-601e-0000-2931-f3923b000000",
=======
        "x-ms-request-id": "ae13d24b-001e-0016-7248-09bb77000000",
>>>>>>> 8d420312
        "x-ms-version": "2019-12-12"
      },
      "ResponseBody": []
    },
    {
      "RequestUri": "https://seanmcccanary.blob.core.windows.net/test-container-7f67cd72-2749-e75e-664d-753eb9c1443f?restype=container",
      "RequestMethod": "DELETE",
      "RequestHeaders": {
        "Authorization": "Sanitized",
        "traceparent": "00-aaf015a709bc7f46949983f9ed3b4569-8a654ddc54fe9e4d-00",
        "User-Agent": [
          "azsdk-net-Storage.Blobs/12.5.0-dev.20200402.1",
          "(.NET Core 4.6.28325.01; Microsoft Windows 10.0.18362 )"
        ],
        "x-ms-client-request-id": "420cff63-a99e-1564-5fa9-9550daa02e59",
        "x-ms-date": "Thu, 02 Apr 2020 23:44:35 GMT",
        "x-ms-return-client-request-id": "true",
        "x-ms-version": "2019-12-12"
      },
      "RequestBody": null,
      "StatusCode": 202,
      "ResponseHeaders": {
        "Content-Length": "0",
        "Date": "Thu, 02 Apr 2020 23:44:34 GMT",
        "Server": [
          "Windows-Azure-Blob/1.0",
          "Microsoft-HTTPAPI/2.0"
        ],
        "x-ms-client-request-id": "420cff63-a99e-1564-5fa9-9550daa02e59",
<<<<<<< HEAD
        "x-ms-request-id": "66c46ede-601e-0000-2d31-f3923b000000",
=======
        "x-ms-request-id": "ae13d250-001e-0016-7648-09bb77000000",
>>>>>>> 8d420312
        "x-ms-version": "2019-12-12"
      },
      "ResponseBody": []
    }
  ],
  "Variables": {
    "DateTimeOffsetNow": "2020-04-02T16:44:32.0224290-07:00",
    "RandomSeed": "1815735702",
    "Storage_TestConfigDefault": "ProductionTenant\nseanmcccanary\nU2FuaXRpemVk\nhttps://seanmcccanary.blob.core.windows.net\nhttps://seanmcccanary.file.core.windows.net\nhttps://seanmcccanary.queue.core.windows.net\nhttps://seanmcccanary.table.core.windows.net\n\n\n\n\nhttps://seanmcccanary-secondary.blob.core.windows.net\nhttps://seanmcccanary-secondary.file.core.windows.net\nhttps://seanmcccanary-secondary.queue.core.windows.net\nhttps://seanmcccanary-secondary.table.core.windows.net\n\nSanitized\n\n\nCloud\nBlobEndpoint=https://seanmcccanary.blob.core.windows.net/;QueueEndpoint=https://seanmcccanary.queue.core.windows.net/;FileEndpoint=https://seanmcccanary.file.core.windows.net/;BlobSecondaryEndpoint=https://seanmcccanary-secondary.blob.core.windows.net/;QueueSecondaryEndpoint=https://seanmcccanary-secondary.queue.core.windows.net/;FileSecondaryEndpoint=https://seanmcccanary-secondary.file.core.windows.net/;AccountName=seanmcccanary;AccountKey=Sanitized\nseanscope1"
  }
}<|MERGE_RESOLUTION|>--- conflicted
+++ resolved
@@ -28,11 +28,7 @@
           "Microsoft-HTTPAPI/2.0"
         ],
         "x-ms-client-request-id": "bc0a0f2a-a185-35b7-2d6e-77b82ae07296",
-<<<<<<< HEAD
-        "x-ms-request-id": "33b9eba3-201e-002e-0931-f3c02c000000",
-=======
         "x-ms-request-id": "69a84e81-e01e-0053-1a48-096e94000000",
->>>>>>> 8d420312
         "x-ms-version": "2019-12-12"
       },
       "ResponseBody": []
@@ -100,11 +96,7 @@
         ],
         "x-ms-client-request-id": "89149e51-e5b5-4cc1-54b8-583b4e53e8ad",
         "x-ms-delete-type-permanent": "true",
-<<<<<<< HEAD
-        "x-ms-request-id": "33b9ebaa-201e-002e-0e31-f3c02c000000",
-=======
         "x-ms-request-id": "69a84eb7-e01e-0053-4d48-096e94000000",
->>>>>>> 8d420312
         "x-ms-version": "2019-12-12"
       },
       "ResponseBody": []
@@ -134,11 +126,7 @@
           "Microsoft-HTTPAPI/2.0"
         ],
         "x-ms-client-request-id": "2d1e91f3-e598-dce4-e0e7-df5e1179e34e",
-<<<<<<< HEAD
-        "x-ms-request-id": "33b9ebad-201e-002e-1131-f3c02c000000",
-=======
         "x-ms-request-id": "69a84ec2-e01e-0053-5848-096e94000000",
->>>>>>> 8d420312
         "x-ms-version": "2019-12-12"
       },
       "ResponseBody": []
@@ -171,11 +159,7 @@
           "Microsoft-HTTPAPI/2.0"
         ],
         "x-ms-client-request-id": "16f446f1-51e0-2c73-1240-468c0c038bfe",
-<<<<<<< HEAD
-        "x-ms-request-id": "9d5151a1-c01e-0044-2631-f31804000000",
-=======
         "x-ms-request-id": "804f4927-c01e-0036-2448-09c0d0000000",
->>>>>>> 8d420312
         "x-ms-version": "2019-12-12"
       },
       "ResponseBody": []
@@ -244,11 +228,7 @@
         ],
         "x-ms-client-request-id": "81862885-c321-aa34-9bd8-e8e2cc880cbb",
         "x-ms-delete-type-permanent": "true",
-<<<<<<< HEAD
-        "x-ms-request-id": "9d5151ae-c01e-0044-3131-f31804000000",
-=======
         "x-ms-request-id": "804f493f-c01e-0036-3548-09c0d0000000",
->>>>>>> 8d420312
         "x-ms-version": "2019-12-12"
       },
       "ResponseBody": []
@@ -278,11 +258,7 @@
           "Microsoft-HTTPAPI/2.0"
         ],
         "x-ms-client-request-id": "0ff41e57-c5a2-6615-0682-84b24da9a293",
-<<<<<<< HEAD
-        "x-ms-request-id": "9d5151b2-c01e-0044-3531-f31804000000",
-=======
         "x-ms-request-id": "804f4946-c01e-0036-3b48-09c0d0000000",
->>>>>>> 8d420312
         "x-ms-version": "2019-12-12"
       },
       "ResponseBody": []
@@ -315,11 +291,7 @@
           "Microsoft-HTTPAPI/2.0"
         ],
         "x-ms-client-request-id": "e6811fee-6935-c681-a075-4b9130855568",
-<<<<<<< HEAD
-        "x-ms-request-id": "a5278347-401e-0007-8031-f3fe58000000",
-=======
         "x-ms-request-id": "10a02696-e01e-0043-6248-09abfc000000",
->>>>>>> 8d420312
         "x-ms-version": "2019-12-12"
       },
       "ResponseBody": []
@@ -388,11 +360,7 @@
         ],
         "x-ms-client-request-id": "2d0b5876-f0dc-41fc-0315-1d616d26e09f",
         "x-ms-delete-type-permanent": "true",
-<<<<<<< HEAD
-        "x-ms-request-id": "a527834e-401e-0007-0531-f3fe58000000",
-=======
         "x-ms-request-id": "10a0269c-e01e-0043-6548-09abfc000000",
->>>>>>> 8d420312
         "x-ms-version": "2019-12-12"
       },
       "ResponseBody": []
@@ -422,11 +390,7 @@
           "Microsoft-HTTPAPI/2.0"
         ],
         "x-ms-client-request-id": "3d6f529d-9aec-b1fe-f30a-bdc6c477c48a",
-<<<<<<< HEAD
-        "x-ms-request-id": "a5278352-401e-0007-0831-f3fe58000000",
-=======
         "x-ms-request-id": "10a026a2-e01e-0043-6b48-09abfc000000",
->>>>>>> 8d420312
         "x-ms-version": "2019-12-12"
       },
       "ResponseBody": []
@@ -459,11 +423,7 @@
           "Microsoft-HTTPAPI/2.0"
         ],
         "x-ms-client-request-id": "4b00d0fd-553d-3d6b-5bbe-0e4e81e41b9f",
-<<<<<<< HEAD
-        "x-ms-request-id": "9625adec-f01e-002d-2c31-f32148000000",
-=======
         "x-ms-request-id": "a9c83da6-c01e-0026-7448-0905b8000000",
->>>>>>> 8d420312
         "x-ms-version": "2019-12-12"
       },
       "ResponseBody": []
@@ -574,11 +534,7 @@
         ],
         "x-ms-client-request-id": "99c285f8-980c-68ee-1363-a08017dbadd4",
         "x-ms-delete-type-permanent": "true",
-<<<<<<< HEAD
-        "x-ms-request-id": "9625adf5-f01e-002d-3131-f32148000000",
-=======
         "x-ms-request-id": "a9c83dce-c01e-0026-1948-0905b8000000",
->>>>>>> 8d420312
         "x-ms-version": "2019-12-12"
       },
       "ResponseBody": []
@@ -608,11 +564,7 @@
           "Microsoft-HTTPAPI/2.0"
         ],
         "x-ms-client-request-id": "2adebae6-2406-dba3-619e-7f2371cc72ea",
-<<<<<<< HEAD
-        "x-ms-request-id": "9625adf7-f01e-002d-3331-f32148000000",
-=======
         "x-ms-request-id": "a9c83dda-c01e-0026-2548-0905b8000000",
->>>>>>> 8d420312
         "x-ms-version": "2019-12-12"
       },
       "ResponseBody": []
@@ -645,11 +597,7 @@
           "Microsoft-HTTPAPI/2.0"
         ],
         "x-ms-client-request-id": "846cab60-5af2-d8cb-67e9-0ad9eb6ad85b",
-<<<<<<< HEAD
-        "x-ms-request-id": "8d514c07-d01e-0048-1131-f38f0c000000",
-=======
         "x-ms-request-id": "9a4f8c0d-e01e-001e-5e48-09a178000000",
->>>>>>> 8d420312
         "x-ms-version": "2019-12-12"
       },
       "ResponseBody": []
@@ -718,11 +666,7 @@
         ],
         "x-ms-client-request-id": "cba94d99-0d8f-2115-c24e-ae3f403e1ea8",
         "x-ms-delete-type-permanent": "true",
-<<<<<<< HEAD
-        "x-ms-request-id": "8d514c0b-d01e-0048-1331-f38f0c000000",
-=======
         "x-ms-request-id": "9a4f8c26-e01e-001e-7048-09a178000000",
->>>>>>> 8d420312
         "x-ms-version": "2019-12-12"
       },
       "ResponseBody": []
@@ -752,11 +696,7 @@
           "Microsoft-HTTPAPI/2.0"
         ],
         "x-ms-client-request-id": "6e94e439-860d-5e29-c75d-dc9dce07088c",
-<<<<<<< HEAD
-        "x-ms-request-id": "8d514c0d-d01e-0048-1531-f38f0c000000",
-=======
         "x-ms-request-id": "9a4f8c29-e01e-001e-7348-09a178000000",
->>>>>>> 8d420312
         "x-ms-version": "2019-12-12"
       },
       "ResponseBody": []
@@ -789,11 +729,7 @@
           "Microsoft-HTTPAPI/2.0"
         ],
         "x-ms-client-request-id": "0fe1c748-9a1b-117f-86ac-07c011eba405",
-<<<<<<< HEAD
-        "x-ms-request-id": "66c46eca-601e-0000-1b31-f3923b000000",
-=======
         "x-ms-request-id": "ae13d220-001e-0016-4b48-09bb77000000",
->>>>>>> 8d420312
         "x-ms-version": "2019-12-12"
       },
       "ResponseBody": []
@@ -866,11 +802,7 @@
         ],
         "x-ms-client-request-id": "a4494027-3bd0-6010-5454-7c30da5035d5",
         "x-ms-lease-id": "d06ebbff-edba-cffc-6221-88daccbb2791",
-<<<<<<< HEAD
-        "x-ms-request-id": "66c46ed6-601e-0000-2531-f3923b000000",
-=======
         "x-ms-request-id": "ae13d23a-001e-0016-6148-09bb77000000",
->>>>>>> 8d420312
         "x-ms-version": "2019-12-12"
       },
       "ResponseBody": []
@@ -902,11 +834,7 @@
         ],
         "x-ms-client-request-id": "8cb29723-8271-2ac0-074b-ae0aaa98f7b3",
         "x-ms-delete-type-permanent": "true",
-<<<<<<< HEAD
-        "x-ms-request-id": "66c46eda-601e-0000-2931-f3923b000000",
-=======
         "x-ms-request-id": "ae13d24b-001e-0016-7248-09bb77000000",
->>>>>>> 8d420312
         "x-ms-version": "2019-12-12"
       },
       "ResponseBody": []
@@ -936,11 +864,7 @@
           "Microsoft-HTTPAPI/2.0"
         ],
         "x-ms-client-request-id": "420cff63-a99e-1564-5fa9-9550daa02e59",
-<<<<<<< HEAD
-        "x-ms-request-id": "66c46ede-601e-0000-2d31-f3923b000000",
-=======
         "x-ms-request-id": "ae13d250-001e-0016-7648-09bb77000000",
->>>>>>> 8d420312
         "x-ms-version": "2019-12-12"
       },
       "ResponseBody": []
