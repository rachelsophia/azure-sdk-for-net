{
  "Entries": [
    {
      "RequestUri": "https://seanmcccanary.blob.core.windows.net/test-container-d1691cec-5a62-1ad6-00cd-3983abe76c8d?restype=container",
      "RequestMethod": "PUT",
      "RequestHeaders": {
        "Authorization": "Sanitized",
        "traceparent": "00-3c1a82378f29c04e80afb51b0c2ce595-ea9671141f76bd48-00",
        "User-Agent": [
          "azsdk-net-Storage.Blobs/12.5.0-dev.20200402.1",
          "(.NET Core 4.6.28325.01; Microsoft Windows 10.0.18362 )"
        ],
        "x-ms-blob-public-access": "container",
        "x-ms-client-request-id": "f8bf3477-beee-54d8-fe2a-43a853d98009",
        "x-ms-date": "Thu, 02 Apr 2020 23:41:36 GMT",
        "x-ms-return-client-request-id": "true",
        "x-ms-version": "2019-12-12"
      },
      "RequestBody": null,
      "StatusCode": 201,
      "ResponseHeaders": {
        "Content-Length": "0",
        "Date": "Thu, 02 Apr 2020 23:41:35 GMT",
        "ETag": "\u00220x8D7D75F61D9F573\u0022",
        "Last-Modified": "Thu, 02 Apr 2020 23:41:35 GMT",
        "Server": [
          "Windows-Azure-Blob/1.0",
          "Microsoft-HTTPAPI/2.0"
        ],
        "x-ms-client-request-id": "f8bf3477-beee-54d8-fe2a-43a853d98009",
<<<<<<< HEAD
        "x-ms-request-id": "815dbc08-d01e-002a-3f30-f34d2b000000",
=======
        "x-ms-request-id": "a4cb92c3-601e-0010-4e48-0988c8000000",
>>>>>>> 8d420312
        "x-ms-version": "2019-12-12"
      },
      "ResponseBody": []
    },
    {
      "RequestUri": "https://seanmcccanary.blob.core.windows.net/test-container-d1691cec-5a62-1ad6-00cd-3983abe76c8d/test-blob-5a8b4692-7f0b-f19e-9549-601e7fd935af",
      "RequestMethod": "PUT",
      "RequestHeaders": {
        "Authorization": "Sanitized",
        "Content-Length": "1024",
        "traceparent": "00-f03aa9cd609b624fac2e80ed4735c0eb-e45347421ebe1341-00",
        "User-Agent": [
          "azsdk-net-Storage.Blobs/12.5.0-dev.20200402.1",
          "(.NET Core 4.6.28325.01; Microsoft Windows 10.0.18362 )"
        ],
        "x-ms-blob-type": "BlockBlob",
        "x-ms-client-request-id": "eb58a404-7513-891f-0f72-a4cbddf5216b",
        "x-ms-date": "Thu, 02 Apr 2020 23:41:36 GMT",
        "x-ms-return-client-request-id": "true",
        "x-ms-version": "2019-12-12"
      },
      "RequestBody": "5dYMdidznpiFQZ4Ct9/Ml8LRap7GjVf3ls5jpV251CX0lMN8zAniHqfy1Mnhmzm1fMlcrm\u002BX6Fd\u002BFN9ZD/k6y215DiMbT8u470v307mOFvqUrSiUXSW2Xats/rcqiA\u002BuuAhbZ40Vmi3\u002Bo78joBWe7/7lxGHRpW5Iw7F4r1ETjmY8SRqwMq5sfhP7lrllkryWzg65RMSt3BKaE6Tcnerb6hRZ51f67b1PeEVO1Q\u002B04jD04uFCWkmhjmwIFR8JkOEpH6ylC6plm\u002BBRasx/XwcD5jB06LsImJDLuFjr8dedRedkJbZjD9eFjkYB8e99Ii9kBS/vlaglIIYb2VNSeqoItCTkGzpRn9dZ7ll1B6egTZUphuyorq8/PgQvRzWDMxOc\u002BD3LmAb0E2VXladOsBjfe4y9KPS9XwV1pN01Ileh1bpG2Q5q1bWPNHKGUBgI8Y3sT8ypxQof3pk3VfMpv/EOtcDsCNcKdaXXLvSBNg7sbLNPSdKK\u002BA\u002BwJvp1Mn/BZXSBeJpYHOm24ton0ZcWnqeKSulA2nYeg72wPOHclEMlFsl//750lFDJmGb4YyZ4mYhT6ueWgIr\u002BYvXdqOAH2k2XAbvNl57pFraZd0IPJh\u002BWN6JZialbj5U\u002BgJ3Ilutvwb4ZYWJrqgHpatQw/QhI7jzWR3A9rlGjO3IljxYBIIDKKbWE9sW9K4yhbx7VK5KM9pFh8k57MhNsdSXwRRvq6ElUZdNTxPh2GBzjnD4yzhDfmZiEny0xT/ahF4CfzeVxtobVgcW\u002BOTKY6tkyl5bUOqcVEKyCZkgcIhXdsax410s2cuW3XUxLIV9m7LVT/7hgzN3Yir057lA9uV6v4YeFIBKO\u002BySwHN1ayu5MG3mTyCNdfOTPn02O/IOVeqTum0DY4cuixQOTsLD/fb/O7dPWqvA6UWSitYDF//6hGqI5bC6udDqu8AIfycw00CKNwA\u002Bwv8\u002Bzs0ncNSxL3MUF8pUNxhGRIHmYKLnuG4iXbuVeOD/u8FvShbjk0T4OYhM8Gtc3JwkQ\u002B5\u002BWF5cWxJjBRMdG7aOFFgE6OkBZrE46isWmsQGwYEfcTT2gWNnDvMEfI413x3VvtgPW/ezIt09RW43ScBOXEeSAap9m5b0odn5/OYjBwsNPNvr92mJaE5btT/1M8UytiBKo913VCNFFrYZuSX7Gj5jKgjkYmTaBJVYJeZbA3IQx0bB2GMtleS0puCzc7MoXJ79kgm4Sle7bJtIGzI86hdEBPHfNT3bNZAgM7uEKpTiM8VHXXFoWHzzBm/L4X62d7zJa2rBTSddIlh1lBqYN0YCZedo\u002BYih36x06DLSE1ARbb/\u002Bur8uIOah5jsU8sBiWtMlxX\u002BXSX4wJ4\u002B6TGD0jxA==",
      "StatusCode": 201,
      "ResponseHeaders": {
        "Content-Length": "0",
        "Content-MD5": "bJGMbTVhNvx30rPt4f9iEg==",
        "Date": "Thu, 02 Apr 2020 23:41:35 GMT",
        "ETag": "\u00220x8D7D75F61E6A7A3\u0022",
        "Last-Modified": "Thu, 02 Apr 2020 23:41:36 GMT",
        "Server": [
          "Windows-Azure-Blob/1.0",
          "Microsoft-HTTPAPI/2.0"
        ],
        "x-ms-client-request-id": "eb58a404-7513-891f-0f72-a4cbddf5216b",
        "x-ms-content-crc64": "bMEEwLSUfCw=",
        "x-ms-request-id": "a4cb92ca-601e-0010-5348-0988c8000000",
        "x-ms-request-server-encrypted": "true",
        "x-ms-version": "2019-12-12"
      },
      "ResponseBody": []
    },
    {
      "RequestUri": "https://seanmcccanary.blob.core.windows.net/test-container-d1691cec-5a62-1ad6-00cd-3983abe76c8d/test-blob-5a8b4692-7f0b-f19e-9549-601e7fd935af?comp=lease",
      "RequestMethod": "PUT",
      "RequestHeaders": {
        "Authorization": "Sanitized",
        "traceparent": "00-2473bfda2067294cafa21b38adc3d630-6e11ccb6095f614c-00",
        "User-Agent": [
          "azsdk-net-Storage.Blobs/12.5.0-dev.20200402.1",
          "(.NET Core 4.6.28325.01; Microsoft Windows 10.0.18362 )"
        ],
        "x-ms-client-request-id": "096ec71f-175f-8295-b502-43572779e875",
        "x-ms-date": "Thu, 02 Apr 2020 23:41:36 GMT",
        "x-ms-lease-action": "acquire",
        "x-ms-lease-duration": "15",
        "x-ms-proposed-lease-id": "2304ca56-81a6-55ee-a7bc-4ea5a09ab8a6",
        "x-ms-return-client-request-id": "true",
        "x-ms-version": "2019-12-12"
      },
      "RequestBody": null,
      "StatusCode": 201,
      "ResponseHeaders": {
        "Content-Length": "0",
        "Date": "Thu, 02 Apr 2020 23:41:35 GMT",
        "ETag": "\u00220x8D7D75F61E6A7A3\u0022",
        "Last-Modified": "Thu, 02 Apr 2020 23:41:36 GMT",
        "Server": [
          "Windows-Azure-Blob/1.0",
          "Microsoft-HTTPAPI/2.0"
        ],
        "x-ms-client-request-id": "096ec71f-175f-8295-b502-43572779e875",
        "x-ms-lease-id": "2304ca56-81a6-55ee-a7bc-4ea5a09ab8a6",
<<<<<<< HEAD
        "x-ms-request-id": "815dbc0b-d01e-002a-4130-f34d2b000000",
=======
        "x-ms-request-id": "a4cb92cc-601e-0010-5548-0988c8000000",
>>>>>>> 8d420312
        "x-ms-version": "2019-12-12"
      },
      "ResponseBody": []
    },
    {
      "RequestUri": "https://seanmcccanary.blob.core.windows.net/test-container-d1691cec-5a62-1ad6-00cd-3983abe76c8d/test-blob-5a8b4692-7f0b-f19e-9549-601e7fd935af?comp=lease",
      "RequestMethod": "PUT",
      "RequestHeaders": {
        "Authorization": "Sanitized",
        "traceparent": "00-51c5e51c0230e0458b2fc392a1109662-5d9a7c3f0b774349-00",
        "User-Agent": [
          "azsdk-net-Storage.Blobs/12.5.0-dev.20200402.1",
          "(.NET Core 4.6.28325.01; Microsoft Windows 10.0.18362 )"
        ],
        "x-ms-client-request-id": "d98631e3-ae2c-9047-1d0c-bde2f4592480",
        "x-ms-date": "Thu, 02 Apr 2020 23:41:37 GMT",
        "x-ms-lease-action": "break",
        "x-ms-lease-break-period": "5",
        "x-ms-return-client-request-id": "true",
        "x-ms-version": "2019-12-12"
      },
      "RequestBody": null,
      "StatusCode": 202,
      "ResponseHeaders": {
        "Content-Length": "0",
        "Date": "Thu, 02 Apr 2020 23:41:35 GMT",
        "ETag": "\u00220x8D7D75F61E6A7A3\u0022",
        "Last-Modified": "Thu, 02 Apr 2020 23:41:36 GMT",
        "Server": [
          "Windows-Azure-Blob/1.0",
          "Microsoft-HTTPAPI/2.0"
        ],
        "x-ms-client-request-id": "d98631e3-ae2c-9047-1d0c-bde2f4592480",
        "x-ms-lease-time": "5",
<<<<<<< HEAD
        "x-ms-request-id": "815dbc0d-d01e-002a-4330-f34d2b000000",
=======
        "x-ms-request-id": "a4cb92d1-601e-0010-5a48-0988c8000000",
>>>>>>> 8d420312
        "x-ms-version": "2019-12-12"
      },
      "ResponseBody": []
    },
    {
      "RequestUri": "https://seanmcccanary.blob.core.windows.net/test-container-d1691cec-5a62-1ad6-00cd-3983abe76c8d?restype=container",
      "RequestMethod": "DELETE",
      "RequestHeaders": {
        "Authorization": "Sanitized",
        "traceparent": "00-fb378049c4f4ee449de1b82d24e8159c-63e764894307fc41-00",
        "User-Agent": [
          "azsdk-net-Storage.Blobs/12.5.0-dev.20200402.1",
          "(.NET Core 4.6.28325.01; Microsoft Windows 10.0.18362 )"
        ],
        "x-ms-client-request-id": "f573f366-0ff2-0b49-b692-0c59efa32abf",
        "x-ms-date": "Thu, 02 Apr 2020 23:41:37 GMT",
        "x-ms-return-client-request-id": "true",
        "x-ms-version": "2019-12-12"
      },
      "RequestBody": null,
      "StatusCode": 202,
      "ResponseHeaders": {
        "Content-Length": "0",
        "Date": "Thu, 02 Apr 2020 23:41:35 GMT",
        "Server": [
          "Windows-Azure-Blob/1.0",
          "Microsoft-HTTPAPI/2.0"
        ],
        "x-ms-client-request-id": "f573f366-0ff2-0b49-b692-0c59efa32abf",
<<<<<<< HEAD
        "x-ms-request-id": "815dbc0e-d01e-002a-4430-f34d2b000000",
=======
        "x-ms-request-id": "a4cb92d8-601e-0010-6148-0988c8000000",
>>>>>>> 8d420312
        "x-ms-version": "2019-12-12"
      },
      "ResponseBody": []
    }
  ],
  "Variables": {
    "RandomSeed": "1647359029",
    "Storage_TestConfigDefault": "ProductionTenant\nseanmcccanary\nU2FuaXRpemVk\nhttps://seanmcccanary.blob.core.windows.net\nhttps://seanmcccanary.file.core.windows.net\nhttps://seanmcccanary.queue.core.windows.net\nhttps://seanmcccanary.table.core.windows.net\n\n\n\n\nhttps://seanmcccanary-secondary.blob.core.windows.net\nhttps://seanmcccanary-secondary.file.core.windows.net\nhttps://seanmcccanary-secondary.queue.core.windows.net\nhttps://seanmcccanary-secondary.table.core.windows.net\n\nSanitized\n\n\nCloud\nBlobEndpoint=https://seanmcccanary.blob.core.windows.net/;QueueEndpoint=https://seanmcccanary.queue.core.windows.net/;FileEndpoint=https://seanmcccanary.file.core.windows.net/;BlobSecondaryEndpoint=https://seanmcccanary-secondary.blob.core.windows.net/;QueueSecondaryEndpoint=https://seanmcccanary-secondary.queue.core.windows.net/;FileSecondaryEndpoint=https://seanmcccanary-secondary.file.core.windows.net/;AccountName=seanmcccanary;AccountKey=Sanitized\nseanscope1"
  }
}<|MERGE_RESOLUTION|>--- conflicted
+++ resolved
@@ -28,11 +28,7 @@
           "Microsoft-HTTPAPI/2.0"
         ],
         "x-ms-client-request-id": "f8bf3477-beee-54d8-fe2a-43a853d98009",
-<<<<<<< HEAD
-        "x-ms-request-id": "815dbc08-d01e-002a-3f30-f34d2b000000",
-=======
         "x-ms-request-id": "a4cb92c3-601e-0010-4e48-0988c8000000",
->>>>>>> 8d420312
         "x-ms-version": "2019-12-12"
       },
       "ResponseBody": []
@@ -105,11 +101,7 @@
         ],
         "x-ms-client-request-id": "096ec71f-175f-8295-b502-43572779e875",
         "x-ms-lease-id": "2304ca56-81a6-55ee-a7bc-4ea5a09ab8a6",
-<<<<<<< HEAD
-        "x-ms-request-id": "815dbc0b-d01e-002a-4130-f34d2b000000",
-=======
         "x-ms-request-id": "a4cb92cc-601e-0010-5548-0988c8000000",
->>>>>>> 8d420312
         "x-ms-version": "2019-12-12"
       },
       "ResponseBody": []
@@ -144,11 +136,7 @@
         ],
         "x-ms-client-request-id": "d98631e3-ae2c-9047-1d0c-bde2f4592480",
         "x-ms-lease-time": "5",
-<<<<<<< HEAD
-        "x-ms-request-id": "815dbc0d-d01e-002a-4330-f34d2b000000",
-=======
         "x-ms-request-id": "a4cb92d1-601e-0010-5a48-0988c8000000",
->>>>>>> 8d420312
         "x-ms-version": "2019-12-12"
       },
       "ResponseBody": []
@@ -178,11 +166,7 @@
           "Microsoft-HTTPAPI/2.0"
         ],
         "x-ms-client-request-id": "f573f366-0ff2-0b49-b692-0c59efa32abf",
-<<<<<<< HEAD
-        "x-ms-request-id": "815dbc0e-d01e-002a-4430-f34d2b000000",
-=======
         "x-ms-request-id": "a4cb92d8-601e-0010-6148-0988c8000000",
->>>>>>> 8d420312
         "x-ms-version": "2019-12-12"
       },
       "ResponseBody": []
