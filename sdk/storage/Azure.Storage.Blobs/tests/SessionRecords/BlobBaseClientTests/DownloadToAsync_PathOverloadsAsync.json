{
  "Entries": [
    {
      "RequestUri": "https://seanmcccanary.blob.core.windows.net/test-container-3100856f-4e2c-ae1e-d5b1-18ac38e20b58?restype=container",
      "RequestMethod": "PUT",
      "RequestHeaders": {
        "Authorization": "Sanitized",
        "traceparent": "00-e3bb5d7186ae62459f4e1164c467a0de-572321c8ce30c14c-00",
        "User-Agent": [
          "azsdk-net-Storage.Blobs/12.5.0-dev.20200402.1",
          "(.NET Core 4.6.28325.01; Microsoft Windows 10.0.18362 )"
        ],
        "x-ms-blob-public-access": "container",
        "x-ms-client-request-id": "d7ca7199-6265-29ba-971f-ef9b4b253467",
        "x-ms-date": "Thu, 02 Apr 2020 23:44:55 GMT",
        "x-ms-return-client-request-id": "true",
        "x-ms-version": "2019-12-12"
      },
      "RequestBody": null,
      "StatusCode": 201,
      "ResponseHeaders": {
        "Content-Length": "0",
        "Date": "Thu, 02 Apr 2020 23:44:54 GMT",
        "ETag": "\u00220x8D7D75FD87082C5\u0022",
        "Last-Modified": "Thu, 02 Apr 2020 23:44:54 GMT",
        "Server": [
          "Windows-Azure-Blob/1.0",
          "Microsoft-HTTPAPI/2.0"
        ],
        "x-ms-client-request-id": "d7ca7199-6265-29ba-971f-ef9b4b253467",
<<<<<<< HEAD
        "x-ms-request-id": "b9e9f2f5-001e-0016-6531-f364ec000000",
=======
        "x-ms-request-id": "93bb13d0-801e-0008-0f48-0957af000000",
>>>>>>> 8d420312
        "x-ms-version": "2019-12-12"
      },
      "ResponseBody": []
    },
    {
      "RequestUri": "https://seanmcccanary.blob.core.windows.net/test-container-3100856f-4e2c-ae1e-d5b1-18ac38e20b58/test-blob-c6800e0f-0569-7b49-bb2e-4925b0212a08",
      "RequestMethod": "PUT",
      "RequestHeaders": {
        "Authorization": "Sanitized",
        "Content-Length": "1024",
        "traceparent": "00-3649dabc6d3d21418fac87a6b8373a77-1ec25c8d38b8684a-00",
        "User-Agent": [
          "azsdk-net-Storage.Blobs/12.5.0-dev.20200402.1",
          "(.NET Core 4.6.28325.01; Microsoft Windows 10.0.18362 )"
        ],
        "x-ms-blob-type": "BlockBlob",
        "x-ms-client-request-id": "934c76e3-8a3e-d330-dc7a-3c0840e2a73c",
        "x-ms-date": "Thu, 02 Apr 2020 23:44:55 GMT",
        "x-ms-return-client-request-id": "true",
        "x-ms-version": "2019-12-12"
      },
      "RequestBody": "\u002BntpIZtTilTx5j6Q0SsIgZvAEscYNPJpfWailSv4zc1oFPgq6vS9RuZ15n4jKVdrFm3/ixJsT8aI/6M0sPQp\u002BBlwKL0z3ZenAszgo05zRlQONn69\u002BUK7/MUxoupQiJXxS\u002B1lsgGaODnVWIhGi6t4FLlPJXl1a//XtSz3ATqsVnk27ldgDpNSdP5F6KC5dHAZuY0xAGMce9/ujv3Vojb\u002BKAEPEJxUGAYl/LF7MINeHUC73kite1UWGnN3cn\u002BWfNHIRr\u002BeqmTUxaCHCwSxoEtcj3C8GsTtUa2s\u002BPUp3KWGj3/gsurEv3Pc5xmnJm9RZHknG\u002BIO2WIM2/QR8rFuquj7AHuE0e1gl8/94DOrRSs\u002BWpN8AcDDd7Yd09f1ss3BbTwwrCXzzZOLx4MSEfkvYJXJ05cd8qkoN4nFZv0VauUCO3P2e5gGSo0A8Dk8sGa97XJCLN42pHqSCHWcLmaWdVyeENWFOOX9w4kJHQFv64YiB3mK0z4Gy5f4ZHIjaRsmanvdnqCQN7SNRGhVLId5IhzueSbtC6EemEU\u002BjdRy2llu47KGkk3mktDE/Y/WsZ4Qf0FVNPD0OV7ZvgZbUqrgGmoO5knU8pDPB\u002BZWKA4SSOamLg6THaVpealTrdNHiz8l4\u002BMkx8pVO4ywhiwJnRBQxnYftSScTf3EpW2ggEW8iHynMEQq7YAcUPKB4pd4X9uYA\u002BZcJ9YbiZbmXyFdtbtH9P2wYm3LJdn2A2QyGmtmTEaRB31eYGGli6euRI1fv5s3Ou6ZyP1uzd0NZiRx6W4rfxPby64\u002B6JSbCtbFHeBLl0TJ\u002BuB9zINJIjmfUfk8M6I4g8V5g/Ps\u002BVFZ/b0mqK/9wc/gqO6OrbOQkqh0npaaX9Y0jZob0RNQ3AGOI87FInqKoo8qXIuzqdUR6fFKeFq7v57n8RsV4fC7j8zsAIrlym8u6vwHcAJLgOPFCugiBWOn02Mv3jBedMCfbsy\u002Bx6lKLB\u002BBG45ds0\u002Bbm3E3UNcHmIloRSwmtes\u002Bz3U7ZwE2jLk6et3JoerVSR8UlEK/JyTpl9VCVYF8I3czQkwYIkxNZQ\u002B3/dX5Pvefk/sNEiCof6hRUs8s8zY3vVdmlV6dvCfTxy4zBypO71ndosKFbxFWisOjx898IXHYfz9\u002Bk6iYAdbUOkrxdXd\u002BAmJ2TlF0sk5FDwub\u002BvVXVqa9W4fq0FywRaDrsTTGZBVLJcRsBdIgY83xOIOd/QfgfOOkNBnvkzIGxgmwiAAZfqr1UNQx6lHTnfe5\u002BJjYEkiZCzRRIjD7W5GSZj7Jb9vN2LnYp6wyr5KS0JYiNZuaLrTBF33Mx1t6\u002BvRDn4QSCS0c7CDe/2qbZlyhvlGZ2SX2\u002BDeKCFhdABBdXq237w==",
      "StatusCode": 201,
      "ResponseHeaders": {
        "Content-Length": "0",
        "Content-MD5": "AADCOeyyahPs765AmRZP/w==",
        "Date": "Thu, 02 Apr 2020 23:44:54 GMT",
        "ETag": "\u00220x8D7D75FD87DDBD5\u0022",
        "Last-Modified": "Thu, 02 Apr 2020 23:44:55 GMT",
        "Server": [
          "Windows-Azure-Blob/1.0",
          "Microsoft-HTTPAPI/2.0"
        ],
        "x-ms-client-request-id": "934c76e3-8a3e-d330-dc7a-3c0840e2a73c",
        "x-ms-content-crc64": "9n56OdzEZGc=",
        "x-ms-request-id": "93bb13d8-801e-0008-1448-0957af000000",
        "x-ms-request-server-encrypted": "true",
        "x-ms-version": "2019-12-12"
      },
      "ResponseBody": []
    },
    {
      "RequestUri": "https://seanmcccanary.blob.core.windows.net/test-container-3100856f-4e2c-ae1e-d5b1-18ac38e20b58/test-blob-c6800e0f-0569-7b49-bb2e-4925b0212a08",
      "RequestMethod": "GET",
      "RequestHeaders": {
        "Authorization": "Sanitized",
        "traceparent": "00-f0421dece75a4d46a03cf0d883417abc-9de678510dc9fc4c-00",
        "User-Agent": [
          "azsdk-net-Storage.Blobs/12.5.0-dev.20200402.1",
          "(.NET Core 4.6.28325.01; Microsoft Windows 10.0.18362 )"
        ],
        "x-ms-client-request-id": "39428c8d-96d5-7fca-b04e-f2d16a43461e",
        "x-ms-date": "Thu, 02 Apr 2020 23:44:55 GMT",
        "x-ms-range": "bytes=0-268435455",
        "x-ms-return-client-request-id": "true",
        "x-ms-version": "2019-12-12"
      },
      "RequestBody": null,
      "StatusCode": 206,
      "ResponseHeaders": {
        "Accept-Ranges": "bytes",
        "Content-Length": "1024",
        "Content-Range": "bytes 0-1023/1024",
        "Content-Type": "application/octet-stream",
        "Date": "Thu, 02 Apr 2020 23:44:54 GMT",
        "ETag": "\u00220x8D7D75FD87DDBD5\u0022",
        "Last-Modified": "Thu, 02 Apr 2020 23:44:55 GMT",
        "Server": [
          "Windows-Azure-Blob/1.0",
          "Microsoft-HTTPAPI/2.0"
        ],
        "x-ms-blob-content-md5": "AADCOeyyahPs765AmRZP/w==",
        "x-ms-blob-type": "BlockBlob",
        "x-ms-client-request-id": "39428c8d-96d5-7fca-b04e-f2d16a43461e",
        "x-ms-creation-time": "Thu, 02 Apr 2020 23:44:55 GMT",
        "x-ms-lease-state": "available",
        "x-ms-lease-status": "unlocked",
        "x-ms-request-id": "93bb13df-801e-0008-1b48-0957af000000",
        "x-ms-server-encrypted": "true",
        "x-ms-version": "2019-12-12"
      },
      "ResponseBody": "\u002BntpIZtTilTx5j6Q0SsIgZvAEscYNPJpfWailSv4zc1oFPgq6vS9RuZ15n4jKVdrFm3/ixJsT8aI/6M0sPQp\u002BBlwKL0z3ZenAszgo05zRlQONn69\u002BUK7/MUxoupQiJXxS\u002B1lsgGaODnVWIhGi6t4FLlPJXl1a//XtSz3ATqsVnk27ldgDpNSdP5F6KC5dHAZuY0xAGMce9/ujv3Vojb\u002BKAEPEJxUGAYl/LF7MINeHUC73kite1UWGnN3cn\u002BWfNHIRr\u002BeqmTUxaCHCwSxoEtcj3C8GsTtUa2s\u002BPUp3KWGj3/gsurEv3Pc5xmnJm9RZHknG\u002BIO2WIM2/QR8rFuquj7AHuE0e1gl8/94DOrRSs\u002BWpN8AcDDd7Yd09f1ss3BbTwwrCXzzZOLx4MSEfkvYJXJ05cd8qkoN4nFZv0VauUCO3P2e5gGSo0A8Dk8sGa97XJCLN42pHqSCHWcLmaWdVyeENWFOOX9w4kJHQFv64YiB3mK0z4Gy5f4ZHIjaRsmanvdnqCQN7SNRGhVLId5IhzueSbtC6EemEU\u002BjdRy2llu47KGkk3mktDE/Y/WsZ4Qf0FVNPD0OV7ZvgZbUqrgGmoO5knU8pDPB\u002BZWKA4SSOamLg6THaVpealTrdNHiz8l4\u002BMkx8pVO4ywhiwJnRBQxnYftSScTf3EpW2ggEW8iHynMEQq7YAcUPKB4pd4X9uYA\u002BZcJ9YbiZbmXyFdtbtH9P2wYm3LJdn2A2QyGmtmTEaRB31eYGGli6euRI1fv5s3Ou6ZyP1uzd0NZiRx6W4rfxPby64\u002B6JSbCtbFHeBLl0TJ\u002BuB9zINJIjmfUfk8M6I4g8V5g/Ps\u002BVFZ/b0mqK/9wc/gqO6OrbOQkqh0npaaX9Y0jZob0RNQ3AGOI87FInqKoo8qXIuzqdUR6fFKeFq7v57n8RsV4fC7j8zsAIrlym8u6vwHcAJLgOPFCugiBWOn02Mv3jBedMCfbsy\u002Bx6lKLB\u002BBG45ds0\u002Bbm3E3UNcHmIloRSwmtes\u002Bz3U7ZwE2jLk6et3JoerVSR8UlEK/JyTpl9VCVYF8I3czQkwYIkxNZQ\u002B3/dX5Pvefk/sNEiCof6hRUs8s8zY3vVdmlV6dvCfTxy4zBypO71ndosKFbxFWisOjx898IXHYfz9\u002Bk6iYAdbUOkrxdXd\u002BAmJ2TlF0sk5FDwub\u002BvVXVqa9W4fq0FywRaDrsTTGZBVLJcRsBdIgY83xOIOd/QfgfOOkNBnvkzIGxgmwiAAZfqr1UNQx6lHTnfe5\u002BJjYEkiZCzRRIjD7W5GSZj7Jb9vN2LnYp6wyr5KS0JYiNZuaLrTBF33Mx1t6\u002BvRDn4QSCS0c7CDe/2qbZlyhvlGZ2SX2\u002BDeKCFhdABBdXq237w=="
    },
    {
      "RequestUri": "https://seanmcccanary.blob.core.windows.net/test-container-3100856f-4e2c-ae1e-d5b1-18ac38e20b58/test-blob-c6800e0f-0569-7b49-bb2e-4925b0212a08",
      "RequestMethod": "GET",
      "RequestHeaders": {
        "Authorization": "Sanitized",
        "traceparent": "00-de732657ff096b45985fd6b24a5b370f-29e66833c296ba4b-00",
        "User-Agent": [
          "azsdk-net-Storage.Blobs/12.5.0-dev.20200402.1",
          "(.NET Core 4.6.28325.01; Microsoft Windows 10.0.18362 )"
        ],
        "x-ms-client-request-id": "b47b000f-6da0-3f67-3dd4-cc3df6d0fe7e",
        "x-ms-date": "Thu, 02 Apr 2020 23:44:56 GMT",
        "x-ms-range": "bytes=0-268435455",
        "x-ms-return-client-request-id": "true",
        "x-ms-version": "2019-12-12"
      },
      "RequestBody": null,
      "StatusCode": 206,
      "ResponseHeaders": {
        "Accept-Ranges": "bytes",
        "Content-Length": "1024",
        "Content-Range": "bytes 0-1023/1024",
        "Content-Type": "application/octet-stream",
        "Date": "Thu, 02 Apr 2020 23:44:54 GMT",
        "ETag": "\u00220x8D7D75FD87DDBD5\u0022",
        "Last-Modified": "Thu, 02 Apr 2020 23:44:55 GMT",
        "Server": [
          "Windows-Azure-Blob/1.0",
          "Microsoft-HTTPAPI/2.0"
        ],
        "x-ms-blob-content-md5": "AADCOeyyahPs765AmRZP/w==",
        "x-ms-blob-type": "BlockBlob",
        "x-ms-client-request-id": "b47b000f-6da0-3f67-3dd4-cc3df6d0fe7e",
        "x-ms-creation-time": "Thu, 02 Apr 2020 23:44:55 GMT",
        "x-ms-lease-state": "available",
        "x-ms-lease-status": "unlocked",
        "x-ms-request-id": "93bb13ee-801e-0008-2548-0957af000000",
        "x-ms-server-encrypted": "true",
        "x-ms-version": "2019-12-12"
      },
      "ResponseBody": "\u002BntpIZtTilTx5j6Q0SsIgZvAEscYNPJpfWailSv4zc1oFPgq6vS9RuZ15n4jKVdrFm3/ixJsT8aI/6M0sPQp\u002BBlwKL0z3ZenAszgo05zRlQONn69\u002BUK7/MUxoupQiJXxS\u002B1lsgGaODnVWIhGi6t4FLlPJXl1a//XtSz3ATqsVnk27ldgDpNSdP5F6KC5dHAZuY0xAGMce9/ujv3Vojb\u002BKAEPEJxUGAYl/LF7MINeHUC73kite1UWGnN3cn\u002BWfNHIRr\u002BeqmTUxaCHCwSxoEtcj3C8GsTtUa2s\u002BPUp3KWGj3/gsurEv3Pc5xmnJm9RZHknG\u002BIO2WIM2/QR8rFuquj7AHuE0e1gl8/94DOrRSs\u002BWpN8AcDDd7Yd09f1ss3BbTwwrCXzzZOLx4MSEfkvYJXJ05cd8qkoN4nFZv0VauUCO3P2e5gGSo0A8Dk8sGa97XJCLN42pHqSCHWcLmaWdVyeENWFOOX9w4kJHQFv64YiB3mK0z4Gy5f4ZHIjaRsmanvdnqCQN7SNRGhVLId5IhzueSbtC6EemEU\u002BjdRy2llu47KGkk3mktDE/Y/WsZ4Qf0FVNPD0OV7ZvgZbUqrgGmoO5knU8pDPB\u002BZWKA4SSOamLg6THaVpealTrdNHiz8l4\u002BMkx8pVO4ywhiwJnRBQxnYftSScTf3EpW2ggEW8iHynMEQq7YAcUPKB4pd4X9uYA\u002BZcJ9YbiZbmXyFdtbtH9P2wYm3LJdn2A2QyGmtmTEaRB31eYGGli6euRI1fv5s3Ou6ZyP1uzd0NZiRx6W4rfxPby64\u002B6JSbCtbFHeBLl0TJ\u002BuB9zINJIjmfUfk8M6I4g8V5g/Ps\u002BVFZ/b0mqK/9wc/gqO6OrbOQkqh0npaaX9Y0jZob0RNQ3AGOI87FInqKoo8qXIuzqdUR6fFKeFq7v57n8RsV4fC7j8zsAIrlym8u6vwHcAJLgOPFCugiBWOn02Mv3jBedMCfbsy\u002Bx6lKLB\u002BBG45ds0\u002Bbm3E3UNcHmIloRSwmtes\u002Bz3U7ZwE2jLk6et3JoerVSR8UlEK/JyTpl9VCVYF8I3czQkwYIkxNZQ\u002B3/dX5Pvefk/sNEiCof6hRUs8s8zY3vVdmlV6dvCfTxy4zBypO71ndosKFbxFWisOjx898IXHYfz9\u002Bk6iYAdbUOkrxdXd\u002BAmJ2TlF0sk5FDwub\u002BvVXVqa9W4fq0FywRaDrsTTGZBVLJcRsBdIgY83xOIOd/QfgfOOkNBnvkzIGxgmwiAAZfqr1UNQx6lHTnfe5\u002BJjYEkiZCzRRIjD7W5GSZj7Jb9vN2LnYp6wyr5KS0JYiNZuaLrTBF33Mx1t6\u002BvRDn4QSCS0c7CDe/2qbZlyhvlGZ2SX2\u002BDeKCFhdABBdXq237w=="
    },
    {
      "RequestUri": "https://seanmcccanary.blob.core.windows.net/test-container-3100856f-4e2c-ae1e-d5b1-18ac38e20b58/test-blob-c6800e0f-0569-7b49-bb2e-4925b0212a08",
      "RequestMethod": "GET",
      "RequestHeaders": {
        "Authorization": "Sanitized",
        "traceparent": "00-afc6d8cca4a7bc41913ef2f5945ccaec-e07796b9d0da5f4e-00",
        "User-Agent": [
          "azsdk-net-Storage.Blobs/12.5.0-dev.20200402.1",
          "(.NET Core 4.6.28325.01; Microsoft Windows 10.0.18362 )"
        ],
        "x-ms-client-request-id": "69c273c1-92c8-bf7d-1bd5-ca5757f40403",
        "x-ms-date": "Thu, 02 Apr 2020 23:44:56 GMT",
        "x-ms-range": "bytes=0-268435455",
        "x-ms-return-client-request-id": "true",
        "x-ms-version": "2019-12-12"
      },
      "RequestBody": null,
      "StatusCode": 206,
      "ResponseHeaders": {
        "Accept-Ranges": "bytes",
        "Content-Length": "1024",
        "Content-Range": "bytes 0-1023/1024",
        "Content-Type": "application/octet-stream",
        "Date": "Thu, 02 Apr 2020 23:44:54 GMT",
        "ETag": "\u00220x8D7D75FD87DDBD5\u0022",
        "Last-Modified": "Thu, 02 Apr 2020 23:44:55 GMT",
        "Server": [
          "Windows-Azure-Blob/1.0",
          "Microsoft-HTTPAPI/2.0"
        ],
        "x-ms-blob-content-md5": "AADCOeyyahPs765AmRZP/w==",
        "x-ms-blob-type": "BlockBlob",
        "x-ms-client-request-id": "69c273c1-92c8-bf7d-1bd5-ca5757f40403",
        "x-ms-creation-time": "Thu, 02 Apr 2020 23:44:55 GMT",
        "x-ms-lease-state": "available",
        "x-ms-lease-status": "unlocked",
        "x-ms-request-id": "93bb13f3-801e-0008-2a48-0957af000000",
        "x-ms-server-encrypted": "true",
        "x-ms-version": "2019-12-12"
      },
      "ResponseBody": "\u002BntpIZtTilTx5j6Q0SsIgZvAEscYNPJpfWailSv4zc1oFPgq6vS9RuZ15n4jKVdrFm3/ixJsT8aI/6M0sPQp\u002BBlwKL0z3ZenAszgo05zRlQONn69\u002BUK7/MUxoupQiJXxS\u002B1lsgGaODnVWIhGi6t4FLlPJXl1a//XtSz3ATqsVnk27ldgDpNSdP5F6KC5dHAZuY0xAGMce9/ujv3Vojb\u002BKAEPEJxUGAYl/LF7MINeHUC73kite1UWGnN3cn\u002BWfNHIRr\u002BeqmTUxaCHCwSxoEtcj3C8GsTtUa2s\u002BPUp3KWGj3/gsurEv3Pc5xmnJm9RZHknG\u002BIO2WIM2/QR8rFuquj7AHuE0e1gl8/94DOrRSs\u002BWpN8AcDDd7Yd09f1ss3BbTwwrCXzzZOLx4MSEfkvYJXJ05cd8qkoN4nFZv0VauUCO3P2e5gGSo0A8Dk8sGa97XJCLN42pHqSCHWcLmaWdVyeENWFOOX9w4kJHQFv64YiB3mK0z4Gy5f4ZHIjaRsmanvdnqCQN7SNRGhVLId5IhzueSbtC6EemEU\u002BjdRy2llu47KGkk3mktDE/Y/WsZ4Qf0FVNPD0OV7ZvgZbUqrgGmoO5knU8pDPB\u002BZWKA4SSOamLg6THaVpealTrdNHiz8l4\u002BMkx8pVO4ywhiwJnRBQxnYftSScTf3EpW2ggEW8iHynMEQq7YAcUPKB4pd4X9uYA\u002BZcJ9YbiZbmXyFdtbtH9P2wYm3LJdn2A2QyGmtmTEaRB31eYGGli6euRI1fv5s3Ou6ZyP1uzd0NZiRx6W4rfxPby64\u002B6JSbCtbFHeBLl0TJ\u002BuB9zINJIjmfUfk8M6I4g8V5g/Ps\u002BVFZ/b0mqK/9wc/gqO6OrbOQkqh0npaaX9Y0jZob0RNQ3AGOI87FInqKoo8qXIuzqdUR6fFKeFq7v57n8RsV4fC7j8zsAIrlym8u6vwHcAJLgOPFCugiBWOn02Mv3jBedMCfbsy\u002Bx6lKLB\u002BBG45ds0\u002Bbm3E3UNcHmIloRSwmtes\u002Bz3U7ZwE2jLk6et3JoerVSR8UlEK/JyTpl9VCVYF8I3czQkwYIkxNZQ\u002B3/dX5Pvefk/sNEiCof6hRUs8s8zY3vVdmlV6dvCfTxy4zBypO71ndosKFbxFWisOjx898IXHYfz9\u002Bk6iYAdbUOkrxdXd\u002BAmJ2TlF0sk5FDwub\u002BvVXVqa9W4fq0FywRaDrsTTGZBVLJcRsBdIgY83xOIOd/QfgfOOkNBnvkzIGxgmwiAAZfqr1UNQx6lHTnfe5\u002BJjYEkiZCzRRIjD7W5GSZj7Jb9vN2LnYp6wyr5KS0JYiNZuaLrTBF33Mx1t6\u002BvRDn4QSCS0c7CDe/2qbZlyhvlGZ2SX2\u002BDeKCFhdABBdXq237w=="
    },
    {
      "RequestUri": "https://seanmcccanary.blob.core.windows.net/test-container-3100856f-4e2c-ae1e-d5b1-18ac38e20b58?restype=container",
      "RequestMethod": "DELETE",
      "RequestHeaders": {
        "Authorization": "Sanitized",
        "traceparent": "00-4c1fd8896cd35144bb8a509bf410e951-bf93f9578cb08d4e-00",
        "User-Agent": [
          "azsdk-net-Storage.Blobs/12.5.0-dev.20200402.1",
          "(.NET Core 4.6.28325.01; Microsoft Windows 10.0.18362 )"
        ],
        "x-ms-client-request-id": "827bb71a-940d-1fb5-29a7-a87299b71266",
        "x-ms-date": "Thu, 02 Apr 2020 23:44:56 GMT",
        "x-ms-return-client-request-id": "true",
        "x-ms-version": "2019-12-12"
      },
      "RequestBody": null,
      "StatusCode": 202,
      "ResponseHeaders": {
        "Content-Length": "0",
        "Date": "Thu, 02 Apr 2020 23:44:54 GMT",
        "Server": [
          "Windows-Azure-Blob/1.0",
          "Microsoft-HTTPAPI/2.0"
        ],
        "x-ms-client-request-id": "827bb71a-940d-1fb5-29a7-a87299b71266",
<<<<<<< HEAD
        "x-ms-request-id": "b9e9f303-001e-0016-7131-f364ec000000",
=======
        "x-ms-request-id": "93bb13fb-801e-0008-3248-0957af000000",
>>>>>>> 8d420312
        "x-ms-version": "2019-12-12"
      },
      "ResponseBody": []
    }
  ],
  "Variables": {
    "RandomSeed": "386201650",
    "Storage_TestConfigDefault": "ProductionTenant\nseanmcccanary\nU2FuaXRpemVk\nhttps://seanmcccanary.blob.core.windows.net\nhttps://seanmcccanary.file.core.windows.net\nhttps://seanmcccanary.queue.core.windows.net\nhttps://seanmcccanary.table.core.windows.net\n\n\n\n\nhttps://seanmcccanary-secondary.blob.core.windows.net\nhttps://seanmcccanary-secondary.file.core.windows.net\nhttps://seanmcccanary-secondary.queue.core.windows.net\nhttps://seanmcccanary-secondary.table.core.windows.net\n\nSanitized\n\n\nCloud\nBlobEndpoint=https://seanmcccanary.blob.core.windows.net/;QueueEndpoint=https://seanmcccanary.queue.core.windows.net/;FileEndpoint=https://seanmcccanary.file.core.windows.net/;BlobSecondaryEndpoint=https://seanmcccanary-secondary.blob.core.windows.net/;QueueSecondaryEndpoint=https://seanmcccanary-secondary.queue.core.windows.net/;FileSecondaryEndpoint=https://seanmcccanary-secondary.file.core.windows.net/;AccountName=seanmcccanary;AccountKey=Sanitized\nseanscope1"
  }
}<|MERGE_RESOLUTION|>--- conflicted
+++ resolved
@@ -28,11 +28,7 @@
           "Microsoft-HTTPAPI/2.0"
         ],
         "x-ms-client-request-id": "d7ca7199-6265-29ba-971f-ef9b4b253467",
-<<<<<<< HEAD
-        "x-ms-request-id": "b9e9f2f5-001e-0016-6531-f364ec000000",
-=======
         "x-ms-request-id": "93bb13d0-801e-0008-0f48-0957af000000",
->>>>>>> 8d420312
         "x-ms-version": "2019-12-12"
       },
       "ResponseBody": []
@@ -225,11 +221,7 @@
           "Microsoft-HTTPAPI/2.0"
         ],
         "x-ms-client-request-id": "827bb71a-940d-1fb5-29a7-a87299b71266",
-<<<<<<< HEAD
-        "x-ms-request-id": "b9e9f303-001e-0016-7131-f364ec000000",
-=======
         "x-ms-request-id": "93bb13fb-801e-0008-3248-0957af000000",
->>>>>>> 8d420312
         "x-ms-version": "2019-12-12"
       },
       "ResponseBody": []
