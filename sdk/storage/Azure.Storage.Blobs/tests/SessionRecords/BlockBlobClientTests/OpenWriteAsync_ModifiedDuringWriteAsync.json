--- conflicted
+++ resolved
@@ -1,31 +1,16 @@
 {
   "Entries": [
     {
-<<<<<<< HEAD
-      "RequestUri": "http://kasobolcanadacentral.blob.core.windows.net/test-container-3163fdc4-47d0-d3c8-2068-5f1ef6674513?restype=container",
-=======
       "RequestUri": "https://kasoboltest.blob.core.windows.net/test-container-3163fdc4-47d0-d3c8-2068-5f1ef6674513?restype=container",
->>>>>>> 274b661d
-      "RequestMethod": "PUT",
-      "RequestHeaders": {
-        "Accept": "application/xml",
-        "Authorization": "Sanitized",
-<<<<<<< HEAD
-        "traceparent": "00-66ce682f40165a4ca4b0540e1ea71752-1a97f47fe644d146-00",
-        "User-Agent": [
-          "azsdk-net-Storage.Blobs/12.8.3-alpha.20210427.1",
-          "(.NET Framework 4.8.4300.0; Microsoft Windows 10.0.19042 )"
-        ],
+      "RequestMethod": "PUT",
+      "RequestHeaders": {
+        "Accept": "application/xml",
+        "Authorization": "Sanitized",
+        "traceparent": "00-d2fa4a255af90143b7fd2dc7d84dce49-8edf777cf5cc1b42-00",
+        "User-Agent": "azsdk-net-Storage.Blobs/12.9.0-alpha.20210226.1 (.NET Framework 4.8.4300.0; Microsoft Windows 10.0.19042 )",
         "x-ms-blob-public-access": "container",
         "x-ms-client-request-id": "0fbed0fd-1713-cdcc-6ebe-c7f14d11a9c1",
-        "x-ms-date": "Tue, 27 Apr 2021 19:01:02 GMT",
-=======
-        "traceparent": "00-d2fa4a255af90143b7fd2dc7d84dce49-8edf777cf5cc1b42-00",
-        "User-Agent": "azsdk-net-Storage.Blobs/12.9.0-alpha.20210226.1 (.NET Framework 4.8.4300.0; Microsoft Windows 10.0.19042 )",
-        "x-ms-blob-public-access": "container",
-        "x-ms-client-request-id": "0fbed0fd-1713-cdcc-6ebe-c7f14d11a9c1",
-        "x-ms-date": "Fri, 26 Feb 2021 20:34:05 GMT",
->>>>>>> 274b661d
+        "x-ms-date": "Fri, 26 Feb 2021 20:34:05 GMT",
         "x-ms-return-client-request-id": "true",
         "x-ms-version": "2020-08-04"
       },
@@ -33,18 +18,6 @@
       "StatusCode": 201,
       "ResponseHeaders": {
         "Content-Length": "0",
-<<<<<<< HEAD
-        "Date": "Tue, 27 Apr 2021 19:01:02 GMT",
-        "ETag": "\u00220x8D909AECD9A6038\u0022",
-        "Last-Modified": "Tue, 27 Apr 2021 19:01:02 GMT",
-        "Server": [
-          "Windows-Azure-Blob/1.0",
-          "Microsoft-HTTPAPI/2.0"
-        ],
-        "x-ms-client-request-id": "0fbed0fd-1713-cdcc-6ebe-c7f14d11a9c1",
-        "x-ms-request-id": "8e7e9c3b-101e-006a-7897-3b1299000000",
-        "x-ms-version": "2020-04-08"
-=======
         "Date": "Fri, 26 Feb 2021 20:34:03 GMT",
         "ETag": "\u00220x8D8DA95DC03C656\u0022",
         "Last-Modified": "Fri, 26 Feb 2021 20:34:04 GMT",
@@ -52,38 +25,22 @@
         "x-ms-client-request-id": "0fbed0fd-1713-cdcc-6ebe-c7f14d11a9c1",
         "x-ms-request-id": "64f239c1-301e-0022-177e-0c3ac5000000",
         "x-ms-version": "2020-08-04"
->>>>>>> 274b661d
-      },
-      "ResponseBody": []
-    },
-    {
-<<<<<<< HEAD
-      "RequestUri": "http://kasobolcanadacentral.blob.core.windows.net/test-container-3163fdc4-47d0-d3c8-2068-5f1ef6674513/test-blob-e71c70a3-0eb8-c94d-b705-0084e29b041c",
-=======
+      },
+      "ResponseBody": []
+    },
+    {
       "RequestUri": "https://kasoboltest.blob.core.windows.net/test-container-3163fdc4-47d0-d3c8-2068-5f1ef6674513/test-blob-e71c70a3-0eb8-c94d-b705-0084e29b041c",
->>>>>>> 274b661d
-      "RequestMethod": "PUT",
-      "RequestHeaders": {
-        "Accept": "application/xml",
-        "Authorization": "Sanitized",
-        "Content-Length": "0",
-<<<<<<< HEAD
-        "traceparent": "00-56fdc57e3f842b41ae50a9ee4b857d48-f9837752519bec4d-00",
-        "User-Agent": [
-          "azsdk-net-Storage.Blobs/12.8.3-alpha.20210427.1",
-          "(.NET Framework 4.8.4300.0; Microsoft Windows 10.0.19042 )"
-        ],
+      "RequestMethod": "PUT",
+      "RequestHeaders": {
+        "Accept": "application/xml",
+        "Authorization": "Sanitized",
+        "Content-Length": "0",
+        "Content-Type": "application/octet-stream",
+        "traceparent": "00-a0ae8eb573e1244b8a828275be542c55-44b12bff8e5dc74d-00",
+        "User-Agent": "azsdk-net-Storage.Blobs/12.9.0-alpha.20210226.1 (.NET Framework 4.8.4300.0; Microsoft Windows 10.0.19042 )",
         "x-ms-blob-type": "BlockBlob",
         "x-ms-client-request-id": "58f2f9dd-ae74-37f0-4948-da3cebdcd830",
-        "x-ms-date": "Tue, 27 Apr 2021 19:01:02 GMT",
-=======
-        "Content-Type": "application/octet-stream",
-        "traceparent": "00-a0ae8eb573e1244b8a828275be542c55-44b12bff8e5dc74d-00",
-        "User-Agent": "azsdk-net-Storage.Blobs/12.9.0-alpha.20210226.1 (.NET Framework 4.8.4300.0; Microsoft Windows 10.0.19042 )",
-        "x-ms-blob-type": "BlockBlob",
-        "x-ms-client-request-id": "58f2f9dd-ae74-37f0-4948-da3cebdcd830",
-        "x-ms-date": "Fri, 26 Feb 2021 20:34:05 GMT",
->>>>>>> 274b661d
+        "x-ms-date": "Fri, 26 Feb 2021 20:34:05 GMT",
         "x-ms-return-client-request-id": "true",
         "x-ms-version": "2020-08-04"
       },
@@ -92,18 +49,6 @@
       "ResponseHeaders": {
         "Content-Length": "0",
         "Content-MD5": "1B2M2Y8AsgTpgAmY7PhCfg==",
-<<<<<<< HEAD
-        "Date": "Tue, 27 Apr 2021 19:01:02 GMT",
-        "ETag": "\u00220x8D909AECDA6AB6F\u0022",
-        "Last-Modified": "Tue, 27 Apr 2021 19:01:02 GMT",
-        "Server": [
-          "Windows-Azure-Blob/1.0",
-          "Microsoft-HTTPAPI/2.0"
-        ],
-        "x-ms-client-request-id": "58f2f9dd-ae74-37f0-4948-da3cebdcd830",
-        "x-ms-content-crc64": "AAAAAAAAAAA=",
-        "x-ms-request-id": "8e7e9c8a-101e-006a-3597-3b1299000000",
-=======
         "Date": "Fri, 26 Feb 2021 20:34:04 GMT",
         "ETag": "\u00220x8D8DA95DC0C9CB2\u0022",
         "Last-Modified": "Fri, 26 Feb 2021 20:34:04 GMT",
@@ -111,38 +56,23 @@
         "x-ms-client-request-id": "58f2f9dd-ae74-37f0-4948-da3cebdcd830",
         "x-ms-content-crc64": "AAAAAAAAAAA=",
         "x-ms-request-id": "64f239d3-301e-0022-247e-0c3ac5000000",
->>>>>>> 274b661d
-        "x-ms-request-server-encrypted": "true",
-        "x-ms-version": "2020-08-04"
-      },
-      "ResponseBody": []
-    },
-    {
-<<<<<<< HEAD
-      "RequestUri": "http://kasobolcanadacentral.blob.core.windows.net/test-container-3163fdc4-47d0-d3c8-2068-5f1ef6674513/test-blob-e71c70a3-0eb8-c94d-b705-0084e29b041c?comp=block\u0026blockid=dGVzdC1ibG9jay00NjZlOTE0Ni1hMGJlLWNjN2MtZjJjZC1hM2E0MzQyMWY4MTY%3D",
-=======
+        "x-ms-request-server-encrypted": "true",
+        "x-ms-version": "2020-08-04"
+      },
+      "ResponseBody": []
+    },
+    {
       "RequestUri": "https://kasoboltest.blob.core.windows.net/test-container-3163fdc4-47d0-d3c8-2068-5f1ef6674513/test-blob-e71c70a3-0eb8-c94d-b705-0084e29b041c?comp=block\u0026blockid=dGVzdC1ibG9jay00NjZlOTE0Ni1hMGJlLWNjN2MtZjJjZC1hM2E0MzQyMWY4MTY%3D",
->>>>>>> 274b661d
       "RequestMethod": "PUT",
       "RequestHeaders": {
         "Accept": "application/xml",
         "Authorization": "Sanitized",
         "Content-Length": "1024",
-<<<<<<< HEAD
-        "traceparent": "00-12a8abffeaf4304c9dee57753e5cbf01-ce962065d7268f4e-00",
-        "User-Agent": [
-          "azsdk-net-Storage.Blobs/12.8.3-alpha.20210427.1",
-          "(.NET Framework 4.8.4300.0; Microsoft Windows 10.0.19042 )"
-        ],
-        "x-ms-client-request-id": "d6ef1b92-a172-3dae-7d25-65a70b4b0228",
-        "x-ms-date": "Tue, 27 Apr 2021 19:01:03 GMT",
-=======
         "Content-Type": "application/octet-stream",
         "traceparent": "00-f9b74ca6bb118e439f6c22d0d7cefd32-763e279563ae4b40-00",
         "User-Agent": "azsdk-net-Storage.Blobs/12.9.0-alpha.20210226.1 (.NET Framework 4.8.4300.0; Microsoft Windows 10.0.19042 )",
         "x-ms-client-request-id": "d6ef1b92-a172-3dae-7d25-65a70b4b0228",
         "x-ms-date": "Fri, 26 Feb 2021 20:34:05 GMT",
->>>>>>> 274b661d
         "x-ms-return-client-request-id": "true",
         "x-ms-version": "2020-08-04"
       },
@@ -150,53 +80,28 @@
       "StatusCode": 201,
       "ResponseHeaders": {
         "Content-Length": "0",
-<<<<<<< HEAD
-        "Date": "Tue, 27 Apr 2021 19:01:02 GMT",
-        "Server": [
-          "Windows-Azure-Blob/1.0",
-          "Microsoft-HTTPAPI/2.0"
-        ],
-        "x-ms-client-request-id": "d6ef1b92-a172-3dae-7d25-65a70b4b0228",
-        "x-ms-content-crc64": "VoXT8xVXwLk=",
-        "x-ms-request-id": "8e7e9cdf-101e-006a-7897-3b1299000000",
-=======
         "Date": "Fri, 26 Feb 2021 20:34:04 GMT",
         "Server": "Windows-Azure-Blob/1.0 Microsoft-HTTPAPI/2.0",
         "x-ms-client-request-id": "d6ef1b92-a172-3dae-7d25-65a70b4b0228",
         "x-ms-content-crc64": "VoXT8xVXwLk=",
         "x-ms-request-id": "64f239e3-301e-0022-307e-0c3ac5000000",
->>>>>>> 274b661d
-        "x-ms-request-server-encrypted": "true",
-        "x-ms-version": "2020-08-04"
-      },
-      "ResponseBody": []
-    },
-    {
-<<<<<<< HEAD
-      "RequestUri": "http://kasobolcanadacentral.blob.core.windows.net/test-container-3163fdc4-47d0-d3c8-2068-5f1ef6674513/test-blob-e71c70a3-0eb8-c94d-b705-0084e29b041c?comp=blocklist",
-=======
+        "x-ms-request-server-encrypted": "true",
+        "x-ms-version": "2020-08-04"
+      },
+      "ResponseBody": []
+    },
+    {
       "RequestUri": "https://kasoboltest.blob.core.windows.net/test-container-3163fdc4-47d0-d3c8-2068-5f1ef6674513/test-blob-e71c70a3-0eb8-c94d-b705-0084e29b041c?comp=blocklist",
->>>>>>> 274b661d
       "RequestMethod": "PUT",
       "RequestHeaders": {
         "Accept": "application/xml",
         "Authorization": "Sanitized",
         "Content-Length": "107",
         "Content-Type": "application/xml",
-<<<<<<< HEAD
-        "traceparent": "00-e198f13285f17c4e87428aeb9318d28e-a52d417659e1eb43-00",
-        "User-Agent": [
-          "azsdk-net-Storage.Blobs/12.8.3-alpha.20210427.1",
-          "(.NET Framework 4.8.4300.0; Microsoft Windows 10.0.19042 )"
-        ],
+        "traceparent": "00-60aab860aeebb54fbbd0764fa29baae1-18e15671fc6bcb47-00",
+        "User-Agent": "azsdk-net-Storage.Blobs/12.9.0-alpha.20210226.1 (.NET Framework 4.8.4300.0; Microsoft Windows 10.0.19042 )",
         "x-ms-client-request-id": "191148c0-2131-4aa3-0e37-babe0fbb12f1",
-        "x-ms-date": "Tue, 27 Apr 2021 19:01:03 GMT",
-=======
-        "traceparent": "00-60aab860aeebb54fbbd0764fa29baae1-18e15671fc6bcb47-00",
-        "User-Agent": "azsdk-net-Storage.Blobs/12.9.0-alpha.20210226.1 (.NET Framework 4.8.4300.0; Microsoft Windows 10.0.19042 )",
-        "x-ms-client-request-id": "191148c0-2131-4aa3-0e37-babe0fbb12f1",
-        "x-ms-date": "Fri, 26 Feb 2021 20:34:05 GMT",
->>>>>>> 274b661d
+        "x-ms-date": "Fri, 26 Feb 2021 20:34:05 GMT",
         "x-ms-return-client-request-id": "true",
         "x-ms-version": "2020-08-04"
       },
@@ -204,18 +109,6 @@
       "StatusCode": 201,
       "ResponseHeaders": {
         "Content-Length": "0",
-<<<<<<< HEAD
-        "Date": "Tue, 27 Apr 2021 19:01:02 GMT",
-        "ETag": "\u00220x8D909AECDD3690E\u0022",
-        "Last-Modified": "Tue, 27 Apr 2021 19:01:03 GMT",
-        "Server": [
-          "Windows-Azure-Blob/1.0",
-          "Microsoft-HTTPAPI/2.0"
-        ],
-        "x-ms-client-request-id": "191148c0-2131-4aa3-0e37-babe0fbb12f1",
-        "x-ms-content-crc64": "qOKL0X2SDF8=",
-        "x-ms-request-id": "8e7e9d64-101e-006a-6797-3b1299000000",
-=======
         "Date": "Fri, 26 Feb 2021 20:34:04 GMT",
         "ETag": "\u00220x8D8DA95DC1C08C9\u0022",
         "Last-Modified": "Fri, 26 Feb 2021 20:34:05 GMT",
@@ -223,36 +116,22 @@
         "x-ms-client-request-id": "191148c0-2131-4aa3-0e37-babe0fbb12f1",
         "x-ms-content-crc64": "xXDfJR7jk2c=",
         "x-ms-request-id": "64f239f3-301e-0022-3d7e-0c3ac5000000",
->>>>>>> 274b661d
-        "x-ms-request-server-encrypted": "true",
-        "x-ms-version": "2020-08-04"
-      },
-      "ResponseBody": []
-    },
-    {
-<<<<<<< HEAD
-      "RequestUri": "http://kasobolcanadacentral.blob.core.windows.net/test-container-3163fdc4-47d0-d3c8-2068-5f1ef6674513/test-blob-e71c70a3-0eb8-c94d-b705-0084e29b041c?comp=block\u0026blockid=AAQAAAAAAAAAAAAAAAAAAAAAAAAAAAAAAAAAAAAAAAAAAAAAAAAAAAAAAAAAAAAA",
-=======
+        "x-ms-request-server-encrypted": "true",
+        "x-ms-version": "2020-08-04"
+      },
+      "ResponseBody": []
+    },
+    {
       "RequestUri": "https://kasoboltest.blob.core.windows.net/test-container-3163fdc4-47d0-d3c8-2068-5f1ef6674513/test-blob-e71c70a3-0eb8-c94d-b705-0084e29b041c?comp=block\u0026blockid=AAQAAAAAAAAAAAAAAAAAAAAAAAAAAAAAAAAAAAAAAAAAAAAAAAAAAAAAAAAAAAAA",
->>>>>>> 274b661d
       "RequestMethod": "PUT",
       "RequestHeaders": {
         "Accept": "application/xml",
         "Authorization": "Sanitized",
         "Content-Length": "1024",
-<<<<<<< HEAD
-        "User-Agent": [
-          "azsdk-net-Storage.Blobs/12.8.3-alpha.20210427.1",
-          "(.NET Framework 4.8.4300.0; Microsoft Windows 10.0.19042 )"
-        ],
+        "Content-Type": "application/octet-stream",
+        "User-Agent": "azsdk-net-Storage.Blobs/12.9.0-alpha.20210226.1 (.NET Framework 4.8.4300.0; Microsoft Windows 10.0.19042 )",
         "x-ms-client-request-id": "c2e6b8bd-e83a-2ef7-1f05-1f30e68ec072",
-        "x-ms-date": "Tue, 27 Apr 2021 19:01:03 GMT",
-=======
-        "Content-Type": "application/octet-stream",
-        "User-Agent": "azsdk-net-Storage.Blobs/12.9.0-alpha.20210226.1 (.NET Framework 4.8.4300.0; Microsoft Windows 10.0.19042 )",
-        "x-ms-client-request-id": "c2e6b8bd-e83a-2ef7-1f05-1f30e68ec072",
-        "x-ms-date": "Fri, 26 Feb 2021 20:34:05 GMT",
->>>>>>> 274b661d
+        "x-ms-date": "Fri, 26 Feb 2021 20:34:05 GMT",
         "x-ms-return-client-request-id": "true",
         "x-ms-version": "2020-08-04"
       },
@@ -260,85 +139,36 @@
       "StatusCode": 201,
       "ResponseHeaders": {
         "Content-Length": "0",
-<<<<<<< HEAD
-        "Date": "Tue, 27 Apr 2021 19:01:02 GMT",
-        "Server": [
-          "Windows-Azure-Blob/1.0",
-          "Microsoft-HTTPAPI/2.0"
-        ],
-        "x-ms-client-request-id": "c2e6b8bd-e83a-2ef7-1f05-1f30e68ec072",
-        "x-ms-content-crc64": "VoXT8xVXwLk=",
-        "x-ms-request-id": "8e7e9dcd-101e-006a-4397-3b1299000000",
-=======
         "Date": "Fri, 26 Feb 2021 20:34:04 GMT",
         "Server": "Windows-Azure-Blob/1.0 Microsoft-HTTPAPI/2.0",
         "x-ms-client-request-id": "c2e6b8bd-e83a-2ef7-1f05-1f30e68ec072",
         "x-ms-content-crc64": "VoXT8xVXwLk=",
         "x-ms-request-id": "64f23a0a-301e-0022-4f7e-0c3ac5000000",
->>>>>>> 274b661d
-        "x-ms-request-server-encrypted": "true",
-        "x-ms-version": "2020-08-04"
-      },
-      "ResponseBody": []
-    },
-    {
-<<<<<<< HEAD
-      "RequestUri": "http://kasobolcanadacentral.blob.core.windows.net/test-container-3163fdc4-47d0-d3c8-2068-5f1ef6674513/test-blob-e71c70a3-0eb8-c94d-b705-0084e29b041c?comp=blocklist",
-=======
+        "x-ms-request-server-encrypted": "true",
+        "x-ms-version": "2020-08-04"
+      },
+      "ResponseBody": []
+    },
+    {
       "RequestUri": "https://kasoboltest.blob.core.windows.net/test-container-3163fdc4-47d0-d3c8-2068-5f1ef6674513/test-blob-e71c70a3-0eb8-c94d-b705-0084e29b041c?comp=blocklist",
->>>>>>> 274b661d
       "RequestMethod": "PUT",
       "RequestHeaders": {
         "Accept": "application/xml",
         "Authorization": "Sanitized",
         "Content-Length": "107",
         "Content-Type": "application/xml",
-<<<<<<< HEAD
-        "If-Match": "\u00220x8D909AECDA6AB6F\u0022",
-        "User-Agent": [
-          "azsdk-net-Storage.Blobs/12.8.3-alpha.20210427.1",
-          "(.NET Framework 4.8.4300.0; Microsoft Windows 10.0.19042 )"
-        ],
+        "If-Match": "0x8D8DA95DC0C9CB2",
+        "User-Agent": "azsdk-net-Storage.Blobs/12.9.0-alpha.20210226.1 (.NET Framework 4.8.4300.0; Microsoft Windows 10.0.19042 )",
         "x-ms-client-request-id": "57008008-4fd5-0cb7-72b9-80f0bfc30a40",
-        "x-ms-date": "Tue, 27 Apr 2021 19:01:03 GMT",
-=======
-        "If-Match": "0x8D8DA95DC0C9CB2",
-        "User-Agent": "azsdk-net-Storage.Blobs/12.9.0-alpha.20210226.1 (.NET Framework 4.8.4300.0; Microsoft Windows 10.0.19042 )",
-        "x-ms-client-request-id": "57008008-4fd5-0cb7-72b9-80f0bfc30a40",
-        "x-ms-date": "Fri, 26 Feb 2021 20:34:05 GMT",
->>>>>>> 274b661d
-        "x-ms-return-client-request-id": "true",
-        "x-ms-version": "2020-08-04"
-      },
-<<<<<<< HEAD
-      "RequestBody": "\u003CBlockList\u003E\u003CLatest\u003EAAQAAAAAAAAAAAAAAAAAAAAAAAAAAAAAAAAAAAAAAAAAAAAAAAAAAAAAAAAAAAAA\u003C/Latest\u003E\u003C/BlockList\u003E",
-=======
+        "x-ms-date": "Fri, 26 Feb 2021 20:34:05 GMT",
+        "x-ms-return-client-request-id": "true",
+        "x-ms-version": "2020-08-04"
+      },
       "RequestBody": "\uFEFF\u003CBlockList\u003E\u003CLatest\u003EAAQAAAAAAAAAAAAAAAAAAAAAAAAAAAAAAAAAAAAAAAAAAAAAAAAAAAAAAAAAAAAA\u003C/Latest\u003E\u003C/BlockList\u003E",
->>>>>>> 274b661d
       "StatusCode": 412,
       "ResponseHeaders": {
         "Content-Length": "252",
         "Content-Type": "application/xml",
-<<<<<<< HEAD
-        "Date": "Tue, 27 Apr 2021 19:01:02 GMT",
-        "Server": [
-          "Windows-Azure-Blob/1.0",
-          "Microsoft-HTTPAPI/2.0"
-        ],
-        "x-ms-client-request-id": "57008008-4fd5-0cb7-72b9-80f0bfc30a40",
-        "x-ms-error-code": "ConditionNotMet",
-        "x-ms-request-id": "8e7e9e3d-101e-006a-2a97-3b1299000000",
-        "x-ms-version": "2020-04-08"
-      },
-      "ResponseBody": [
-        "\uFEFF\u003C?xml version=\u00221.0\u0022 encoding=\u0022utf-8\u0022?\u003E\u003CError\u003E\u003CCode\u003EConditionNotMet\u003C/Code\u003E\u003CMessage\u003EThe condition specified using HTTP conditional header(s) is not met.\n",
-        "RequestId:8e7e9e3d-101e-006a-2a97-3b1299000000\n",
-        "Time:2021-04-27T19:01:03.4526366Z\u003C/Message\u003E\u003C/Error\u003E"
-      ]
-    },
-    {
-      "RequestUri": "http://kasobolcanadacentral.blob.core.windows.net/test-container-3163fdc4-47d0-d3c8-2068-5f1ef6674513?restype=container",
-=======
         "Date": "Fri, 26 Feb 2021 20:34:04 GMT",
         "Server": "Windows-Azure-Blob/1.0 Microsoft-HTTPAPI/2.0",
         "x-ms-client-request-id": "57008008-4fd5-0cb7-72b9-80f0bfc30a40",
@@ -354,25 +184,14 @@
     },
     {
       "RequestUri": "https://kasoboltest.blob.core.windows.net/test-container-3163fdc4-47d0-d3c8-2068-5f1ef6674513?restype=container",
->>>>>>> 274b661d
       "RequestMethod": "DELETE",
       "RequestHeaders": {
         "Accept": "application/xml",
         "Authorization": "Sanitized",
-<<<<<<< HEAD
-        "traceparent": "00-078044415ae0704fa7871e6524c8fb74-9de79d1499d3db45-00",
-        "User-Agent": [
-          "azsdk-net-Storage.Blobs/12.8.3-alpha.20210427.1",
-          "(.NET Framework 4.8.4300.0; Microsoft Windows 10.0.19042 )"
-        ],
+        "traceparent": "00-ae7bf3b2163fde449aad9364d6d6db4a-0d01f24903c09c4d-00",
+        "User-Agent": "azsdk-net-Storage.Blobs/12.9.0-alpha.20210226.1 (.NET Framework 4.8.4300.0; Microsoft Windows 10.0.19042 )",
         "x-ms-client-request-id": "6628f754-698d-ef9c-5fc6-32a148c62290",
-        "x-ms-date": "Tue, 27 Apr 2021 19:01:03 GMT",
-=======
-        "traceparent": "00-ae7bf3b2163fde449aad9364d6d6db4a-0d01f24903c09c4d-00",
-        "User-Agent": "azsdk-net-Storage.Blobs/12.9.0-alpha.20210226.1 (.NET Framework 4.8.4300.0; Microsoft Windows 10.0.19042 )",
-        "x-ms-client-request-id": "6628f754-698d-ef9c-5fc6-32a148c62290",
-        "x-ms-date": "Fri, 26 Feb 2021 20:34:05 GMT",
->>>>>>> 274b661d
+        "x-ms-date": "Fri, 26 Feb 2021 20:34:05 GMT",
         "x-ms-return-client-request-id": "true",
         "x-ms-version": "2020-08-04"
       },
@@ -380,32 +199,17 @@
       "StatusCode": 202,
       "ResponseHeaders": {
         "Content-Length": "0",
-<<<<<<< HEAD
-        "Date": "Tue, 27 Apr 2021 19:01:04 GMT",
-        "Server": [
-          "Windows-Azure-Blob/1.0",
-          "Microsoft-HTTPAPI/2.0"
-        ],
-        "x-ms-client-request-id": "6628f754-698d-ef9c-5fc6-32a148c62290",
-        "x-ms-request-id": "8e7e9ea2-101e-006a-0197-3b1299000000",
-        "x-ms-version": "2020-04-08"
-=======
         "Date": "Fri, 26 Feb 2021 20:34:04 GMT",
         "Server": "Windows-Azure-Blob/1.0 Microsoft-HTTPAPI/2.0",
         "x-ms-client-request-id": "6628f754-698d-ef9c-5fc6-32a148c62290",
         "x-ms-request-id": "64f23a2c-301e-0022-687e-0c3ac5000000",
         "x-ms-version": "2020-08-04"
->>>>>>> 274b661d
       },
       "ResponseBody": []
     }
   ],
   "Variables": {
     "RandomSeed": "1437715723",
-<<<<<<< HEAD
-    "Storage_TestConfigDefault": "ProductionTenant\nkasobolcanadacentral\nU2FuaXRpemVk\nhttp://kasobolcanadacentral.blob.core.windows.net\nhttp://kasobolcanadacentral.file.core.windows.net\nhttp://kasobolcanadacentral.queue.core.windows.net\nhttp://kasobolcanadacentral.table.core.windows.net\n\n\n\n\nhttp://kasobolcanadacentral-secondary.blob.core.windows.net\nhttp://kasobolcanadacentral-secondary.file.core.windows.net\nhttp://kasobolcanadacentral-secondary.queue.core.windows.net\nhttp://kasobolcanadacentral-secondary.table.core.windows.net\n\nSanitized\n\n\nCloud\nBlobEndpoint=http://kasobolcanadacentral.blob.core.windows.net/;QueueEndpoint=http://kasobolcanadacentral.queue.core.windows.net/;FileEndpoint=http://kasobolcanadacentral.file.core.windows.net/;BlobSecondaryEndpoint=http://kasobolcanadacentral-secondary.blob.core.windows.net/;QueueSecondaryEndpoint=http://kasobolcanadacentral-secondary.queue.core.windows.net/;FileSecondaryEndpoint=http://kasobolcanadacentral-secondary.file.core.windows.net/;AccountName=kasobolcanadacentral;AccountKey=Kg==;\nencryptionScope"
-=======
     "Storage_TestConfigDefault": "ProductionTenant\nkasoboltest\nU2FuaXRpemVk\nhttps://kasoboltest.blob.core.windows.net\nhttps://kasoboltest.file.core.windows.net\nhttps://kasoboltest.queue.core.windows.net\nhttps://kasoboltest.table.core.windows.net\n\n\n\n\nhttps://kasoboltest-secondary.blob.core.windows.net\nhttps://kasoboltest-secondary.file.core.windows.net\nhttps://kasoboltest-secondary.queue.core.windows.net\nhttps://kasoboltest-secondary.table.core.windows.net\n\nSanitized\n\n\nCloud\nBlobEndpoint=https://kasoboltest.blob.core.windows.net/;QueueEndpoint=https://kasoboltest.queue.core.windows.net/;FileEndpoint=https://kasoboltest.file.core.windows.net/;BlobSecondaryEndpoint=https://kasoboltest-secondary.blob.core.windows.net/;QueueSecondaryEndpoint=https://kasoboltest-secondary.queue.core.windows.net/;FileSecondaryEndpoint=https://kasoboltest-secondary.file.core.windows.net/;AccountName=kasoboltest;AccountKey=Kg==;\nencryptionScope"
->>>>>>> 274b661d
   }
 }