--- conflicted
+++ resolved
@@ -28,11 +28,7 @@
           "Microsoft-HTTPAPI/2.0"
         ],
         "x-ms-client-request-id": "d5f98754-e56c-7745-054d-b79f7675ebf5",
-<<<<<<< HEAD
-        "x-ms-request-id": "95828e77-601e-0010-2532-f35753000000",
-=======
         "x-ms-request-id": "2ac5a2be-f01e-003d-714a-093bbb000000",
->>>>>>> 8d420312
         "x-ms-version": "2019-12-12"
       },
       "ResponseBody": []
@@ -142,11 +138,7 @@
         ],
         "x-ms-client-request-id": "ba84ca1b-dfbd-8b37-e715-d463576c921e",
         "x-ms-lease-id": "8e5fa528-5295-d51d-c73c-f2da076def05",
-<<<<<<< HEAD
-        "x-ms-request-id": "95828e83-601e-0010-2f32-f35753000000",
-=======
         "x-ms-request-id": "2ac5a2ed-f01e-003d-1a4a-093bbb000000",
->>>>>>> 8d420312
         "x-ms-version": "2019-12-12"
       },
       "ResponseBody": []
@@ -212,11 +204,7 @@
           "Microsoft-HTTPAPI/2.0"
         ],
         "x-ms-client-request-id": "d1e3d6de-75c5-0db1-511e-50e97efdea4a",
-<<<<<<< HEAD
-        "x-ms-request-id": "95828e8a-601e-0010-3632-f35753000000",
-=======
         "x-ms-request-id": "2ac5a358-f01e-003d-714a-093bbb000000",
->>>>>>> 8d420312
         "x-ms-version": "2019-12-12"
       },
       "ResponseBody": []
