{
  "Entries": [
    {
      "RequestUri": "https://storagedotnettesting.blob.core.windows.net/test-container-4387d0f9-9cda-a6cf-274f-6b21743650d1?restype=container",
      "RequestMethod": "PUT",
      "RequestHeaders": {
        "Authorization": "Sanitized",
        "traceparent": "00-da332842ed59a94b8d123754fbb07c37-60a901167b4a0c43-00",
        "User-Agent": [
          "azsdk-net-Storage.Blobs/12.7.0-alpha.20201001.1",
          "(.NET Core 4.6.29220.03; Microsoft Windows 10.0.19041 )"
        ],
        "x-ms-blob-public-access": "container",
        "x-ms-client-request-id": "2ae9531e-700b-831e-3d3d-d5ed54058896",
        "x-ms-date": "Thu, 01 Oct 2020 23:02:09 GMT",
        "x-ms-return-client-request-id": "true",
        "x-ms-version": "2020-02-10"
      },
      "RequestBody": null,
      "StatusCode": 201,
      "ResponseHeaders": {
        "Content-Length": "0",
        "Date": "Thu, 01 Oct 2020 23:02:08 GMT",
        "ETag": "\u00220x8D8665E067479CE\u0022",
        "Last-Modified": "Thu, 01 Oct 2020 23:02:09 GMT",
        "Server": [
          "Windows-Azure-Blob/1.0",
          "Microsoft-HTTPAPI/2.0"
        ],
        "x-ms-client-request-id": "2ae9531e-700b-831e-3d3d-d5ed54058896",
<<<<<<< HEAD
        "x-ms-request-id": "effb6568-e01e-007c-554c-09635f000000",
=======
        "x-ms-request-id": "87d59476-701e-0038-3e46-980316000000",
>>>>>>> 365f255a
        "x-ms-version": "2020-02-10"
      },
      "ResponseBody": []
    },
    {
      "RequestUri": "https://storagedotnettesting.blob.core.windows.net/test-container-4387d0f9-9cda-a6cf-274f-6b21743650d1/test-blob-373a1cf9-aab8-7086-e504-2e8f662a27e3",
      "RequestMethod": "PUT",
      "RequestHeaders": {
        "Authorization": "Sanitized",
        "Content-Length": "0",
        "If-None-Match": "*",
        "traceparent": "00-67af4353d91a32418f315b08fddff4a6-a6bb0db493cd8142-00",
        "User-Agent": [
          "azsdk-net-Storage.Blobs/12.7.0-alpha.20201001.1",
          "(.NET Core 4.6.29220.03; Microsoft Windows 10.0.19041 )"
        ],
        "x-ms-blob-content-length": "4096",
        "x-ms-blob-sequence-number": "0",
        "x-ms-blob-type": "PageBlob",
        "x-ms-client-request-id": "62ab9ec3-2908-74c1-cc78-4406428f1c13",
        "x-ms-date": "Thu, 01 Oct 2020 23:02:09 GMT",
        "x-ms-return-client-request-id": "true",
        "x-ms-version": "2020-02-10"
      },
      "RequestBody": null,
      "StatusCode": 201,
      "ResponseHeaders": {
        "Content-Length": "0",
        "Date": "Thu, 01 Oct 2020 23:02:08 GMT",
        "ETag": "\u00220x8D8665E067A7A9C\u0022",
        "Last-Modified": "Thu, 01 Oct 2020 23:02:09 GMT",
        "Server": [
          "Windows-Azure-Blob/1.0",
          "Microsoft-HTTPAPI/2.0"
        ],
        "x-ms-client-request-id": "62ab9ec3-2908-74c1-cc78-4406428f1c13",
        "x-ms-request-id": "87d59490-701e-0038-5346-980316000000",
        "x-ms-request-server-encrypted": "true",
        "x-ms-version": "2020-02-10"
      },
      "ResponseBody": []
    },
    {
      "RequestUri": "https://storagedotnettesting.blob.core.windows.net/test-container-4387d0f9-9cda-a6cf-274f-6b21743650d1/test-blob-373a1cf9-aab8-7086-e504-2e8f662a27e3?comp=incrementalcopy",
      "RequestMethod": "PUT",
      "RequestHeaders": {
        "Authorization": "Sanitized",
        "traceparent": "00-6fcb0a47d21fd24091f55307f9464e9d-05505a3cb91bf641-00",
        "User-Agent": [
          "azsdk-net-Storage.Blobs/12.7.0-alpha.20201001.1",
          "(.NET Core 4.6.29220.03; Microsoft Windows 10.0.19041 )"
        ],
        "x-ms-client-request-id": "c2eaf28c-ccfe-5c0d-54d7-0b08f1b2cf46",
        "x-ms-copy-source": "https://storagedotnettesting.blob.core.windows.net/test-container-4387d0f9-9cda-a6cf-274f-6b21743650d1/test-blob-61fff116-6603-d34a-56ff-380ea486bce8?snapshot=2019-03-29T18:12:15.6608647Z",
        "x-ms-date": "Thu, 01 Oct 2020 23:02:09 GMT",
        "x-ms-return-client-request-id": "true",
        "x-ms-version": "2020-02-10"
      },
      "RequestBody": null,
      "StatusCode": 404,
      "ResponseHeaders": {
        "Content-Length": "225",
        "Content-Type": "application/xml",
        "Date": "Thu, 01 Oct 2020 23:02:08 GMT",
        "Server": [
          "Windows-Azure-Blob/1.0",
          "Microsoft-HTTPAPI/2.0"
        ],
        "x-ms-client-request-id": "c2eaf28c-ccfe-5c0d-54d7-0b08f1b2cf46",
        "x-ms-error-code": "CannotVerifyCopySource",
<<<<<<< HEAD
        "x-ms-request-id": "effb65a0-e01e-007c-014c-09635f000000",
=======
        "x-ms-request-id": "87d594a8-701e-0038-6746-980316000000",
>>>>>>> 365f255a
        "x-ms-version": "2020-02-10"
      },
      "ResponseBody": [
        "\uFEFF\u003C?xml version=\u00221.0\u0022 encoding=\u0022utf-8\u0022?\u003E\u003CError\u003E\u003CCode\u003ECannotVerifyCopySource\u003C/Code\u003E\u003CMessage\u003EThe specified blob does not exist.\n",
        "RequestId:87d594a8-701e-0038-6746-980316000000\n",
        "Time:2020-10-01T23:02:09.5121707Z\u003C/Message\u003E\u003C/Error\u003E"
      ]
    },
    {
      "RequestUri": "https://storagedotnettesting.blob.core.windows.net/test-container-4387d0f9-9cda-a6cf-274f-6b21743650d1?restype=container",
      "RequestMethod": "DELETE",
      "RequestHeaders": {
        "Authorization": "Sanitized",
        "traceparent": "00-4e938df9d9e33e4da9103a583adc702e-d0aaa0915a611f48-00",
        "User-Agent": [
          "azsdk-net-Storage.Blobs/12.7.0-alpha.20201001.1",
          "(.NET Core 4.6.29220.03; Microsoft Windows 10.0.19041 )"
        ],
        "x-ms-client-request-id": "b281c807-fa9b-09ea-106f-74a8b9d2d27e",
        "x-ms-date": "Thu, 01 Oct 2020 23:02:09 GMT",
        "x-ms-return-client-request-id": "true",
        "x-ms-version": "2020-02-10"
      },
      "RequestBody": null,
      "StatusCode": 202,
      "ResponseHeaders": {
        "Content-Length": "0",
        "Date": "Thu, 01 Oct 2020 23:02:08 GMT",
        "Server": [
          "Windows-Azure-Blob/1.0",
          "Microsoft-HTTPAPI/2.0"
        ],
        "x-ms-client-request-id": "b281c807-fa9b-09ea-106f-74a8b9d2d27e",
<<<<<<< HEAD
        "x-ms-request-id": "effb65c0-e01e-007c-1a4c-09635f000000",
=======
        "x-ms-request-id": "87d594c7-701e-0038-0546-980316000000",
>>>>>>> 365f255a
        "x-ms-version": "2020-02-10"
      },
      "ResponseBody": []
    }
  ],
  "Variables": {
    "RandomSeed": "1489688122",
    "Storage_TestConfigDefault": "ProductionTenant\nstoragedotnettesting\nU2FuaXRpemVk\nhttps://storagedotnettesting.blob.core.windows.net\nhttps://storagedotnettesting.file.core.windows.net\nhttps://storagedotnettesting.queue.core.windows.net\nhttps://storagedotnettesting.table.core.windows.net\n\n\n\n\nhttps://storagedotnettesting-secondary.blob.core.windows.net\nhttps://storagedotnettesting-secondary.file.core.windows.net\nhttps://storagedotnettesting-secondary.queue.core.windows.net\nhttps://storagedotnettesting-secondary.table.core.windows.net\n\nSanitized\n\n\nCloud\nBlobEndpoint=https://storagedotnettesting.blob.core.windows.net/;QueueEndpoint=https://storagedotnettesting.queue.core.windows.net/;FileEndpoint=https://storagedotnettesting.file.core.windows.net/;BlobSecondaryEndpoint=https://storagedotnettesting-secondary.blob.core.windows.net/;QueueSecondaryEndpoint=https://storagedotnettesting-secondary.queue.core.windows.net/;FileSecondaryEndpoint=https://storagedotnettesting-secondary.file.core.windows.net/;AccountName=storagedotnettesting;AccountKey=Kg==;\n"
  }
}<|MERGE_RESOLUTION|>--- conflicted
+++ resolved
@@ -28,11 +28,7 @@
           "Microsoft-HTTPAPI/2.0"
         ],
         "x-ms-client-request-id": "2ae9531e-700b-831e-3d3d-d5ed54058896",
-<<<<<<< HEAD
-        "x-ms-request-id": "effb6568-e01e-007c-554c-09635f000000",
-=======
         "x-ms-request-id": "87d59476-701e-0038-3e46-980316000000",
->>>>>>> 365f255a
         "x-ms-version": "2020-02-10"
       },
       "ResponseBody": []
@@ -103,11 +99,7 @@
         ],
         "x-ms-client-request-id": "c2eaf28c-ccfe-5c0d-54d7-0b08f1b2cf46",
         "x-ms-error-code": "CannotVerifyCopySource",
-<<<<<<< HEAD
-        "x-ms-request-id": "effb65a0-e01e-007c-014c-09635f000000",
-=======
         "x-ms-request-id": "87d594a8-701e-0038-6746-980316000000",
->>>>>>> 365f255a
         "x-ms-version": "2020-02-10"
       },
       "ResponseBody": [
@@ -141,11 +133,7 @@
           "Microsoft-HTTPAPI/2.0"
         ],
         "x-ms-client-request-id": "b281c807-fa9b-09ea-106f-74a8b9d2d27e",
-<<<<<<< HEAD
-        "x-ms-request-id": "effb65c0-e01e-007c-1a4c-09635f000000",
-=======
         "x-ms-request-id": "87d594c7-701e-0038-0546-980316000000",
->>>>>>> 365f255a
         "x-ms-version": "2020-02-10"
       },
       "ResponseBody": []
