{
  "Entries": [
    {
      "RequestUri": "https://seanmcccanary.blob.core.windows.net/test-container-ee6e3ff6-63c5-71fa-6ec2-e6fb5e563f73?restype=container",
      "RequestMethod": "PUT",
      "RequestHeaders": {
        "Authorization": "Sanitized",
        "traceparent": "00-617f39772e5689489e13293a91715658-c5d6273c05540d44-00",
        "User-Agent": [
          "azsdk-net-Storage.Blobs/12.5.0-dev.20200402.1",
          "(.NET Core 4.6.28325.01; Microsoft Windows 10.0.18362 )"
        ],
        "x-ms-blob-public-access": "container",
        "x-ms-client-request-id": "e8ab42ef-f6e2-860f-4aa4-ed1efef59650",
        "x-ms-date": "Fri, 03 Apr 2020 00:07:35 GMT",
        "x-ms-return-client-request-id": "true",
        "x-ms-version": "2019-12-12"
      },
      "RequestBody": null,
      "StatusCode": 201,
      "ResponseHeaders": {
        "Content-Length": "0",
        "Date": "Fri, 03 Apr 2020 00:07:34 GMT",
        "ETag": "\u00220x8D7D763032EA92B\u0022",
        "Last-Modified": "Fri, 03 Apr 2020 00:07:35 GMT",
        "Server": [
          "Windows-Azure-Blob/1.0",
          "Microsoft-HTTPAPI/2.0"
        ],
        "x-ms-client-request-id": "e8ab42ef-f6e2-860f-4aa4-ed1efef59650",
<<<<<<< HEAD
        "x-ms-request-id": "050857fa-b01e-002c-5334-f37e94000000",
=======
        "x-ms-request-id": "b74d07e1-b01e-005e-574b-09a640000000",
>>>>>>> 8d420312
        "x-ms-version": "2019-12-12"
      },
      "ResponseBody": []
    },
    {
      "RequestUri": "https://seanmcccanary.blob.core.windows.net/test-container-ee6e3ff6-63c5-71fa-6ec2-e6fb5e563f73/test-blob-f5093f69-a760-72a4-338d-bc02092c99f1",
      "RequestMethod": "PUT",
      "RequestHeaders": {
        "Authorization": "Sanitized",
        "Content-Length": "0",
        "traceparent": "00-a9d6727c49e24d4693d1bce16707df70-efb17dcc0e56104a-00",
        "User-Agent": [
          "azsdk-net-Storage.Blobs/12.5.0-dev.20200402.1",
          "(.NET Core 4.6.28325.01; Microsoft Windows 10.0.18362 )"
        ],
        "x-ms-blob-content-length": "1024",
        "x-ms-blob-type": "PageBlob",
        "x-ms-client-request-id": "ffd67fab-01c8-797c-44c4-7d71a13c3587",
        "x-ms-date": "Fri, 03 Apr 2020 00:07:36 GMT",
        "x-ms-encryption-algorithm": "AES256",
        "x-ms-encryption-key": "I2UMG6pWkW\u002BUEF6Jlu3iPCwJZJh0qSFHnjm1VDkNfB0=",
        "x-ms-encryption-key-sha256": "eeA3cLOdX9JLa62I2eeMgOKlArKWKHTarm1tjAPl9GI=",
        "x-ms-return-client-request-id": "true",
        "x-ms-version": "2019-12-12"
      },
      "RequestBody": null,
      "StatusCode": 201,
      "ResponseHeaders": {
        "Content-Length": "0",
        "Date": "Fri, 03 Apr 2020 00:07:34 GMT",
        "ETag": "\u00220x8D7D763033CCB9B\u0022",
        "Last-Modified": "Fri, 03 Apr 2020 00:07:35 GMT",
        "Server": [
          "Windows-Azure-Blob/1.0",
          "Microsoft-HTTPAPI/2.0"
        ],
        "x-ms-client-request-id": "ffd67fab-01c8-797c-44c4-7d71a13c3587",
        "x-ms-encryption-key-sha256": "eeA3cLOdX9JLa62I2eeMgOKlArKWKHTarm1tjAPl9GI=",
        "x-ms-request-id": "b74d07fb-b01e-005e-664b-09a640000000",
        "x-ms-request-server-encrypted": "true",
        "x-ms-version": "2019-12-12"
      },
      "ResponseBody": []
    },
    {
      "RequestUri": "https://seanmcccanary.blob.core.windows.net/test-container-ee6e3ff6-63c5-71fa-6ec2-e6fb5e563f73/test-blob-f5093f69-a760-72a4-338d-bc02092c99f1?comp=properties",
      "RequestMethod": "PUT",
      "RequestHeaders": {
        "Authorization": "Sanitized",
        "traceparent": "00-1d9c242492086142aa96a89b6664a55c-3e44937ae992eb45-00",
        "User-Agent": [
          "azsdk-net-Storage.Blobs/12.5.0-dev.20200402.1",
          "(.NET Core 4.6.28325.01; Microsoft Windows 10.0.18362 )"
        ],
        "x-ms-blob-content-length": "8192",
        "x-ms-client-request-id": "b9a9705d-7c37-0955-7f82-5423fc337172",
        "x-ms-date": "Fri, 03 Apr 2020 00:07:36 GMT",
        "x-ms-encryption-algorithm": "AES256",
        "x-ms-encryption-key": "I2UMG6pWkW\u002BUEF6Jlu3iPCwJZJh0qSFHnjm1VDkNfB0=",
        "x-ms-encryption-key-sha256": "eeA3cLOdX9JLa62I2eeMgOKlArKWKHTarm1tjAPl9GI=",
        "x-ms-return-client-request-id": "true",
        "x-ms-version": "2019-12-12"
      },
      "RequestBody": null,
      "StatusCode": 200,
      "ResponseHeaders": {
        "Content-Length": "0",
        "Date": "Fri, 03 Apr 2020 00:07:34 GMT",
        "ETag": "\u00220x8D7D7630349ED5B\u0022",
        "Last-Modified": "Fri, 03 Apr 2020 00:07:35 GMT",
        "Server": [
          "Windows-Azure-Blob/1.0",
          "Microsoft-HTTPAPI/2.0"
        ],
        "x-ms-blob-sequence-number": "0",
        "x-ms-client-request-id": "b9a9705d-7c37-0955-7f82-5423fc337172",
<<<<<<< HEAD
        "x-ms-request-id": "05085801-b01e-002c-5934-f37e94000000",
=======
        "x-ms-request-id": "b74d080a-b01e-005e-734b-09a640000000",
>>>>>>> 8d420312
        "x-ms-version": "2019-12-12"
      },
      "ResponseBody": []
    },
    {
      "RequestUri": "https://seanmcccanary.blob.core.windows.net/test-container-ee6e3ff6-63c5-71fa-6ec2-e6fb5e563f73?restype=container",
      "RequestMethod": "DELETE",
      "RequestHeaders": {
        "Authorization": "Sanitized",
        "traceparent": "00-c40c7e2191f01b42aa4db7e33d839f75-bdaf89e2e4f0694c-00",
        "User-Agent": [
          "azsdk-net-Storage.Blobs/12.5.0-dev.20200402.1",
          "(.NET Core 4.6.28325.01; Microsoft Windows 10.0.18362 )"
        ],
        "x-ms-client-request-id": "3014fac6-7c92-174f-eb74-1a70f430b52f",
        "x-ms-date": "Fri, 03 Apr 2020 00:07:36 GMT",
        "x-ms-return-client-request-id": "true",
        "x-ms-version": "2019-12-12"
      },
      "RequestBody": null,
      "StatusCode": 202,
      "ResponseHeaders": {
        "Content-Length": "0",
        "Date": "Fri, 03 Apr 2020 00:07:34 GMT",
        "Server": [
          "Windows-Azure-Blob/1.0",
          "Microsoft-HTTPAPI/2.0"
        ],
        "x-ms-client-request-id": "3014fac6-7c92-174f-eb74-1a70f430b52f",
<<<<<<< HEAD
        "x-ms-request-id": "05085803-b01e-002c-5b34-f37e94000000",
=======
        "x-ms-request-id": "b74d0815-b01e-005e-7d4b-09a640000000",
>>>>>>> 8d420312
        "x-ms-version": "2019-12-12"
      },
      "ResponseBody": []
    }
  ],
  "Variables": {
    "RandomSeed": "1064681607",
    "Storage_TestConfigDefault": "ProductionTenant\nseanmcccanary\nU2FuaXRpemVk\nhttps://seanmcccanary.blob.core.windows.net\nhttps://seanmcccanary.file.core.windows.net\nhttps://seanmcccanary.queue.core.windows.net\nhttps://seanmcccanary.table.core.windows.net\n\n\n\n\nhttps://seanmcccanary-secondary.blob.core.windows.net\nhttps://seanmcccanary-secondary.file.core.windows.net\nhttps://seanmcccanary-secondary.queue.core.windows.net\nhttps://seanmcccanary-secondary.table.core.windows.net\n\nSanitized\n\n\nCloud\nBlobEndpoint=https://seanmcccanary.blob.core.windows.net/;QueueEndpoint=https://seanmcccanary.queue.core.windows.net/;FileEndpoint=https://seanmcccanary.file.core.windows.net/;BlobSecondaryEndpoint=https://seanmcccanary-secondary.blob.core.windows.net/;QueueSecondaryEndpoint=https://seanmcccanary-secondary.queue.core.windows.net/;FileSecondaryEndpoint=https://seanmcccanary-secondary.file.core.windows.net/;AccountName=seanmcccanary;AccountKey=Sanitized\nseanscope1"
  }
}<|MERGE_RESOLUTION|>--- conflicted
+++ resolved
@@ -28,11 +28,7 @@
           "Microsoft-HTTPAPI/2.0"
         ],
         "x-ms-client-request-id": "e8ab42ef-f6e2-860f-4aa4-ed1efef59650",
-<<<<<<< HEAD
-        "x-ms-request-id": "050857fa-b01e-002c-5334-f37e94000000",
-=======
         "x-ms-request-id": "b74d07e1-b01e-005e-574b-09a640000000",
->>>>>>> 8d420312
         "x-ms-version": "2019-12-12"
       },
       "ResponseBody": []
@@ -109,11 +105,7 @@
         ],
         "x-ms-blob-sequence-number": "0",
         "x-ms-client-request-id": "b9a9705d-7c37-0955-7f82-5423fc337172",
-<<<<<<< HEAD
-        "x-ms-request-id": "05085801-b01e-002c-5934-f37e94000000",
-=======
         "x-ms-request-id": "b74d080a-b01e-005e-734b-09a640000000",
->>>>>>> 8d420312
         "x-ms-version": "2019-12-12"
       },
       "ResponseBody": []
@@ -143,11 +135,7 @@
           "Microsoft-HTTPAPI/2.0"
         ],
         "x-ms-client-request-id": "3014fac6-7c92-174f-eb74-1a70f430b52f",
-<<<<<<< HEAD
-        "x-ms-request-id": "05085803-b01e-002c-5b34-f37e94000000",
-=======
         "x-ms-request-id": "b74d0815-b01e-005e-7d4b-09a640000000",
->>>>>>> 8d420312
         "x-ms-version": "2019-12-12"
       },
       "ResponseBody": []
