--- conflicted
+++ resolved
@@ -28,11 +28,7 @@
           "Microsoft-HTTPAPI/2.0"
         ],
         "x-ms-client-request-id": "264a6aaa-9a53-cfe0-ce14-4dd018425899",
-<<<<<<< HEAD
-        "x-ms-request-id": "a9682bce-c01e-0036-1d22-0ac0d0000000",
-=======
         "x-ms-request-id": "3b05d2d9-301e-0039-6346-985cca000000",
->>>>>>> 365f255a
         "x-ms-version": "2020-02-10"
       },
       "ResponseBody": []
@@ -144,11 +140,7 @@
         ],
         "x-ms-blob-sequence-number": "0",
         "x-ms-client-request-id": "0a0c71fa-2ea4-52e8-95b7-7e60e35f47d1",
-<<<<<<< HEAD
-        "x-ms-request-id": "a9682c10-c01e-0036-5522-0ac0d0000000",
-=======
         "x-ms-request-id": "3b05d31d-301e-0039-2146-985cca000000",
->>>>>>> 365f255a
         "x-ms-version": "2020-02-10"
       },
       "ResponseBody": []
@@ -219,11 +211,7 @@
           "Microsoft-HTTPAPI/2.0"
         ],
         "x-ms-client-request-id": "806bc8e6-8bec-6a73-8343-89fff1e34af3",
-<<<<<<< HEAD
-        "x-ms-request-id": "a9682c29-c01e-0036-6c22-0ac0d0000000",
-=======
         "x-ms-request-id": "3b05d34c-301e-0039-4946-985cca000000",
->>>>>>> 365f255a
         "x-ms-version": "2020-02-10"
       },
       "ResponseBody": []
