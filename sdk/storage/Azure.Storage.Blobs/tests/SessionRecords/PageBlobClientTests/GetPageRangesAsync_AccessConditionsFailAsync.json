{
  "Entries": [
    {
      "RequestUri": "https://storagedotnettesting.blob.core.windows.net/test-container-728f09a5-b7c2-5264-3688-28b068cd08c9?restype=container",
      "RequestMethod": "PUT",
      "RequestHeaders": {
        "Authorization": "Sanitized",
        "traceparent": "00-131438c042ddb94695929409f948ee6a-78ee8403dc906844-00",
        "User-Agent": [
          "azsdk-net-Storage.Blobs/12.7.0-alpha.20201001.1",
          "(.NET Core 4.6.29220.03; Microsoft Windows 10.0.19041 )"
        ],
        "x-ms-blob-public-access": "container",
        "x-ms-client-request-id": "846ef1eb-f295-f489-5186-645aecdb1f83",
        "x-ms-date": "Thu, 01 Oct 2020 23:01:15 GMT",
        "x-ms-return-client-request-id": "true",
        "x-ms-version": "2020-02-10"
      },
      "RequestBody": null,
      "StatusCode": 201,
      "ResponseHeaders": {
        "Content-Length": "0",
        "Date": "Thu, 01 Oct 2020 23:01:14 GMT",
        "ETag": "\u00220x8D8665DE68E55BE\u0022",
        "Last-Modified": "Thu, 01 Oct 2020 23:01:15 GMT",
        "Server": [
          "Windows-Azure-Blob/1.0",
          "Microsoft-HTTPAPI/2.0"
        ],
        "x-ms-client-request-id": "846ef1eb-f295-f489-5186-645aecdb1f83",
<<<<<<< HEAD
        "x-ms-request-id": "10763350-101e-0025-3f4b-09e4dc000000",
=======
        "x-ms-request-id": "8dacdec7-201e-0047-4946-98cc8d000000",
>>>>>>> 365f255a
        "x-ms-version": "2020-02-10"
      },
      "ResponseBody": []
    },
    {
      "RequestUri": "https://storagedotnettesting.blob.core.windows.net/test-container-728f09a5-b7c2-5264-3688-28b068cd08c9/test-blob-abab3d1a-e29a-4d27-3d3c-9bf37b2099ac",
      "RequestMethod": "PUT",
      "RequestHeaders": {
        "Authorization": "Sanitized",
        "Content-Length": "0",
        "If-None-Match": "*",
        "traceparent": "00-252a8bf3037a644eb342b22d5e4b2240-76cf6edb3bd8b04d-00",
        "User-Agent": [
          "azsdk-net-Storage.Blobs/12.7.0-alpha.20201001.1",
          "(.NET Core 4.6.29220.03; Microsoft Windows 10.0.19041 )"
        ],
        "x-ms-blob-content-length": "4096",
        "x-ms-blob-sequence-number": "0",
        "x-ms-blob-type": "PageBlob",
        "x-ms-client-request-id": "7b29b9af-33dd-08c0-ca20-475857957930",
        "x-ms-date": "Thu, 01 Oct 2020 23:01:15 GMT",
        "x-ms-return-client-request-id": "true",
        "x-ms-version": "2020-02-10"
      },
      "RequestBody": null,
      "StatusCode": 201,
      "ResponseHeaders": {
        "Content-Length": "0",
        "Date": "Thu, 01 Oct 2020 23:01:14 GMT",
        "ETag": "\u00220x8D8665DE692D0AA\u0022",
        "Last-Modified": "Thu, 01 Oct 2020 23:01:15 GMT",
        "Server": [
          "Windows-Azure-Blob/1.0",
          "Microsoft-HTTPAPI/2.0"
        ],
        "x-ms-client-request-id": "7b29b9af-33dd-08c0-ca20-475857957930",
        "x-ms-request-id": "8dacded6-201e-0047-5446-98cc8d000000",
        "x-ms-request-server-encrypted": "true",
        "x-ms-version": "2020-02-10"
      },
      "ResponseBody": []
    },
    {
      "RequestUri": "https://storagedotnettesting.blob.core.windows.net/test-container-728f09a5-b7c2-5264-3688-28b068cd08c9/test-blob-abab3d1a-e29a-4d27-3d3c-9bf37b2099ac?comp=pagelist",
      "RequestMethod": "GET",
      "RequestHeaders": {
        "Authorization": "Sanitized",
        "If-Modified-Since": "Fri, 02 Oct 2020 23:01:15 GMT",
        "traceparent": "00-17f28340cda23047b98efc595ba4fa25-684a62aa56272548-00",
        "User-Agent": [
          "azsdk-net-Storage.Blobs/12.7.0-alpha.20201001.1",
          "(.NET Core 4.6.29220.03; Microsoft Windows 10.0.19041 )"
        ],
        "x-ms-client-request-id": "c1449fd7-1df7-75cf-0dbc-ad3e3bdcef99",
        "x-ms-date": "Thu, 01 Oct 2020 23:01:16 GMT",
        "x-ms-range": "bytes=0-1023",
        "x-ms-return-client-request-id": "true",
        "x-ms-version": "2020-02-10"
      },
      "RequestBody": null,
      "StatusCode": 304,
      "ResponseHeaders": {
        "Access-Control-Allow-Origin": "*",
        "Content-Length": "0",
        "Content-Type": "application/xml",
        "Date": "Thu, 01 Oct 2020 23:01:15 GMT",
        "Server": [
          "Windows-Azure-Blob/1.0",
          "Microsoft-HTTPAPI/2.0"
        ],
        "x-ms-client-request-id": "c1449fd7-1df7-75cf-0dbc-ad3e3bdcef99",
        "x-ms-error-code": "ConditionNotMet",
<<<<<<< HEAD
        "x-ms-request-id": "10763387-101e-0025-684b-09e4dc000000",
=======
        "x-ms-request-id": "8dacdef4-201e-0047-6a46-98cc8d000000",
>>>>>>> 365f255a
        "x-ms-version": "2020-02-10"
      },
      "ResponseBody": []
    },
    {
      "RequestUri": "https://storagedotnettesting.blob.core.windows.net/test-container-728f09a5-b7c2-5264-3688-28b068cd08c9?restype=container",
      "RequestMethod": "DELETE",
      "RequestHeaders": {
        "Authorization": "Sanitized",
        "traceparent": "00-630913a485aff44c8b6c9370da662dce-0f4e6e31e1cc1b47-00",
        "User-Agent": [
          "azsdk-net-Storage.Blobs/12.7.0-alpha.20201001.1",
          "(.NET Core 4.6.29220.03; Microsoft Windows 10.0.19041 )"
        ],
        "x-ms-client-request-id": "b7807dc6-b851-cf38-e83b-1159fae45b2c",
        "x-ms-date": "Thu, 01 Oct 2020 23:01:16 GMT",
        "x-ms-return-client-request-id": "true",
        "x-ms-version": "2020-02-10"
      },
      "RequestBody": null,
      "StatusCode": 202,
      "ResponseHeaders": {
        "Content-Length": "0",
        "Date": "Thu, 01 Oct 2020 23:01:15 GMT",
        "Server": [
          "Windows-Azure-Blob/1.0",
          "Microsoft-HTTPAPI/2.0"
        ],
        "x-ms-client-request-id": "b7807dc6-b851-cf38-e83b-1159fae45b2c",
<<<<<<< HEAD
        "x-ms-request-id": "10763398-101e-0025-764b-09e4dc000000",
=======
        "x-ms-request-id": "8dacdf1a-201e-0047-0e46-98cc8d000000",
>>>>>>> 365f255a
        "x-ms-version": "2020-02-10"
      },
      "ResponseBody": []
    },
    {
      "RequestUri": "https://storagedotnettesting.blob.core.windows.net/test-container-1ef0e374-1e1f-9108-ba3d-2b65ab55bed6?restype=container",
      "RequestMethod": "PUT",
      "RequestHeaders": {
        "Authorization": "Sanitized",
        "traceparent": "00-0530318e2b09514cab604eb8516379b3-2c20ef6f6c8b3541-00",
        "User-Agent": [
          "azsdk-net-Storage.Blobs/12.7.0-alpha.20201001.1",
          "(.NET Core 4.6.29220.03; Microsoft Windows 10.0.19041 )"
        ],
        "x-ms-blob-public-access": "container",
        "x-ms-client-request-id": "d3044536-0146-a7fe-75ef-fd138cd22492",
        "x-ms-date": "Thu, 01 Oct 2020 23:01:16 GMT",
        "x-ms-return-client-request-id": "true",
        "x-ms-version": "2020-02-10"
      },
      "RequestBody": null,
      "StatusCode": 201,
      "ResponseHeaders": {
        "Content-Length": "0",
        "Date": "Thu, 01 Oct 2020 23:01:15 GMT",
        "ETag": "\u00220x8D8665DE6C62094\u0022",
        "Last-Modified": "Thu, 01 Oct 2020 23:01:16 GMT",
        "Server": [
          "Windows-Azure-Blob/1.0",
          "Microsoft-HTTPAPI/2.0"
        ],
        "x-ms-client-request-id": "d3044536-0146-a7fe-75ef-fd138cd22492",
<<<<<<< HEAD
        "x-ms-request-id": "ad0f51ee-901e-0059-6e4b-09ca23000000",
=======
        "x-ms-request-id": "8fe2ef49-b01e-0045-5d46-987235000000",
>>>>>>> 365f255a
        "x-ms-version": "2020-02-10"
      },
      "ResponseBody": []
    },
    {
      "RequestUri": "https://storagedotnettesting.blob.core.windows.net/test-container-1ef0e374-1e1f-9108-ba3d-2b65ab55bed6/test-blob-6bbc3a7c-9d6c-3cd1-9b0f-8d60cb815c2d",
      "RequestMethod": "PUT",
      "RequestHeaders": {
        "Authorization": "Sanitized",
        "Content-Length": "0",
        "If-None-Match": "*",
        "traceparent": "00-b5758f04476b4242aa75bed7102cbdc4-6d4c0c94e04a4c4d-00",
        "User-Agent": [
          "azsdk-net-Storage.Blobs/12.7.0-alpha.20201001.1",
          "(.NET Core 4.6.29220.03; Microsoft Windows 10.0.19041 )"
        ],
        "x-ms-blob-content-length": "4096",
        "x-ms-blob-sequence-number": "0",
        "x-ms-blob-type": "PageBlob",
        "x-ms-client-request-id": "fa0ac09a-a1d0-9845-73c8-3837749ddcf3",
        "x-ms-date": "Thu, 01 Oct 2020 23:01:16 GMT",
        "x-ms-return-client-request-id": "true",
        "x-ms-version": "2020-02-10"
      },
      "RequestBody": null,
      "StatusCode": 201,
      "ResponseHeaders": {
        "Content-Length": "0",
        "Date": "Thu, 01 Oct 2020 23:01:16 GMT",
        "ETag": "\u00220x8D8665DE6CF4BF8\u0022",
        "Last-Modified": "Thu, 01 Oct 2020 23:01:16 GMT",
        "Server": [
          "Windows-Azure-Blob/1.0",
          "Microsoft-HTTPAPI/2.0"
        ],
        "x-ms-client-request-id": "fa0ac09a-a1d0-9845-73c8-3837749ddcf3",
        "x-ms-request-id": "8fe2ef6b-b01e-0045-7546-987235000000",
        "x-ms-request-server-encrypted": "true",
        "x-ms-version": "2020-02-10"
      },
      "ResponseBody": []
    },
    {
      "RequestUri": "https://storagedotnettesting.blob.core.windows.net/test-container-1ef0e374-1e1f-9108-ba3d-2b65ab55bed6/test-blob-6bbc3a7c-9d6c-3cd1-9b0f-8d60cb815c2d?comp=pagelist",
      "RequestMethod": "GET",
      "RequestHeaders": {
        "Authorization": "Sanitized",
        "If-Unmodified-Since": "Wed, 30 Sep 2020 23:01:15 GMT",
        "traceparent": "00-5f249026b41d434fa5d8b8ed09d44648-c7f849db300ebc4e-00",
        "User-Agent": [
          "azsdk-net-Storage.Blobs/12.7.0-alpha.20201001.1",
          "(.NET Core 4.6.29220.03; Microsoft Windows 10.0.19041 )"
        ],
        "x-ms-client-request-id": "0bc6cdbb-6277-8f5d-3497-f288b25827f4",
        "x-ms-date": "Thu, 01 Oct 2020 23:01:16 GMT",
        "x-ms-range": "bytes=0-1023",
        "x-ms-return-client-request-id": "true",
        "x-ms-version": "2020-02-10"
      },
      "RequestBody": null,
      "StatusCode": 412,
      "ResponseHeaders": {
        "Access-Control-Allow-Origin": "*",
        "Content-Length": "252",
        "Content-Type": "application/xml",
        "Date": "Thu, 01 Oct 2020 23:01:16 GMT",
        "Server": [
          "Windows-Azure-Blob/1.0",
          "Microsoft-HTTPAPI/2.0"
        ],
        "x-ms-client-request-id": "0bc6cdbb-6277-8f5d-3497-f288b25827f4",
        "x-ms-error-code": "ConditionNotMet",
<<<<<<< HEAD
        "x-ms-request-id": "ad0f521e-901e-0059-114b-09ca23000000",
=======
        "x-ms-request-id": "8fe2ef73-b01e-0045-7b46-987235000000",
>>>>>>> 365f255a
        "x-ms-version": "2020-02-10"
      },
      "ResponseBody": [
        "\uFEFF\u003C?xml version=\u00221.0\u0022 encoding=\u0022utf-8\u0022?\u003E\u003CError\u003E\u003CCode\u003EConditionNotMet\u003C/Code\u003E\u003CMessage\u003EThe condition specified using HTTP conditional header(s) is not met.\n",
        "RequestId:8fe2ef73-b01e-0045-7b46-987235000000\n",
        "Time:2020-10-01T23:01:16.3681987Z\u003C/Message\u003E\u003C/Error\u003E"
      ]
    },
    {
      "RequestUri": "https://storagedotnettesting.blob.core.windows.net/test-container-1ef0e374-1e1f-9108-ba3d-2b65ab55bed6?restype=container",
      "RequestMethod": "DELETE",
      "RequestHeaders": {
        "Authorization": "Sanitized",
        "traceparent": "00-e7d798e0896dd24688f45d1cb28a4f44-89e1ab0a7e7b2140-00",
        "User-Agent": [
          "azsdk-net-Storage.Blobs/12.7.0-alpha.20201001.1",
          "(.NET Core 4.6.29220.03; Microsoft Windows 10.0.19041 )"
        ],
        "x-ms-client-request-id": "a67bd1c7-d1d6-317c-7253-df0bccb9df52",
        "x-ms-date": "Thu, 01 Oct 2020 23:01:16 GMT",
        "x-ms-return-client-request-id": "true",
        "x-ms-version": "2020-02-10"
      },
      "RequestBody": null,
      "StatusCode": 202,
      "ResponseHeaders": {
        "Content-Length": "0",
        "Date": "Thu, 01 Oct 2020 23:01:16 GMT",
        "Server": [
          "Windows-Azure-Blob/1.0",
          "Microsoft-HTTPAPI/2.0"
        ],
        "x-ms-client-request-id": "a67bd1c7-d1d6-317c-7253-df0bccb9df52",
<<<<<<< HEAD
        "x-ms-request-id": "ad0f522a-901e-0059-1b4b-09ca23000000",
=======
        "x-ms-request-id": "8fe2ef9d-b01e-0045-1d46-987235000000",
>>>>>>> 365f255a
        "x-ms-version": "2020-02-10"
      },
      "ResponseBody": []
    },
    {
      "RequestUri": "https://storagedotnettesting.blob.core.windows.net/test-container-00a8e5f9-958e-7b15-b1eb-8cff12aec78b?restype=container",
      "RequestMethod": "PUT",
      "RequestHeaders": {
        "Authorization": "Sanitized",
        "traceparent": "00-d0a87afd036f2c4c8583d34346597095-ae493fc8e38edb4c-00",
        "User-Agent": [
          "azsdk-net-Storage.Blobs/12.7.0-alpha.20201001.1",
          "(.NET Core 4.6.29220.03; Microsoft Windows 10.0.19041 )"
        ],
        "x-ms-blob-public-access": "container",
        "x-ms-client-request-id": "e2b6fc98-4201-317e-bcff-f4eb447c1ec3",
        "x-ms-date": "Thu, 01 Oct 2020 23:01:16 GMT",
        "x-ms-return-client-request-id": "true",
        "x-ms-version": "2020-02-10"
      },
      "RequestBody": null,
      "StatusCode": 201,
      "ResponseHeaders": {
        "Content-Length": "0",
        "Date": "Thu, 01 Oct 2020 23:01:16 GMT",
        "ETag": "\u00220x8D8665DE716B678\u0022",
        "Last-Modified": "Thu, 01 Oct 2020 23:01:16 GMT",
        "Server": [
          "Windows-Azure-Blob/1.0",
          "Microsoft-HTTPAPI/2.0"
        ],
        "x-ms-client-request-id": "e2b6fc98-4201-317e-bcff-f4eb447c1ec3",
<<<<<<< HEAD
        "x-ms-request-id": "ab789c36-b01e-0013-544b-0969ac000000",
=======
        "x-ms-request-id": "7cee03b1-301e-0064-7a46-98564e000000",
>>>>>>> 365f255a
        "x-ms-version": "2020-02-10"
      },
      "ResponseBody": []
    },
    {
      "RequestUri": "https://storagedotnettesting.blob.core.windows.net/test-container-00a8e5f9-958e-7b15-b1eb-8cff12aec78b/test-blob-e7b7548b-fff8-7875-c785-28e89c161aa0",
      "RequestMethod": "PUT",
      "RequestHeaders": {
        "Authorization": "Sanitized",
        "Content-Length": "0",
        "If-None-Match": "*",
        "traceparent": "00-c514c2955c9fa2468aba5cd0f598e2f0-62b4fea7a0fa0749-00",
        "User-Agent": [
          "azsdk-net-Storage.Blobs/12.7.0-alpha.20201001.1",
          "(.NET Core 4.6.29220.03; Microsoft Windows 10.0.19041 )"
        ],
        "x-ms-blob-content-length": "4096",
        "x-ms-blob-sequence-number": "0",
        "x-ms-blob-type": "PageBlob",
        "x-ms-client-request-id": "0c733588-2858-98cc-873e-1b7b1a9694a6",
        "x-ms-date": "Thu, 01 Oct 2020 23:01:16 GMT",
        "x-ms-return-client-request-id": "true",
        "x-ms-version": "2020-02-10"
      },
      "RequestBody": null,
      "StatusCode": 201,
      "ResponseHeaders": {
        "Content-Length": "0",
        "Date": "Thu, 01 Oct 2020 23:01:16 GMT",
        "ETag": "\u00220x8D8665DE71CE285\u0022",
        "Last-Modified": "Thu, 01 Oct 2020 23:01:16 GMT",
        "Server": [
          "Windows-Azure-Blob/1.0",
          "Microsoft-HTTPAPI/2.0"
        ],
        "x-ms-client-request-id": "0c733588-2858-98cc-873e-1b7b1a9694a6",
        "x-ms-request-id": "7cee03c7-301e-0064-0946-98564e000000",
        "x-ms-request-server-encrypted": "true",
        "x-ms-version": "2020-02-10"
      },
      "ResponseBody": []
    },
    {
      "RequestUri": "https://storagedotnettesting.blob.core.windows.net/test-container-00a8e5f9-958e-7b15-b1eb-8cff12aec78b/test-blob-e7b7548b-fff8-7875-c785-28e89c161aa0?comp=pagelist",
      "RequestMethod": "GET",
      "RequestHeaders": {
        "Authorization": "Sanitized",
        "If-Match": "\u0022garbage\u0022",
        "traceparent": "00-de0efb4c52030e429e2daf5f1b1c3eec-2bce898bdb8f7f47-00",
        "User-Agent": [
          "azsdk-net-Storage.Blobs/12.7.0-alpha.20201001.1",
          "(.NET Core 4.6.29220.03; Microsoft Windows 10.0.19041 )"
        ],
        "x-ms-client-request-id": "675fcca7-0ea3-b348-fbce-8eb9c90ef7cf",
        "x-ms-date": "Thu, 01 Oct 2020 23:01:16 GMT",
        "x-ms-range": "bytes=0-1023",
        "x-ms-return-client-request-id": "true",
        "x-ms-version": "2020-02-10"
      },
      "RequestBody": null,
      "StatusCode": 412,
      "ResponseHeaders": {
        "Access-Control-Allow-Origin": "*",
        "Content-Length": "252",
        "Content-Type": "application/xml",
        "Date": "Thu, 01 Oct 2020 23:01:16 GMT",
        "Server": [
          "Windows-Azure-Blob/1.0",
          "Microsoft-HTTPAPI/2.0"
        ],
        "x-ms-client-request-id": "675fcca7-0ea3-b348-fbce-8eb9c90ef7cf",
        "x-ms-error-code": "ConditionNotMet",
<<<<<<< HEAD
        "x-ms-request-id": "ab789c8b-b01e-0013-184b-0969ac000000",
=======
        "x-ms-request-id": "7cee03e7-301e-0064-2546-98564e000000",
>>>>>>> 365f255a
        "x-ms-version": "2020-02-10"
      },
      "ResponseBody": [
        "\uFEFF\u003C?xml version=\u00221.0\u0022 encoding=\u0022utf-8\u0022?\u003E\u003CError\u003E\u003CCode\u003EConditionNotMet\u003C/Code\u003E\u003CMessage\u003EThe condition specified using HTTP conditional header(s) is not met.\n",
        "RequestId:7cee03e7-301e-0064-2546-98564e000000\n",
        "Time:2020-10-01T23:01:16.8692984Z\u003C/Message\u003E\u003C/Error\u003E"
      ]
    },
    {
      "RequestUri": "https://storagedotnettesting.blob.core.windows.net/test-container-00a8e5f9-958e-7b15-b1eb-8cff12aec78b?restype=container",
      "RequestMethod": "DELETE",
      "RequestHeaders": {
        "Authorization": "Sanitized",
        "traceparent": "00-0e78c32de77dd54b9e29d0dc752e6a3a-f5a6c72b9216f744-00",
        "User-Agent": [
          "azsdk-net-Storage.Blobs/12.7.0-alpha.20201001.1",
          "(.NET Core 4.6.29220.03; Microsoft Windows 10.0.19041 )"
        ],
        "x-ms-client-request-id": "4dd48652-2d36-d602-0b5b-81467a12ddbb",
        "x-ms-date": "Thu, 01 Oct 2020 23:01:16 GMT",
        "x-ms-return-client-request-id": "true",
        "x-ms-version": "2020-02-10"
      },
      "RequestBody": null,
      "StatusCode": 202,
      "ResponseHeaders": {
        "Content-Length": "0",
        "Date": "Thu, 01 Oct 2020 23:01:16 GMT",
        "Server": [
          "Windows-Azure-Blob/1.0",
          "Microsoft-HTTPAPI/2.0"
        ],
        "x-ms-client-request-id": "4dd48652-2d36-d602-0b5b-81467a12ddbb",
<<<<<<< HEAD
        "x-ms-request-id": "ab789cb2-b01e-0013-3d4b-0969ac000000",
=======
        "x-ms-request-id": "7cee0405-301e-0064-3e46-98564e000000",
>>>>>>> 365f255a
        "x-ms-version": "2020-02-10"
      },
      "ResponseBody": []
    },
    {
      "RequestUri": "https://storagedotnettesting.blob.core.windows.net/test-container-5c6fb0ae-b29e-4671-86e0-fed6cb950c99?restype=container",
      "RequestMethod": "PUT",
      "RequestHeaders": {
        "Authorization": "Sanitized",
        "traceparent": "00-83dd0faf22355d47928cb748a010b373-8934151c49800c40-00",
        "User-Agent": [
          "azsdk-net-Storage.Blobs/12.7.0-alpha.20201001.1",
          "(.NET Core 4.6.29220.03; Microsoft Windows 10.0.19041 )"
        ],
        "x-ms-blob-public-access": "container",
        "x-ms-client-request-id": "f60487ef-60f2-a052-158d-c7562e2c0b76",
        "x-ms-date": "Thu, 01 Oct 2020 23:01:16 GMT",
        "x-ms-return-client-request-id": "true",
        "x-ms-version": "2020-02-10"
      },
      "RequestBody": null,
      "StatusCode": 201,
      "ResponseHeaders": {
        "Content-Length": "0",
        "Date": "Thu, 01 Oct 2020 23:01:16 GMT",
        "ETag": "\u00220x8D8665DE76478F1\u0022",
        "Last-Modified": "Thu, 01 Oct 2020 23:01:17 GMT",
        "Server": [
          "Windows-Azure-Blob/1.0",
          "Microsoft-HTTPAPI/2.0"
        ],
        "x-ms-client-request-id": "f60487ef-60f2-a052-158d-c7562e2c0b76",
<<<<<<< HEAD
        "x-ms-request-id": "c4806b9d-701e-006e-4c4b-09188f000000",
=======
        "x-ms-request-id": "8dcb3267-501e-004d-4946-98683a000000",
>>>>>>> 365f255a
        "x-ms-version": "2020-02-10"
      },
      "ResponseBody": []
    },
    {
      "RequestUri": "https://storagedotnettesting.blob.core.windows.net/test-container-5c6fb0ae-b29e-4671-86e0-fed6cb950c99/test-blob-dc35e84f-9aaa-0481-17a2-e17b85a96786",
      "RequestMethod": "PUT",
      "RequestHeaders": {
        "Authorization": "Sanitized",
        "Content-Length": "0",
        "If-None-Match": "*",
        "traceparent": "00-9a44a2241530e144a88ecfc713132536-8da3a81ed9b5934b-00",
        "User-Agent": [
          "azsdk-net-Storage.Blobs/12.7.0-alpha.20201001.1",
          "(.NET Core 4.6.29220.03; Microsoft Windows 10.0.19041 )"
        ],
        "x-ms-blob-content-length": "4096",
        "x-ms-blob-sequence-number": "0",
        "x-ms-blob-type": "PageBlob",
        "x-ms-client-request-id": "f677b616-29c9-54ac-0600-de4f7fd61b6b",
        "x-ms-date": "Thu, 01 Oct 2020 23:01:17 GMT",
        "x-ms-return-client-request-id": "true",
        "x-ms-version": "2020-02-10"
      },
      "RequestBody": null,
      "StatusCode": 201,
      "ResponseHeaders": {
        "Content-Length": "0",
        "Date": "Thu, 01 Oct 2020 23:01:16 GMT",
        "ETag": "\u00220x8D8665DE768CAF4\u0022",
        "Last-Modified": "Thu, 01 Oct 2020 23:01:17 GMT",
        "Server": [
          "Windows-Azure-Blob/1.0",
          "Microsoft-HTTPAPI/2.0"
        ],
        "x-ms-client-request-id": "f677b616-29c9-54ac-0600-de4f7fd61b6b",
        "x-ms-request-id": "8dcb326e-501e-004d-4d46-98683a000000",
        "x-ms-request-server-encrypted": "true",
        "x-ms-version": "2020-02-10"
      },
      "ResponseBody": []
    },
    {
      "RequestUri": "https://storagedotnettesting.blob.core.windows.net/test-container-5c6fb0ae-b29e-4671-86e0-fed6cb950c99/test-blob-dc35e84f-9aaa-0481-17a2-e17b85a96786",
      "RequestMethod": "HEAD",
      "RequestHeaders": {
        "Authorization": "Sanitized",
        "traceparent": "00-f00c8e552e0e5849b3c98928f15d735b-9de9905a626ec142-00",
        "User-Agent": [
          "azsdk-net-Storage.Blobs/12.7.0-alpha.20201001.1",
          "(.NET Core 4.6.29220.03; Microsoft Windows 10.0.19041 )"
        ],
        "x-ms-client-request-id": "ce649203-7132-b1bd-fa93-3d8f36573074",
        "x-ms-date": "Thu, 01 Oct 2020 23:01:17 GMT",
        "x-ms-return-client-request-id": "true",
        "x-ms-version": "2020-02-10"
      },
      "RequestBody": null,
      "StatusCode": 200,
      "ResponseHeaders": {
        "Accept-Ranges": "bytes",
        "Content-Length": "4096",
        "Content-Type": "application/octet-stream",
        "Date": "Thu, 01 Oct 2020 23:01:16 GMT",
        "ETag": "\u00220x8D8665DE768CAF4\u0022",
        "Last-Modified": "Thu, 01 Oct 2020 23:01:17 GMT",
        "Server": [
          "Windows-Azure-Blob/1.0",
          "Microsoft-HTTPAPI/2.0"
        ],
        "Vary": "Origin",
        "x-ms-blob-sequence-number": "0",
        "x-ms-blob-type": "PageBlob",
        "x-ms-client-request-id": "ce649203-7132-b1bd-fa93-3d8f36573074",
        "x-ms-creation-time": "Thu, 01 Oct 2020 23:01:17 GMT",
        "x-ms-lease-state": "available",
        "x-ms-lease-status": "unlocked",
        "x-ms-request-id": "8dcb3274-501e-004d-5146-98683a000000",
        "x-ms-server-encrypted": "true",
        "x-ms-version": "2020-02-10"
      },
      "ResponseBody": []
    },
    {
      "RequestUri": "https://storagedotnettesting.blob.core.windows.net/test-container-5c6fb0ae-b29e-4671-86e0-fed6cb950c99/test-blob-dc35e84f-9aaa-0481-17a2-e17b85a96786?comp=pagelist",
      "RequestMethod": "GET",
      "RequestHeaders": {
        "Authorization": "Sanitized",
        "If-None-Match": "\u00220x8D8665DE768CAF4\u0022",
        "traceparent": "00-64d4a0d9c3008a4d8cce7bb8d3ab8cd2-306d9b7e90ad3e4e-00",
        "User-Agent": [
          "azsdk-net-Storage.Blobs/12.7.0-alpha.20201001.1",
          "(.NET Core 4.6.29220.03; Microsoft Windows 10.0.19041 )"
        ],
        "x-ms-client-request-id": "ec4b0adf-4c71-b539-83ca-8cb18b5602e9",
        "x-ms-date": "Thu, 01 Oct 2020 23:01:17 GMT",
        "x-ms-range": "bytes=0-1023",
        "x-ms-return-client-request-id": "true",
        "x-ms-version": "2020-02-10"
      },
      "RequestBody": null,
      "StatusCode": 304,
      "ResponseHeaders": {
        "Access-Control-Allow-Origin": "*",
        "Content-Length": "0",
        "Content-Type": "application/xml",
        "Date": "Thu, 01 Oct 2020 23:01:16 GMT",
        "Server": [
          "Windows-Azure-Blob/1.0",
          "Microsoft-HTTPAPI/2.0"
        ],
        "x-ms-client-request-id": "ec4b0adf-4c71-b539-83ca-8cb18b5602e9",
        "x-ms-error-code": "ConditionNotMet",
<<<<<<< HEAD
        "x-ms-request-id": "c4806c07-701e-006e-224b-09188f000000",
=======
        "x-ms-request-id": "8dcb3279-501e-004d-5546-98683a000000",
>>>>>>> 365f255a
        "x-ms-version": "2020-02-10"
      },
      "ResponseBody": []
    },
    {
      "RequestUri": "https://storagedotnettesting.blob.core.windows.net/test-container-5c6fb0ae-b29e-4671-86e0-fed6cb950c99?restype=container",
      "RequestMethod": "DELETE",
      "RequestHeaders": {
        "Authorization": "Sanitized",
        "traceparent": "00-d90707107f770b4e9eca3f1262c497d6-20ee04df6d3f3b4b-00",
        "User-Agent": [
          "azsdk-net-Storage.Blobs/12.7.0-alpha.20201001.1",
          "(.NET Core 4.6.29220.03; Microsoft Windows 10.0.19041 )"
        ],
        "x-ms-client-request-id": "2caf0bad-440b-5f02-87d0-1ffc8b59c37a",
        "x-ms-date": "Thu, 01 Oct 2020 23:01:17 GMT",
        "x-ms-return-client-request-id": "true",
        "x-ms-version": "2020-02-10"
      },
      "RequestBody": null,
      "StatusCode": 202,
      "ResponseHeaders": {
        "Content-Length": "0",
        "Date": "Thu, 01 Oct 2020 23:01:16 GMT",
        "Server": [
          "Windows-Azure-Blob/1.0",
          "Microsoft-HTTPAPI/2.0"
        ],
        "x-ms-client-request-id": "2caf0bad-440b-5f02-87d0-1ffc8b59c37a",
<<<<<<< HEAD
        "x-ms-request-id": "c4806c17-701e-006e-314b-09188f000000",
=======
        "x-ms-request-id": "8dcb3283-501e-004d-5c46-98683a000000",
>>>>>>> 365f255a
        "x-ms-version": "2020-02-10"
      },
      "ResponseBody": []
    },
    {
      "RequestUri": "https://storagedotnettesting.blob.core.windows.net/test-container-7befcb3b-3992-61e3-fb5f-645c4f45f909?restype=container",
      "RequestMethod": "PUT",
      "RequestHeaders": {
        "Authorization": "Sanitized",
        "traceparent": "00-0e0b0dc57a01394db86a9ce716d464c2-15f17b963d3caa43-00",
        "User-Agent": [
          "azsdk-net-Storage.Blobs/12.7.0-alpha.20201001.1",
          "(.NET Core 4.6.29220.03; Microsoft Windows 10.0.19041 )"
        ],
        "x-ms-blob-public-access": "container",
        "x-ms-client-request-id": "f0b88352-9d8a-749f-284e-30acdfa61042",
        "x-ms-date": "Thu, 01 Oct 2020 23:01:17 GMT",
        "x-ms-return-client-request-id": "true",
        "x-ms-version": "2020-02-10"
      },
      "RequestBody": null,
      "StatusCode": 201,
      "ResponseHeaders": {
        "Content-Length": "0",
        "Date": "Thu, 01 Oct 2020 23:01:17 GMT",
        "ETag": "\u00220x8D8665DE7874FB6\u0022",
        "Last-Modified": "Thu, 01 Oct 2020 23:01:17 GMT",
        "Server": [
          "Windows-Azure-Blob/1.0",
          "Microsoft-HTTPAPI/2.0"
        ],
        "x-ms-client-request-id": "f0b88352-9d8a-749f-284e-30acdfa61042",
<<<<<<< HEAD
        "x-ms-request-id": "2ac816ba-f01e-003d-684b-093bbb000000",
=======
        "x-ms-request-id": "1bab9587-001e-0040-6146-98a0ee000000",
>>>>>>> 365f255a
        "x-ms-version": "2020-02-10"
      },
      "ResponseBody": []
    },
    {
      "RequestUri": "https://storagedotnettesting.blob.core.windows.net/test-container-7befcb3b-3992-61e3-fb5f-645c4f45f909/test-blob-304b15d7-4355-65d3-ecde-62ba136502e9",
      "RequestMethod": "PUT",
      "RequestHeaders": {
        "Authorization": "Sanitized",
        "Content-Length": "0",
        "If-None-Match": "*",
        "traceparent": "00-52c6ca95ad03b446b77946ebc611c46b-1660216c8eaa0c4d-00",
        "User-Agent": [
          "azsdk-net-Storage.Blobs/12.7.0-alpha.20201001.1",
          "(.NET Core 4.6.29220.03; Microsoft Windows 10.0.19041 )"
        ],
        "x-ms-blob-content-length": "4096",
        "x-ms-blob-sequence-number": "0",
        "x-ms-blob-type": "PageBlob",
        "x-ms-client-request-id": "48a6e3c7-2fc7-0ed8-b052-04ab3be460c3",
        "x-ms-date": "Thu, 01 Oct 2020 23:01:17 GMT",
        "x-ms-return-client-request-id": "true",
        "x-ms-version": "2020-02-10"
      },
      "RequestBody": null,
      "StatusCode": 201,
      "ResponseHeaders": {
        "Content-Length": "0",
        "Date": "Thu, 01 Oct 2020 23:01:17 GMT",
        "ETag": "\u00220x8D8665DE78CAF5E\u0022",
        "Last-Modified": "Thu, 01 Oct 2020 23:01:17 GMT",
        "Server": [
          "Windows-Azure-Blob/1.0",
          "Microsoft-HTTPAPI/2.0"
        ],
        "x-ms-client-request-id": "48a6e3c7-2fc7-0ed8-b052-04ab3be460c3",
        "x-ms-request-id": "1bab95b7-001e-0040-0b46-98a0ee000000",
        "x-ms-request-server-encrypted": "true",
        "x-ms-version": "2020-02-10"
      },
      "ResponseBody": []
    },
    {
      "RequestUri": "https://storagedotnettesting.blob.core.windows.net/test-container-7befcb3b-3992-61e3-fb5f-645c4f45f909/test-blob-304b15d7-4355-65d3-ecde-62ba136502e9?comp=lease",
      "RequestMethod": "PUT",
      "RequestHeaders": {
        "Authorization": "Sanitized",
        "traceparent": "00-df5354bdfca6c941952305eed1b8577d-47cef94300fb4b4a-00",
        "User-Agent": [
          "azsdk-net-Storage.Blobs/12.7.0-alpha.20201001.1",
          "(.NET Core 4.6.29220.03; Microsoft Windows 10.0.19041 )"
        ],
        "x-ms-client-request-id": "5d0c942e-8884-82d5-2ed7-b28fba122134",
        "x-ms-date": "Thu, 01 Oct 2020 23:01:17 GMT",
        "x-ms-lease-action": "acquire",
        "x-ms-lease-duration": "-1",
        "x-ms-proposed-lease-id": "a8ad474b-449d-cfb4-9637-75c6ec7bc0ba",
        "x-ms-return-client-request-id": "true",
        "x-ms-version": "2020-02-10"
      },
      "RequestBody": null,
      "StatusCode": 201,
      "ResponseHeaders": {
        "Content-Length": "0",
        "Date": "Thu, 01 Oct 2020 23:01:17 GMT",
        "ETag": "\u00220x8D8665DE78CAF5E\u0022",
        "Last-Modified": "Thu, 01 Oct 2020 23:01:17 GMT",
        "Server": [
          "Windows-Azure-Blob/1.0",
          "Microsoft-HTTPAPI/2.0"
        ],
        "x-ms-client-request-id": "5d0c942e-8884-82d5-2ed7-b28fba122134",
        "x-ms-lease-id": "a8ad474b-449d-cfb4-9637-75c6ec7bc0ba",
<<<<<<< HEAD
        "x-ms-request-id": "2ac81706-f01e-003d-224b-093bbb000000",
=======
        "x-ms-request-id": "1bab95da-001e-0040-2a46-98a0ee000000",
>>>>>>> 365f255a
        "x-ms-version": "2020-02-10"
      },
      "ResponseBody": []
    },
    {
      "RequestUri": "https://storagedotnettesting.blob.core.windows.net/test-container-7befcb3b-3992-61e3-fb5f-645c4f45f909/test-blob-304b15d7-4355-65d3-ecde-62ba136502e9?comp=pagelist",
      "RequestMethod": "GET",
      "RequestHeaders": {
        "Authorization": "Sanitized",
        "traceparent": "00-8cc45637a79fa549b846a48b98123c7c-8d23046c13930944-00",
        "User-Agent": [
          "azsdk-net-Storage.Blobs/12.7.0-alpha.20201001.1",
          "(.NET Core 4.6.29220.03; Microsoft Windows 10.0.19041 )"
        ],
        "x-ms-client-request-id": "58979d5f-636e-2435-1a70-01e70793144b",
        "x-ms-date": "Thu, 01 Oct 2020 23:01:17 GMT",
        "x-ms-lease-id": "9ad8b5ac-15e3-878c-5022-07e564a12d27",
        "x-ms-range": "bytes=0-1023",
        "x-ms-return-client-request-id": "true",
        "x-ms-version": "2020-02-10"
      },
      "RequestBody": null,
      "StatusCode": 412,
      "ResponseHeaders": {
        "Access-Control-Allow-Origin": "*",
        "Content-Length": "264",
        "Content-Type": "application/xml",
        "Date": "Thu, 01 Oct 2020 23:01:17 GMT",
        "Server": [
          "Windows-Azure-Blob/1.0",
          "Microsoft-HTTPAPI/2.0"
        ],
        "x-ms-client-request-id": "58979d5f-636e-2435-1a70-01e70793144b",
        "x-ms-error-code": "LeaseIdMismatchWithBlobOperation",
<<<<<<< HEAD
        "x-ms-request-id": "2ac8171f-f01e-003d-364b-093bbb000000",
=======
        "x-ms-request-id": "1bab95f9-001e-0040-4746-98a0ee000000",
>>>>>>> 365f255a
        "x-ms-version": "2020-02-10"
      },
      "ResponseBody": [
        "\uFEFF\u003C?xml version=\u00221.0\u0022 encoding=\u0022utf-8\u0022?\u003E\u003CError\u003E\u003CCode\u003ELeaseIdMismatchWithBlobOperation\u003C/Code\u003E\u003CMessage\u003EThe lease ID specified did not match the lease ID for the blob.\n",
        "RequestId:1bab95f9-001e-0040-4746-98a0ee000000\n",
        "Time:2020-10-01T23:01:17.6192369Z\u003C/Message\u003E\u003C/Error\u003E"
      ]
    },
    {
      "RequestUri": "https://storagedotnettesting.blob.core.windows.net/test-container-7befcb3b-3992-61e3-fb5f-645c4f45f909?restype=container",
      "RequestMethod": "DELETE",
      "RequestHeaders": {
        "Authorization": "Sanitized",
        "traceparent": "00-d4731265a1622e428917242fd21b049e-aeba11e4584caa4f-00",
        "User-Agent": [
          "azsdk-net-Storage.Blobs/12.7.0-alpha.20201001.1",
          "(.NET Core 4.6.29220.03; Microsoft Windows 10.0.19041 )"
        ],
        "x-ms-client-request-id": "1c2ff00c-c97a-2ec6-13da-30802e1c8a90",
        "x-ms-date": "Thu, 01 Oct 2020 23:01:17 GMT",
        "x-ms-return-client-request-id": "true",
        "x-ms-version": "2020-02-10"
      },
      "RequestBody": null,
      "StatusCode": 202,
      "ResponseHeaders": {
        "Content-Length": "0",
        "Date": "Thu, 01 Oct 2020 23:01:17 GMT",
        "Server": [
          "Windows-Azure-Blob/1.0",
          "Microsoft-HTTPAPI/2.0"
        ],
        "x-ms-client-request-id": "1c2ff00c-c97a-2ec6-13da-30802e1c8a90",
<<<<<<< HEAD
        "x-ms-request-id": "2ac81737-f01e-003d-4b4b-093bbb000000",
=======
        "x-ms-request-id": "1bab9616-001e-0040-6246-98a0ee000000",
>>>>>>> 365f255a
        "x-ms-version": "2020-02-10"
      },
      "ResponseBody": []
    }
  ],
  "Variables": {
    "DateTimeOffsetNow": "2020-10-01T16:01:15.5423621-07:00",
    "RandomSeed": "1321248913",
    "Storage_TestConfigDefault": "ProductionTenant\nstoragedotnettesting\nU2FuaXRpemVk\nhttps://storagedotnettesting.blob.core.windows.net\nhttps://storagedotnettesting.file.core.windows.net\nhttps://storagedotnettesting.queue.core.windows.net\nhttps://storagedotnettesting.table.core.windows.net\n\n\n\n\nhttps://storagedotnettesting-secondary.blob.core.windows.net\nhttps://storagedotnettesting-secondary.file.core.windows.net\nhttps://storagedotnettesting-secondary.queue.core.windows.net\nhttps://storagedotnettesting-secondary.table.core.windows.net\n\nSanitized\n\n\nCloud\nBlobEndpoint=https://storagedotnettesting.blob.core.windows.net/;QueueEndpoint=https://storagedotnettesting.queue.core.windows.net/;FileEndpoint=https://storagedotnettesting.file.core.windows.net/;BlobSecondaryEndpoint=https://storagedotnettesting-secondary.blob.core.windows.net/;QueueSecondaryEndpoint=https://storagedotnettesting-secondary.queue.core.windows.net/;FileSecondaryEndpoint=https://storagedotnettesting-secondary.file.core.windows.net/;AccountName=storagedotnettesting;AccountKey=Kg==;\n"
  }
}<|MERGE_RESOLUTION|>--- conflicted
+++ resolved
@@ -28,11 +28,7 @@
           "Microsoft-HTTPAPI/2.0"
         ],
         "x-ms-client-request-id": "846ef1eb-f295-f489-5186-645aecdb1f83",
-<<<<<<< HEAD
-        "x-ms-request-id": "10763350-101e-0025-3f4b-09e4dc000000",
-=======
         "x-ms-request-id": "8dacdec7-201e-0047-4946-98cc8d000000",
->>>>>>> 365f255a
         "x-ms-version": "2020-02-10"
       },
       "ResponseBody": []
@@ -105,11 +101,7 @@
         ],
         "x-ms-client-request-id": "c1449fd7-1df7-75cf-0dbc-ad3e3bdcef99",
         "x-ms-error-code": "ConditionNotMet",
-<<<<<<< HEAD
-        "x-ms-request-id": "10763387-101e-0025-684b-09e4dc000000",
-=======
         "x-ms-request-id": "8dacdef4-201e-0047-6a46-98cc8d000000",
->>>>>>> 365f255a
         "x-ms-version": "2020-02-10"
       },
       "ResponseBody": []
@@ -139,11 +131,7 @@
           "Microsoft-HTTPAPI/2.0"
         ],
         "x-ms-client-request-id": "b7807dc6-b851-cf38-e83b-1159fae45b2c",
-<<<<<<< HEAD
-        "x-ms-request-id": "10763398-101e-0025-764b-09e4dc000000",
-=======
         "x-ms-request-id": "8dacdf1a-201e-0047-0e46-98cc8d000000",
->>>>>>> 365f255a
         "x-ms-version": "2020-02-10"
       },
       "ResponseBody": []
@@ -176,11 +164,7 @@
           "Microsoft-HTTPAPI/2.0"
         ],
         "x-ms-client-request-id": "d3044536-0146-a7fe-75ef-fd138cd22492",
-<<<<<<< HEAD
-        "x-ms-request-id": "ad0f51ee-901e-0059-6e4b-09ca23000000",
-=======
         "x-ms-request-id": "8fe2ef49-b01e-0045-5d46-987235000000",
->>>>>>> 365f255a
         "x-ms-version": "2020-02-10"
       },
       "ResponseBody": []
@@ -253,11 +237,7 @@
         ],
         "x-ms-client-request-id": "0bc6cdbb-6277-8f5d-3497-f288b25827f4",
         "x-ms-error-code": "ConditionNotMet",
-<<<<<<< HEAD
-        "x-ms-request-id": "ad0f521e-901e-0059-114b-09ca23000000",
-=======
         "x-ms-request-id": "8fe2ef73-b01e-0045-7b46-987235000000",
->>>>>>> 365f255a
         "x-ms-version": "2020-02-10"
       },
       "ResponseBody": [
@@ -291,11 +271,7 @@
           "Microsoft-HTTPAPI/2.0"
         ],
         "x-ms-client-request-id": "a67bd1c7-d1d6-317c-7253-df0bccb9df52",
-<<<<<<< HEAD
-        "x-ms-request-id": "ad0f522a-901e-0059-1b4b-09ca23000000",
-=======
         "x-ms-request-id": "8fe2ef9d-b01e-0045-1d46-987235000000",
->>>>>>> 365f255a
         "x-ms-version": "2020-02-10"
       },
       "ResponseBody": []
@@ -328,11 +304,7 @@
           "Microsoft-HTTPAPI/2.0"
         ],
         "x-ms-client-request-id": "e2b6fc98-4201-317e-bcff-f4eb447c1ec3",
-<<<<<<< HEAD
-        "x-ms-request-id": "ab789c36-b01e-0013-544b-0969ac000000",
-=======
         "x-ms-request-id": "7cee03b1-301e-0064-7a46-98564e000000",
->>>>>>> 365f255a
         "x-ms-version": "2020-02-10"
       },
       "ResponseBody": []
@@ -405,11 +377,7 @@
         ],
         "x-ms-client-request-id": "675fcca7-0ea3-b348-fbce-8eb9c90ef7cf",
         "x-ms-error-code": "ConditionNotMet",
-<<<<<<< HEAD
-        "x-ms-request-id": "ab789c8b-b01e-0013-184b-0969ac000000",
-=======
         "x-ms-request-id": "7cee03e7-301e-0064-2546-98564e000000",
->>>>>>> 365f255a
         "x-ms-version": "2020-02-10"
       },
       "ResponseBody": [
@@ -443,11 +411,7 @@
           "Microsoft-HTTPAPI/2.0"
         ],
         "x-ms-client-request-id": "4dd48652-2d36-d602-0b5b-81467a12ddbb",
-<<<<<<< HEAD
-        "x-ms-request-id": "ab789cb2-b01e-0013-3d4b-0969ac000000",
-=======
         "x-ms-request-id": "7cee0405-301e-0064-3e46-98564e000000",
->>>>>>> 365f255a
         "x-ms-version": "2020-02-10"
       },
       "ResponseBody": []
@@ -480,11 +444,7 @@
           "Microsoft-HTTPAPI/2.0"
         ],
         "x-ms-client-request-id": "f60487ef-60f2-a052-158d-c7562e2c0b76",
-<<<<<<< HEAD
-        "x-ms-request-id": "c4806b9d-701e-006e-4c4b-09188f000000",
-=======
         "x-ms-request-id": "8dcb3267-501e-004d-4946-98683a000000",
->>>>>>> 365f255a
         "x-ms-version": "2020-02-10"
       },
       "ResponseBody": []
@@ -598,11 +558,7 @@
         ],
         "x-ms-client-request-id": "ec4b0adf-4c71-b539-83ca-8cb18b5602e9",
         "x-ms-error-code": "ConditionNotMet",
-<<<<<<< HEAD
-        "x-ms-request-id": "c4806c07-701e-006e-224b-09188f000000",
-=======
         "x-ms-request-id": "8dcb3279-501e-004d-5546-98683a000000",
->>>>>>> 365f255a
         "x-ms-version": "2020-02-10"
       },
       "ResponseBody": []
@@ -632,11 +588,7 @@
           "Microsoft-HTTPAPI/2.0"
         ],
         "x-ms-client-request-id": "2caf0bad-440b-5f02-87d0-1ffc8b59c37a",
-<<<<<<< HEAD
-        "x-ms-request-id": "c4806c17-701e-006e-314b-09188f000000",
-=======
         "x-ms-request-id": "8dcb3283-501e-004d-5c46-98683a000000",
->>>>>>> 365f255a
         "x-ms-version": "2020-02-10"
       },
       "ResponseBody": []
@@ -669,11 +621,7 @@
           "Microsoft-HTTPAPI/2.0"
         ],
         "x-ms-client-request-id": "f0b88352-9d8a-749f-284e-30acdfa61042",
-<<<<<<< HEAD
-        "x-ms-request-id": "2ac816ba-f01e-003d-684b-093bbb000000",
-=======
         "x-ms-request-id": "1bab9587-001e-0040-6146-98a0ee000000",
->>>>>>> 365f255a
         "x-ms-version": "2020-02-10"
       },
       "ResponseBody": []
@@ -747,11 +695,7 @@
         ],
         "x-ms-client-request-id": "5d0c942e-8884-82d5-2ed7-b28fba122134",
         "x-ms-lease-id": "a8ad474b-449d-cfb4-9637-75c6ec7bc0ba",
-<<<<<<< HEAD
-        "x-ms-request-id": "2ac81706-f01e-003d-224b-093bbb000000",
-=======
         "x-ms-request-id": "1bab95da-001e-0040-2a46-98a0ee000000",
->>>>>>> 365f255a
         "x-ms-version": "2020-02-10"
       },
       "ResponseBody": []
@@ -786,11 +730,7 @@
         ],
         "x-ms-client-request-id": "58979d5f-636e-2435-1a70-01e70793144b",
         "x-ms-error-code": "LeaseIdMismatchWithBlobOperation",
-<<<<<<< HEAD
-        "x-ms-request-id": "2ac8171f-f01e-003d-364b-093bbb000000",
-=======
         "x-ms-request-id": "1bab95f9-001e-0040-4746-98a0ee000000",
->>>>>>> 365f255a
         "x-ms-version": "2020-02-10"
       },
       "ResponseBody": [
@@ -824,11 +764,7 @@
           "Microsoft-HTTPAPI/2.0"
         ],
         "x-ms-client-request-id": "1c2ff00c-c97a-2ec6-13da-30802e1c8a90",
-<<<<<<< HEAD
-        "x-ms-request-id": "2ac81737-f01e-003d-4b4b-093bbb000000",
-=======
         "x-ms-request-id": "1bab9616-001e-0040-6246-98a0ee000000",
->>>>>>> 365f255a
         "x-ms-version": "2020-02-10"
       },
       "ResponseBody": []
