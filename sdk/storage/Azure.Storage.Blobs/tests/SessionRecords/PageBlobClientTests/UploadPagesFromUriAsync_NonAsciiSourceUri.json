--- conflicted
+++ resolved
@@ -1,86 +1,53 @@
 {
   "Entries": [
     {
-      "RequestUri": "https://seanmcccanary.blob.core.windows.net/test-container-29466e42-28da-cbd2-2db7-fbec2a04b39d?restype=container",
-      "RequestMethod": "PUT",
-      "RequestHeaders": {
-        "Authorization": "Sanitized",
-<<<<<<< HEAD
-        "traceparent": "00-b8a4b2599227ce469cedb13014e3b08c-ca5f9e579acfd04f-00",
-        "User-Agent": [
-          "azsdk-net-Storage.Blobs/12.5.0-dev.20200526.1",
-          "(.NET Core 4.6.28619.01; Microsoft Windows 10.0.18362 )"
+      "RequestUri": "https://seanmcccanary.blob.core.windows.net/test-container-45fbf814-f055-7dc5-62e7-dada8cc9d7cb?restype=container",
+      "RequestMethod": "PUT",
+      "RequestHeaders": {
+        "Authorization": "Sanitized",
+        "traceparent": "00-0493bd9b644fcd40b35d296eb6743b72-c5bd0d6242b4f84d-00",
+        "User-Agent": [
+          "azsdk-net-Storage.Blobs/12.5.0-dev.20200610.1",
+          "(.NET Core 4.6.28801.04; Microsoft Windows 10.0.18362 )"
         ],
         "x-ms-blob-public-access": "container",
-        "x-ms-client-request-id": "7a572549-a167-4250-f748-6fde8bc28d50",
-        "x-ms-date": "Tue, 26 May 2020 19:01:25 GMT",
-=======
-        "traceparent": "00-37b0746c25a6954e8ca0fbca834114c9-f81bbc667cccc842-00",
-        "User-Agent": [
-          "azsdk-net-Storage.Blobs/12.5.0-dev.20200529.1",
-          "(.NET Core 4.6.28801.04; Microsoft Windows 10.0.18363 )"
-        ],
-        "x-ms-blob-public-access": "container",
-        "x-ms-client-request-id": "7a572549-a167-4250-f748-6fde8bc28d50",
-        "x-ms-date": "Fri, 29 May 2020 16:47:58 GMT",
->>>>>>> c938cddd
-        "x-ms-return-client-request-id": "true",
-        "x-ms-version": "2019-12-12"
-      },
-      "RequestBody": null,
-      "StatusCode": 201,
-      "ResponseHeaders": {
-        "Content-Length": "0",
-<<<<<<< HEAD
-        "Date": "Tue, 26 May 2020 19:01:25 GMT",
-        "ETag": "\u00220x8D801A730C3C6BC\u0022",
-        "Last-Modified": "Tue, 26 May 2020 19:01:26 GMT",
-=======
-        "Date": "Fri, 29 May 2020 16:47:57 GMT",
-        "ETag": "\u00220x8D803F00B319531\u0022",
-        "Last-Modified": "Fri, 29 May 2020 16:47:58 GMT",
->>>>>>> c938cddd
-        "Server": [
-          "Windows-Azure-Blob/1.0",
-          "Microsoft-HTTPAPI/2.0"
-        ],
-        "x-ms-client-request-id": "7a572549-a167-4250-f748-6fde8bc28d50",
-<<<<<<< HEAD
-        "x-ms-request-id": "1eb8eeaf-e01e-0021-1090-3369db000000",
-        "x-ms-version": "2019-12-12"
-=======
-        "x-ms-request-id": "ab64ec0f-801e-002e-0fd8-3512dc000000",
-        "x-ms-version": "2019-07-07"
->>>>>>> c938cddd
-      },
-      "ResponseBody": []
-    },
-    {
-      "RequestUri": "https://seanmcccanary.blob.core.windows.net/test-container-29466e42-28da-cbd2-2db7-fbec2a04b39d?restype=container\u0026comp=acl",
+        "x-ms-client-request-id": "833898be-f2cf-ca59-a981-02e7046ee6ee",
+        "x-ms-date": "Wed, 10 Jun 2020 19:56:30 GMT",
+        "x-ms-return-client-request-id": "true",
+        "x-ms-version": "2019-12-12"
+      },
+      "RequestBody": null,
+      "StatusCode": 201,
+      "ResponseHeaders": {
+        "Content-Length": "0",
+        "Date": "Wed, 10 Jun 2020 19:56:30 GMT",
+        "ETag": "\u00220x8D80D785EA25EF5\u0022",
+        "Last-Modified": "Wed, 10 Jun 2020 19:56:30 GMT",
+        "Server": [
+          "Windows-Azure-Blob/1.0",
+          "Microsoft-HTTPAPI/2.0"
+        ],
+        "x-ms-client-request-id": "833898be-f2cf-ca59-a981-02e7046ee6ee",
+        "x-ms-request-id": "a22180b5-201e-0073-6e61-3f1533000000",
+        "x-ms-version": "2019-12-12"
+      },
+      "ResponseBody": []
+    },
+    {
+      "RequestUri": "https://seanmcccanary.blob.core.windows.net/test-container-45fbf814-f055-7dc5-62e7-dada8cc9d7cb?restype=container\u0026comp=acl",
       "RequestMethod": "PUT",
       "RequestHeaders": {
         "Authorization": "Sanitized",
         "Content-Length": "21",
         "Content-Type": "application/xml",
-<<<<<<< HEAD
-        "traceparent": "00-5a2df883b560984cb26be38ccf504393-0d793980f24ec44b-00",
-        "User-Agent": [
-          "azsdk-net-Storage.Blobs/12.5.0-dev.20200526.1",
-          "(.NET Core 4.6.28619.01; Microsoft Windows 10.0.18362 )"
+        "traceparent": "00-5346ad767b5ebf4684423c99c9651654-8dde7bd0b6b5ab42-00",
+        "User-Agent": [
+          "azsdk-net-Storage.Blobs/12.5.0-dev.20200610.1",
+          "(.NET Core 4.6.28801.04; Microsoft Windows 10.0.18362 )"
         ],
         "x-ms-blob-public-access": "container",
-        "x-ms-client-request-id": "76dc84ec-dcb3-25b6-3df4-b8206722d50c",
-        "x-ms-date": "Tue, 26 May 2020 19:01:25 GMT",
-=======
-        "traceparent": "00-2f6c156ce15d404ab6646a5f85e8c83f-56ff899dafd1ab4b-00",
-        "User-Agent": [
-          "azsdk-net-Storage.Blobs/12.5.0-dev.20200529.1",
-          "(.NET Core 4.6.28801.04; Microsoft Windows 10.0.18363 )"
-        ],
-        "x-ms-blob-public-access": "container",
-        "x-ms-client-request-id": "76dc84ec-dcb3-25b6-3df4-b8206722d50c",
-        "x-ms-date": "Fri, 29 May 2020 16:47:58 GMT",
->>>>>>> c938cddd
+        "x-ms-client-request-id": "596c5cb6-469a-ab1f-9920-cda5fa081b5e",
+        "x-ms-date": "Wed, 10 Jun 2020 19:56:30 GMT",
         "x-ms-return-client-request-id": "true",
         "x-ms-version": "2019-12-12"
       },
@@ -88,238 +55,145 @@
       "StatusCode": 200,
       "ResponseHeaders": {
         "Content-Length": "0",
-<<<<<<< HEAD
-        "Date": "Tue, 26 May 2020 19:01:25 GMT",
-        "ETag": "\u00220x8D801A730CF9924\u0022",
-        "Last-Modified": "Tue, 26 May 2020 19:01:26 GMT",
-=======
-        "Date": "Fri, 29 May 2020 16:47:58 GMT",
-        "ETag": "\u00220x8D803F00B390B15\u0022",
-        "Last-Modified": "Fri, 29 May 2020 16:47:58 GMT",
->>>>>>> c938cddd
-        "Server": [
-          "Windows-Azure-Blob/1.0",
-          "Microsoft-HTTPAPI/2.0"
-        ],
-        "x-ms-client-request-id": "76dc84ec-dcb3-25b6-3df4-b8206722d50c",
-<<<<<<< HEAD
-        "x-ms-request-id": "1eb8eeb2-e01e-0021-1190-3369db000000",
-        "x-ms-version": "2019-12-12"
-=======
-        "x-ms-request-id": "ab64ec2d-801e-002e-2ad8-3512dc000000",
-        "x-ms-version": "2019-07-07"
->>>>>>> c938cddd
-      },
-      "ResponseBody": []
-    },
-    {
-<<<<<<< HEAD
-      "RequestUri": "https://seanmcccanary.blob.core.windows.net/test-container-29466e42-28da-cbd2-2db7-fbec2a04b39d/test-\u03B2\u00A3\u00A9\u00FE\u203D-7789343c-6dc4-628a-2c47-c7dff770ab05",
-=======
-      "RequestUri": "http://amandadev2.blob.core.windows.net/test-container-29466e42-28da-cbd2-2db7-fbec2a04b39d/test-\u03B2\u00A3\u00A9\u00FE\u203D%253A-7789343c-6dc4-628a-2c47-c7dff770ab05",
->>>>>>> c938cddd
-      "RequestMethod": "PUT",
-      "RequestHeaders": {
-        "Authorization": "Sanitized",
-        "Content-Length": "0",
-<<<<<<< HEAD
-        "traceparent": "00-e4147513687a40418340b89a04bec0c1-b44a44f91a11984b-00",
-        "User-Agent": [
-          "azsdk-net-Storage.Blobs/12.5.0-dev.20200526.1",
-          "(.NET Core 4.6.28619.01; Microsoft Windows 10.0.18362 )"
-=======
-        "traceparent": "00-a83cdf113f5e274f9340149545e4d9b6-f1b169d06135324d-00",
-        "User-Agent": [
-          "azsdk-net-Storage.Blobs/12.5.0-dev.20200529.1",
-          "(.NET Core 4.6.28801.04; Microsoft Windows 10.0.18363 )"
->>>>>>> c938cddd
+        "Date": "Wed, 10 Jun 2020 19:56:30 GMT",
+        "ETag": "\u00220x8D80D785EABF45E\u0022",
+        "Last-Modified": "Wed, 10 Jun 2020 19:56:30 GMT",
+        "Server": [
+          "Windows-Azure-Blob/1.0",
+          "Microsoft-HTTPAPI/2.0"
+        ],
+        "x-ms-client-request-id": "596c5cb6-469a-ab1f-9920-cda5fa081b5e",
+        "x-ms-request-id": "a22180db-201e-0073-1161-3f1533000000",
+        "x-ms-version": "2019-12-12"
+      },
+      "ResponseBody": []
+    },
+    {
+      "RequestUri": "https://seanmcccanary.blob.core.windows.net/test-container-45fbf814-f055-7dc5-62e7-dada8cc9d7cb/test-\u03B2\u00A3\u00A9\u00FE\u203D%253A-6e3f5b9b-5e82-30a6-9dd5-1e40f4937cd8",
+      "RequestMethod": "PUT",
+      "RequestHeaders": {
+        "Authorization": "Sanitized",
+        "Content-Length": "0",
+        "traceparent": "00-8a5383a2fd37044ba1e9b8dfe8406e13-aa9f8a86d416da4c-00",
+        "User-Agent": [
+          "azsdk-net-Storage.Blobs/12.5.0-dev.20200610.1",
+          "(.NET Core 4.6.28801.04; Microsoft Windows 10.0.18362 )"
         ],
         "x-ms-blob-content-length": "1024",
         "x-ms-blob-type": "PageBlob",
-        "x-ms-client-request-id": "b64996ce-960b-7e46-fa7a-4a6c15d72dcc",
-<<<<<<< HEAD
-        "x-ms-date": "Tue, 26 May 2020 19:01:25 GMT",
-=======
-        "x-ms-date": "Fri, 29 May 2020 16:47:58 GMT",
->>>>>>> c938cddd
-        "x-ms-return-client-request-id": "true",
-        "x-ms-version": "2019-12-12"
-      },
-      "RequestBody": null,
-      "StatusCode": 201,
-      "ResponseHeaders": {
-        "Content-Length": "0",
-<<<<<<< HEAD
-        "Date": "Tue, 26 May 2020 19:01:25 GMT",
-        "ETag": "\u00220x8D801A730DF2099\u0022",
-        "Last-Modified": "Tue, 26 May 2020 19:01:26 GMT",
-=======
-        "Date": "Fri, 29 May 2020 16:47:58 GMT",
-        "ETag": "\u00220x8D803F00B496FC9\u0022",
-        "Last-Modified": "Fri, 29 May 2020 16:47:58 GMT",
->>>>>>> c938cddd
-        "Server": [
-          "Windows-Azure-Blob/1.0",
-          "Microsoft-HTTPAPI/2.0"
-        ],
-        "x-ms-client-request-id": "b64996ce-960b-7e46-fa7a-4a6c15d72dcc",
-<<<<<<< HEAD
-        "x-ms-request-id": "1eb8eeb7-e01e-0021-1590-3369db000000",
-=======
-        "x-ms-request-id": "ab64ec5d-801e-002e-58d8-3512dc000000",
->>>>>>> c938cddd
+        "x-ms-client-request-id": "b174fd4f-f4f1-576d-b53b-bcc427dfb605",
+        "x-ms-date": "Wed, 10 Jun 2020 19:56:30 GMT",
+        "x-ms-return-client-request-id": "true",
+        "x-ms-version": "2019-12-12"
+      },
+      "RequestBody": null,
+      "StatusCode": 201,
+      "ResponseHeaders": {
+        "Content-Length": "0",
+        "Date": "Wed, 10 Jun 2020 19:56:30 GMT",
+        "ETag": "\u00220x8D80D785EBBF1C7\u0022",
+        "Last-Modified": "Wed, 10 Jun 2020 19:56:30 GMT",
+        "Server": [
+          "Windows-Azure-Blob/1.0",
+          "Microsoft-HTTPAPI/2.0"
+        ],
+        "x-ms-client-request-id": "b174fd4f-f4f1-576d-b53b-bcc427dfb605",
+        "x-ms-request-id": "a2218106-201e-0073-3b61-3f1533000000",
         "x-ms-request-server-encrypted": "true",
         "x-ms-version": "2019-12-12",
-        "x-ms-version-id": "2020-05-26T19:01:26.4030640Z"
-      },
-      "ResponseBody": []
-    },
-    {
-<<<<<<< HEAD
-      "RequestUri": "https://seanmcccanary.blob.core.windows.net/test-container-29466e42-28da-cbd2-2db7-fbec2a04b39d/test-\u03B2\u00A3\u00A9\u00FE\u203D-7789343c-6dc4-628a-2c47-c7dff770ab05?comp=page",
-=======
-      "RequestUri": "http://amandadev2.blob.core.windows.net/test-container-29466e42-28da-cbd2-2db7-fbec2a04b39d/test-\u03B2\u00A3\u00A9\u00FE\u203D%253A-7789343c-6dc4-628a-2c47-c7dff770ab05?comp=page",
->>>>>>> c938cddd
+        "x-ms-version-id": "2020-06-10T19:56:30.9537223Z"
+      },
+      "ResponseBody": []
+    },
+    {
+      "RequestUri": "https://seanmcccanary.blob.core.windows.net/test-container-45fbf814-f055-7dc5-62e7-dada8cc9d7cb/test-\u03B2\u00A3\u00A9\u00FE\u203D%253A-6e3f5b9b-5e82-30a6-9dd5-1e40f4937cd8?comp=page",
       "RequestMethod": "PUT",
       "RequestHeaders": {
         "Authorization": "Sanitized",
         "Content-Length": "1024",
-<<<<<<< HEAD
-        "traceparent": "00-c25b26f81732aa4e80f3f2886b5268f1-4b2c2ab6e5d93149-00",
-        "User-Agent": [
-          "azsdk-net-Storage.Blobs/12.5.0-dev.20200526.1",
-          "(.NET Core 4.6.28619.01; Microsoft Windows 10.0.18362 )"
-        ],
-        "x-ms-client-request-id": "60119fc2-f427-19fa-811e-266ef71a1921",
-        "x-ms-date": "Tue, 26 May 2020 19:01:25 GMT",
-=======
-        "traceparent": "00-349422eca4ba454d9aa8f1ab3a7fea61-9e07d6703cf05d44-00",
-        "User-Agent": [
-          "azsdk-net-Storage.Blobs/12.5.0-dev.20200529.1",
-          "(.NET Core 4.6.28801.04; Microsoft Windows 10.0.18363 )"
-        ],
-        "x-ms-client-request-id": "60119fc2-f427-19fa-811e-266ef71a1921",
-        "x-ms-date": "Fri, 29 May 2020 16:47:59 GMT",
->>>>>>> c938cddd
+        "traceparent": "00-c0e0b35dabf8bd4196090b4a4856bc16-b7e5b7646e1d844c-00",
+        "User-Agent": [
+          "azsdk-net-Storage.Blobs/12.5.0-dev.20200610.1",
+          "(.NET Core 4.6.28801.04; Microsoft Windows 10.0.18362 )"
+        ],
+        "x-ms-client-request-id": "f7f07f1f-ca1f-48e6-f69f-11dcf37ec3de",
+        "x-ms-date": "Wed, 10 Jun 2020 19:56:30 GMT",
         "x-ms-page-write": "update",
         "x-ms-range": "bytes=0-1023",
         "x-ms-return-client-request-id": "true",
         "x-ms-version": "2019-12-12"
       },
-      "RequestBody": "gKM\u002BMTWFd2ZHZsVjAEPI\u002BP4SowStODaE4o5zK2xIU6Hp1w1f94eyw63wMwDb7UK0f3bfeR\u002BIo0htuU6mEkv6/hIjeSg2aAF3X99WvQU1qfRMvqv1aNqCYDTF8j04C7Bi9TTtt3MZfhZ1Zxk/MeZCNxBZWVOgBJU4oRj0cHbDP1Mu9MfRSPGBM0CUfwHBQi9Og7os3rJdwvCetRZaJQ2gsijFET0ece8f2CYTC4WUd17ppe27lmCh0TLWMpLbJg4z9M3Y\u002BzHxLxHLDQWLSbZrCT63cH8f5BvHIz8KSD5cRLIX3xa3vHst\u002BHbb74laFod7aihUI7WOExCyENfx5ubSb8lTc2qgtE3CiXgJQ/SRbA24j94WCCD8icwGBaujPBGPCYDAB6Id27bbkZo8hc8cIKPJOFcIvGepVuqdma6iH01nejpz0WVrm7QoOneFwAP86uUH2QO5h0wZF7C3f0EHOHJM1AuUqE4\u002BXp2j4IHvI5bmoa/Im0VKrvLuWrq0sxtyIAIFOOv4Z0KWyHtlFqbKKfMa0d6RP50sAiYYpk2UiauBMMB/6uqq7jltMtLJ5JdMIzHGmeI94OFk2DbF4MD0Aj7Q4\u002BXmSz4JcOKkJA3LYx2OzIMczu/IRE/eGxK05Q14eS\u002BT\u002BQGyZdjyvCn/mbzTmHQYNhQ91zROB5\u002BVBy8rVYvVK6vdOGkc3GerKRHGyKqTCoKdm675O6H7RPFhHF2ox2eeKm0Q9mAL/Fqtka4jiD/0Avytjbrc2\u002B8K4vN4usAJA2KqJ508ghQhkp9TTKry2LuybRlg\u002BzmtwU99BhRtkkGao45LeWGht3/oi/oaiY5FFwo3xk2mqQcp/GVOv3wAtABduKkbp15aEbWZd3A\u002BkjjAOO8KNcz09PmGInz8UvgD6Nb6vdDlKXCr3bWYDDGX6mosjoeN9X8zacSwlYTiXb68lo\u002BZQ9Vn2w5\u002BXlcXXOfH7zcRz8RxdvJXx1MMNZTsyH/223ai/aeVxbJ5DpYnGwzc6KVM0I75Sx\u002BcQnyBW6Z5kpbYIIBxJPGQfAoR\u002BGhbMKtHL0zun/fw/JBWBbsrE2kM/3sATvuLa8O0u1SE6FK2QRLQOixZivOe5yTwGh82ZWigBfnsWuGwu8SJOuOjbBQ9n8SpWtk9snSIYWfWm1Ckflbr5OJZyuYwIH9n0FAP\u002B3sPsnpajAuPYlKEZPl52R9z5LyNt4cy5NXeeDpa1eIjeWbsx\u002BjWSfFLXIGP1WXttkdf9OuUgUPz3c6kfBTRNYxwYOuSjRE3nJrKQlsFog5w8cLz\u002BuH2j/ci\u002BOoZMc3deif1HnR5Wig1KFdRyT/o7Tq/NItR3jqretH0b5QnHWvM7cg0EIOa9paZvdKJpMW4Og==",
-      "StatusCode": 201,
-      "ResponseHeaders": {
-        "Content-Length": "0",
-<<<<<<< HEAD
-        "Content-MD5": "gZvsSO4/SMIHEPj59c9Qmg==",
-        "Date": "Tue, 26 May 2020 19:01:25 GMT",
-        "ETag": "\u00220x8D801A730E93490\u0022",
-        "Last-Modified": "Tue, 26 May 2020 19:01:26 GMT",
-=======
-        "Date": "Fri, 29 May 2020 16:47:58 GMT",
-        "ETag": "\u00220x8D803F00B535CA8\u0022",
-        "Last-Modified": "Fri, 29 May 2020 16:47:58 GMT",
->>>>>>> c938cddd
+      "RequestBody": "o2KEcDfUvBXhoH/TxLfbQ\u002BsxHPSQU/yDYscUZ/svVlabPGo/moty6dsjoi5zhQXypb/70lLyXlBmAQ5wv1UZskkpOIhMm6lgvjIZbLHNENzBIsI8M4QEqN0a2Zl8AiqGCfDkSk18pQkVmxQg2fGemPExrp2S3H7FJI\u002BqMsIQ5LsHk2LB6caPRXy4J5hv5M/se0CnS1SN8y1xHiW\u002B0nJHBbdYGEaO3a8qomgg2rXmVkC/vreBaJhnep81T8qg0HMKcSLhF8yJXZ6RfKnrbBl3isjl/hO7xZwe8J2mWY3kitH1FmmTBT50NmEY8OvvfA2GvsUCu9JfTquFwiYu4gMQrPLX9Vaw5IWJcMeyotWxLnSPIJvI4s7/lsi9DkIYRVNdCEP4GIa31tlAeEoKravV1JOxn8JoSMok11\u002BO8tVCcSt0VJqSuBbu10nBiGqD9egc5zqvZqWR9cB51EAmKeMD/QcfllkRQxt9w8d4pr9foOJ3cQqbkwqF4l/ZGePWyK5mvYpjZF\u002BPC6QeMaPeGE4AGTRerrfYaGr8mbP5Nyo3p/oYEuk1/DuC52ZmfWFnp8kQ2f\u002Budxn3jVUfZsurldR55oqoxQZlyxz528dRceoJlPLq6V4qiC/hIYWTFZVw11KR7ZbWv\u002BLDqw3itZxSphtqFtLZwax2Tl1bx6OB0baHiAR0v4RUMtUPJz1QSNOTj3tqKP7DlxWmG545e/g\u002BQtlXWyyX3eaWFuT8yZpuJQaKyDcoF6i3w/HuzqPmGrfd0eVj\u002Beym\u002B7GU0xEax857N/aXrrPAFisxn5g7qQ9Dr/ssHve1Ciwa5MyGlEOWnfsjcpasT2wEHbu5MllUalGiUCMW7ajWxizJfcrmOYLnmgKcFzZ4lmCPKAA8\u002B9fTxnl75EMfgK9STaxp4tKiHuQ50phWt1MbKbrChsSomspU9rZRa1Q\u002BxxlTScqKDrOO7QocAig/fA4mX7qJXfrqqrPhFOwbULKP\u002Bgp/A22IkRsGM5m6i5eiFXmnKwuatWofaJ8XqPnHc5xXjQgdwHmhnc6fgilhMB8cP/9ycyWn9UWgYJvOceghPsD8Yv2OhFUABo08\u002BjJAvTd/\u002B2j6Vf92sJjDfWDe0yvmfURoZM0hjbuqcW2Xa/oSX6JjTnaAJ\u002BnAhrJlywb0IjJiVn3u11lqXm2sT\u002BOS3kWdsB2\u002BeoS0ZVVaqN4bu8G0tU86NRR9JIdI\u002BfAI09gFLadtyBvpNqeurfAnky97TqKs\u002BJmUWKkwIIyVdYGUrJJ9VHo2rfOlyn\u002BnjIgkVZBYzapOXNs\u002BcdX\u002BPaePVMAmGgFeqj\u002B0RKGuBi0a7cshDMr8PKjWRVC2P\u002BOkOHBLFna\u002BgHKGxatQo4gJn1WuI4QJ3Q==",
+      "StatusCode": 201,
+      "ResponseHeaders": {
+        "Content-Length": "0",
+        "Content-MD5": "MME1pCf6LyWUq9xYVW3gNg==",
+        "Date": "Wed, 10 Jun 2020 19:56:30 GMT",
+        "ETag": "\u00220x8D80D785EC653EF\u0022",
+        "Last-Modified": "Wed, 10 Jun 2020 19:56:31 GMT",
         "Server": [
           "Windows-Azure-Blob/1.0",
           "Microsoft-HTTPAPI/2.0"
         ],
         "x-ms-blob-sequence-number": "0",
-        "x-ms-client-request-id": "60119fc2-f427-19fa-811e-266ef71a1921",
-<<<<<<< HEAD
-        "x-ms-request-id": "1eb8eebb-e01e-0021-1890-3369db000000",
-=======
-        "x-ms-content-crc64": "ArqHnhhPzi8=",
-        "x-ms-request-id": "ab64ec91-801e-002e-06d8-3512dc000000",
->>>>>>> c938cddd
-        "x-ms-request-server-encrypted": "true",
-        "x-ms-version": "2019-12-12"
-      },
-      "ResponseBody": []
-    },
-    {
-      "RequestUri": "https://seanmcccanary.blob.core.windows.net/test-container-29466e42-28da-cbd2-2db7-fbec2a04b39d/test-blob-1e04f306-e50b-18a2-734f-08b118b6d0be",
-      "RequestMethod": "PUT",
-      "RequestHeaders": {
-        "Authorization": "Sanitized",
-        "Content-Length": "0",
-<<<<<<< HEAD
-        "traceparent": "00-511c7d033c20ea4a9457766ebb9826f1-04900e811d328348-00",
-        "User-Agent": [
-          "azsdk-net-Storage.Blobs/12.5.0-dev.20200526.1",
-          "(.NET Core 4.6.28619.01; Microsoft Windows 10.0.18362 )"
-=======
-        "traceparent": "00-ed16ed5cdafbd9498cb987bb057592c7-a46232337e62cf43-00",
-        "User-Agent": [
-          "azsdk-net-Storage.Blobs/12.5.0-dev.20200529.1",
-          "(.NET Core 4.6.28801.04; Microsoft Windows 10.0.18363 )"
->>>>>>> c938cddd
+        "x-ms-client-request-id": "f7f07f1f-ca1f-48e6-f69f-11dcf37ec3de",
+        "x-ms-request-id": "a2218116-201e-0073-4b61-3f1533000000",
+        "x-ms-request-server-encrypted": "true",
+        "x-ms-version": "2019-12-12"
+      },
+      "ResponseBody": []
+    },
+    {
+      "RequestUri": "https://seanmcccanary.blob.core.windows.net/test-container-45fbf814-f055-7dc5-62e7-dada8cc9d7cb/test-blob-8c547931-1fc5-fb8d-b689-999d42d27707",
+      "RequestMethod": "PUT",
+      "RequestHeaders": {
+        "Authorization": "Sanitized",
+        "Content-Length": "0",
+        "traceparent": "00-92dd88c5f1d3b84f81757377b52de8da-7042be195eaeb145-00",
+        "User-Agent": [
+          "azsdk-net-Storage.Blobs/12.5.0-dev.20200610.1",
+          "(.NET Core 4.6.28801.04; Microsoft Windows 10.0.18362 )"
         ],
         "x-ms-blob-content-length": "1024",
         "x-ms-blob-type": "PageBlob",
-        "x-ms-client-request-id": "ba895c3f-7037-dda4-fdf8-edd7eb4801cb",
-<<<<<<< HEAD
-        "x-ms-date": "Tue, 26 May 2020 19:01:25 GMT",
-=======
-        "x-ms-date": "Fri, 29 May 2020 16:47:59 GMT",
->>>>>>> c938cddd
-        "x-ms-return-client-request-id": "true",
-        "x-ms-version": "2019-12-12"
-      },
-      "RequestBody": null,
-      "StatusCode": 201,
-      "ResponseHeaders": {
-        "Content-Length": "0",
-<<<<<<< HEAD
-        "Date": "Tue, 26 May 2020 19:01:25 GMT",
-        "ETag": "\u00220x8D801A730F1E8B2\u0022",
-        "Last-Modified": "Tue, 26 May 2020 19:01:26 GMT",
-=======
-        "Date": "Fri, 29 May 2020 16:47:58 GMT",
-        "ETag": "\u00220x8D803F00B5BC2A0\u0022",
-        "Last-Modified": "Fri, 29 May 2020 16:47:59 GMT",
->>>>>>> c938cddd
-        "Server": [
-          "Windows-Azure-Blob/1.0",
-          "Microsoft-HTTPAPI/2.0"
-        ],
-        "x-ms-client-request-id": "ba895c3f-7037-dda4-fdf8-edd7eb4801cb",
-<<<<<<< HEAD
-        "x-ms-request-id": "1eb8eec2-e01e-0021-1c90-3369db000000",
-=======
-        "x-ms-request-id": "ab64ecb5-801e-002e-24d8-3512dc000000",
->>>>>>> c938cddd
+        "x-ms-client-request-id": "6769d290-225a-ffa9-f2f5-419531480623",
+        "x-ms-date": "Wed, 10 Jun 2020 19:56:30 GMT",
+        "x-ms-return-client-request-id": "true",
+        "x-ms-version": "2019-12-12"
+      },
+      "RequestBody": null,
+      "StatusCode": 201,
+      "ResponseHeaders": {
+        "Content-Length": "0",
+        "Date": "Wed, 10 Jun 2020 19:56:30 GMT",
+        "ETag": "\u00220x8D80D785ECF2F2C\u0022",
+        "Last-Modified": "Wed, 10 Jun 2020 19:56:31 GMT",
+        "Server": [
+          "Windows-Azure-Blob/1.0",
+          "Microsoft-HTTPAPI/2.0"
+        ],
+        "x-ms-client-request-id": "6769d290-225a-ffa9-f2f5-419531480623",
+        "x-ms-request-id": "a2218137-201e-0073-6b61-3f1533000000",
         "x-ms-request-server-encrypted": "true",
         "x-ms-version": "2019-12-12",
-        "x-ms-version-id": "2020-05-26T19:01:26.5251506Z"
-      },
-      "ResponseBody": []
-    },
-    {
-      "RequestUri": "https://seanmcccanary.blob.core.windows.net/test-container-29466e42-28da-cbd2-2db7-fbec2a04b39d/test-blob-1e04f306-e50b-18a2-734f-08b118b6d0be?comp=page",
-      "RequestMethod": "PUT",
-      "RequestHeaders": {
-        "Authorization": "Sanitized",
-        "Content-Length": "0",
-<<<<<<< HEAD
-        "traceparent": "00-2cce0c3da8ee7f44845d7e187821dabc-3fc4c1cd147b9746-00",
-        "User-Agent": [
-          "azsdk-net-Storage.Blobs/12.5.0-dev.20200526.1",
-          "(.NET Core 4.6.28619.01; Microsoft Windows 10.0.18362 )"
-        ],
-        "x-ms-client-request-id": "bb71764b-162d-7986-f4cc-78cddfcd6970",
-        "x-ms-copy-source": "https://seanmcccanary.blob.core.windows.net/test-container-29466e42-28da-cbd2-2db7-fbec2a04b39d/test-\u03B2\u00A3\u00A9\u00FE\u203D-7789343c-6dc4-628a-2c47-c7dff770ab05",
-        "x-ms-date": "Tue, 26 May 2020 19:01:25 GMT",
-=======
-        "traceparent": "00-26b1a117ad9ca441a017f5aa5b632dc3-41153ec65d717c4d-00",
-        "User-Agent": [
-          "azsdk-net-Storage.Blobs/12.5.0-dev.20200529.1",
-          "(.NET Core 4.6.28801.04; Microsoft Windows 10.0.18363 )"
-        ],
-        "x-ms-client-request-id": "bb71764b-162d-7986-f4cc-78cddfcd6970",
-        "x-ms-copy-source": "http://amandadev2.blob.core.windows.net/test-container-29466e42-28da-cbd2-2db7-fbec2a04b39d/test-\u03B2\u00A3\u00A9\u00FE\u203D%253A-7789343c-6dc4-628a-2c47-c7dff770ab05",
-        "x-ms-date": "Fri, 29 May 2020 16:47:59 GMT",
->>>>>>> c938cddd
+        "x-ms-version-id": "2020-06-10T19:56:31.0798124Z"
+      },
+      "ResponseBody": []
+    },
+    {
+      "RequestUri": "https://seanmcccanary.blob.core.windows.net/test-container-45fbf814-f055-7dc5-62e7-dada8cc9d7cb/test-blob-8c547931-1fc5-fb8d-b689-999d42d27707?comp=page",
+      "RequestMethod": "PUT",
+      "RequestHeaders": {
+        "Authorization": "Sanitized",
+        "Content-Length": "0",
+        "traceparent": "00-fd5b9d879e4aeb4da3c49f28fb408f45-e0e7f36324486d4d-00",
+        "User-Agent": [
+          "azsdk-net-Storage.Blobs/12.5.0-dev.20200610.1",
+          "(.NET Core 4.6.28801.04; Microsoft Windows 10.0.18362 )"
+        ],
+        "x-ms-client-request-id": "700dff91-0f69-6aad-a3a5-b5f97d50a7c7",
+        "x-ms-copy-source": "https://seanmcccanary.blob.core.windows.net/test-container-45fbf814-f055-7dc5-62e7-dada8cc9d7cb/test-\u03B2\u00A3\u00A9\u00FE\u203D%253A-6e3f5b9b-5e82-30a6-9dd5-1e40f4937cd8",
+        "x-ms-date": "Wed, 10 Jun 2020 19:56:30 GMT",
         "x-ms-page-write": "update",
         "x-ms-range": "bytes=0-1023",
         "x-ms-return-client-request-id": "true",
@@ -330,54 +204,34 @@
       "StatusCode": 201,
       "ResponseHeaders": {
         "Content-Length": "0",
-        "Content-MD5": "gZvsSO4/SMIHEPj59c9Qmg==",
-<<<<<<< HEAD
-        "Date": "Tue, 26 May 2020 19:01:26 GMT",
-        "ETag": "\u00220x8D801A73117EE22\u0022",
-        "Last-Modified": "Tue, 26 May 2020 19:01:26 GMT",
-=======
-        "Date": "Fri, 29 May 2020 16:47:58 GMT",
-        "ETag": "\u00220x8D803F00B670F4F\u0022",
-        "Last-Modified": "Fri, 29 May 2020 16:47:59 GMT",
->>>>>>> c938cddd
+        "Content-MD5": "MME1pCf6LyWUq9xYVW3gNg==",
+        "Date": "Wed, 10 Jun 2020 19:56:31 GMT",
+        "ETag": "\u00220x8D80D785F016BF6\u0022",
+        "Last-Modified": "Wed, 10 Jun 2020 19:56:31 GMT",
         "Server": [
           "Windows-Azure-Blob/1.0",
           "Microsoft-HTTPAPI/2.0"
         ],
         "x-ms-blob-sequence-number": "0",
-        "x-ms-client-request-id": "bb71764b-162d-7986-f4cc-78cddfcd6970",
-<<<<<<< HEAD
-        "x-ms-request-id": "1eb8eec4-e01e-0021-1e90-3369db000000",
-=======
-        "x-ms-request-id": "ab64ed04-801e-002e-67d8-3512dc000000",
->>>>>>> c938cddd
-        "x-ms-request-server-encrypted": "true",
-        "x-ms-version": "2019-12-12"
-      },
-      "ResponseBody": []
-    },
-    {
-      "RequestUri": "https://seanmcccanary.blob.core.windows.net/test-container-29466e42-28da-cbd2-2db7-fbec2a04b39d?restype=container",
+        "x-ms-client-request-id": "700dff91-0f69-6aad-a3a5-b5f97d50a7c7",
+        "x-ms-request-id": "a221814e-201e-0073-7e61-3f1533000000",
+        "x-ms-request-server-encrypted": "true",
+        "x-ms-version": "2019-12-12"
+      },
+      "ResponseBody": []
+    },
+    {
+      "RequestUri": "https://seanmcccanary.blob.core.windows.net/test-container-45fbf814-f055-7dc5-62e7-dada8cc9d7cb?restype=container",
       "RequestMethod": "DELETE",
       "RequestHeaders": {
         "Authorization": "Sanitized",
-<<<<<<< HEAD
-        "traceparent": "00-bd83365d4861514a90b7bcf5e527b665-26f37492af11d84e-00",
-        "User-Agent": [
-          "azsdk-net-Storage.Blobs/12.5.0-dev.20200526.1",
-          "(.NET Core 4.6.28619.01; Microsoft Windows 10.0.18362 )"
-        ],
-        "x-ms-client-request-id": "758c2f6e-46d7-379e-e109-68a52c8d5a7f",
-        "x-ms-date": "Tue, 26 May 2020 19:01:26 GMT",
-=======
-        "traceparent": "00-760dc77a1d6e1c4aa2b1fb2cedb375c4-80f9c921c76c174a-00",
-        "User-Agent": [
-          "azsdk-net-Storage.Blobs/12.5.0-dev.20200529.1",
-          "(.NET Core 4.6.28801.04; Microsoft Windows 10.0.18363 )"
-        ],
-        "x-ms-client-request-id": "758c2f6e-46d7-379e-e109-68a52c8d5a7f",
-        "x-ms-date": "Fri, 29 May 2020 16:47:59 GMT",
->>>>>>> c938cddd
+        "traceparent": "00-558a5aba4f6c094fad1662e693a2a5b5-4c820af390d1e743-00",
+        "User-Agent": [
+          "azsdk-net-Storage.Blobs/12.5.0-dev.20200610.1",
+          "(.NET Core 4.6.28801.04; Microsoft Windows 10.0.18362 )"
+        ],
+        "x-ms-client-request-id": "3104f53c-953a-18b9-5ce5-023366f6f541",
+        "x-ms-date": "Wed, 10 Jun 2020 19:56:31 GMT",
         "x-ms-return-client-request-id": "true",
         "x-ms-version": "2019-12-12"
       },
@@ -385,29 +239,20 @@
       "StatusCode": 202,
       "ResponseHeaders": {
         "Content-Length": "0",
-<<<<<<< HEAD
-        "Date": "Tue, 26 May 2020 19:01:26 GMT",
-=======
-        "Date": "Fri, 29 May 2020 16:47:58 GMT",
->>>>>>> c938cddd
-        "Server": [
-          "Windows-Azure-Blob/1.0",
-          "Microsoft-HTTPAPI/2.0"
-        ],
-        "x-ms-client-request-id": "758c2f6e-46d7-379e-e109-68a52c8d5a7f",
-<<<<<<< HEAD
-        "x-ms-request-id": "1eb8eecf-e01e-0021-2490-3369db000000",
-        "x-ms-version": "2019-12-12"
-=======
-        "x-ms-request-id": "ab64ed30-801e-002e-09d8-3512dc000000",
-        "x-ms-version": "2019-07-07"
->>>>>>> c938cddd
+        "Date": "Wed, 10 Jun 2020 19:56:31 GMT",
+        "Server": [
+          "Windows-Azure-Blob/1.0",
+          "Microsoft-HTTPAPI/2.0"
+        ],
+        "x-ms-client-request-id": "3104f53c-953a-18b9-5ce5-023366f6f541",
+        "x-ms-request-id": "a22181be-201e-0073-6461-3f1533000000",
+        "x-ms-version": "2019-12-12"
       },
       "ResponseBody": []
     }
   ],
   "Variables": {
-    "RandomSeed": "1202686812",
+    "RandomSeed": "1596881990",
     "Storage_TestConfigDefault": "ProductionTenant\nseanmcccanary\nU2FuaXRpemVk\nhttps://seanmcccanary.blob.core.windows.net\nhttps://seanmcccanary.file.core.windows.net\nhttps://seanmcccanary.queue.core.windows.net\nhttps://seanmcccanary.table.core.windows.net\n\n\n\n\nhttps://seanmcccanary-secondary.blob.core.windows.net\nhttps://seanmcccanary-secondary.file.core.windows.net\nhttps://seanmcccanary-secondary.queue.core.windows.net\nhttps://seanmcccanary-secondary.table.core.windows.net\n\nSanitized\n\n\nCloud\nBlobEndpoint=https://seanmcccanary.blob.core.windows.net/;QueueEndpoint=https://seanmcccanary.queue.core.windows.net/;FileEndpoint=https://seanmcccanary.file.core.windows.net/;BlobSecondaryEndpoint=https://seanmcccanary-secondary.blob.core.windows.net/;QueueSecondaryEndpoint=https://seanmcccanary-secondary.queue.core.windows.net/;FileSecondaryEndpoint=https://seanmcccanary-secondary.file.core.windows.net/;AccountName=seanmcccanary;AccountKey=Sanitized\nseanscope1"
   }
 }