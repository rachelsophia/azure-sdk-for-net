{
  "Entries": [
    {
      "RequestUri": "https://seanmcccanary.blob.core.windows.net/test-container-466de52e-80ff-88ea-56a7-ae17c508bab7?restype=container",
      "RequestMethod": "PUT",
      "RequestHeaders": {
        "Authorization": "Sanitized",
        "traceparent": "00-0ebcb73d55e3ef4db598eff371ca3597-716c99b03900ee4c-00",
        "User-Agent": [
          "azsdk-net-Storage.Blobs/12.5.0-dev.20200402.1",
          "(.NET Core 4.6.28325.01; Microsoft Windows 10.0.18362 )"
        ],
        "x-ms-blob-public-access": "container",
        "x-ms-client-request-id": "0a546e89-8acf-c2d0-9b49-fd97f13c0491",
        "x-ms-date": "Fri, 03 Apr 2020 00:05:39 GMT",
        "x-ms-return-client-request-id": "true",
        "x-ms-version": "2019-12-12"
      },
      "RequestBody": null,
      "StatusCode": 201,
      "ResponseHeaders": {
        "Content-Length": "0",
        "Date": "Fri, 03 Apr 2020 00:05:38 GMT",
        "ETag": "\u00220x8D7D762BDB89F43\u0022",
        "Last-Modified": "Fri, 03 Apr 2020 00:05:38 GMT",
        "Server": [
          "Windows-Azure-Blob/1.0",
          "Microsoft-HTTPAPI/2.0"
        ],
        "x-ms-client-request-id": "0a546e89-8acf-c2d0-9b49-fd97f13c0491",
<<<<<<< HEAD
        "x-ms-request-id": "8d51a670-d01e-0048-0533-f38f0c000000",
=======
        "x-ms-request-id": "aaf506e0-501e-0056-274b-09bc4f000000",
>>>>>>> 8d420312
        "x-ms-version": "2019-12-12"
      },
      "ResponseBody": []
    },
    {
      "RequestUri": "https://seanmcccanary.blob.core.windows.net/test-container-466de52e-80ff-88ea-56a7-ae17c508bab7?restype=container",
      "RequestMethod": "DELETE",
      "RequestHeaders": {
        "Authorization": "Sanitized",
        "traceparent": "00-70e7a88eb9165a4bb93efd0952d2a18c-74ba3c8d0fd3cf4d-00",
        "User-Agent": [
          "azsdk-net-Storage.Blobs/12.5.0-dev.20200402.1",
          "(.NET Core 4.6.28325.01; Microsoft Windows 10.0.18362 )"
        ],
        "x-ms-client-request-id": "02da6957-43f7-70dd-639b-a047ba2b3c49",
        "x-ms-date": "Fri, 03 Apr 2020 00:05:39 GMT",
        "x-ms-return-client-request-id": "true",
        "x-ms-version": "2019-12-12"
      },
      "RequestBody": null,
      "StatusCode": 202,
      "ResponseHeaders": {
        "Content-Length": "0",
        "Date": "Fri, 03 Apr 2020 00:05:38 GMT",
        "Server": [
          "Windows-Azure-Blob/1.0",
          "Microsoft-HTTPAPI/2.0"
        ],
        "x-ms-client-request-id": "02da6957-43f7-70dd-639b-a047ba2b3c49",
<<<<<<< HEAD
        "x-ms-request-id": "8d51a67f-d01e-0048-1333-f38f0c000000",
=======
        "x-ms-request-id": "aaf506f2-501e-0056-344b-09bc4f000000",
>>>>>>> 8d420312
        "x-ms-version": "2019-12-12"
      },
      "ResponseBody": []
    }
  ],
  "Variables": {
    "RandomSeed": "1218007993",
    "Storage_TestConfigDefault": "ProductionTenant\nseanmcccanary\nU2FuaXRpemVk\nhttps://seanmcccanary.blob.core.windows.net\nhttps://seanmcccanary.file.core.windows.net\nhttps://seanmcccanary.queue.core.windows.net\nhttps://seanmcccanary.table.core.windows.net\n\n\n\n\nhttps://seanmcccanary-secondary.blob.core.windows.net\nhttps://seanmcccanary-secondary.file.core.windows.net\nhttps://seanmcccanary-secondary.queue.core.windows.net\nhttps://seanmcccanary-secondary.table.core.windows.net\n\nSanitized\n\n\nCloud\nBlobEndpoint=https://seanmcccanary.blob.core.windows.net/;QueueEndpoint=https://seanmcccanary.queue.core.windows.net/;FileEndpoint=https://seanmcccanary.file.core.windows.net/;BlobSecondaryEndpoint=https://seanmcccanary-secondary.blob.core.windows.net/;QueueSecondaryEndpoint=https://seanmcccanary-secondary.queue.core.windows.net/;FileSecondaryEndpoint=https://seanmcccanary-secondary.file.core.windows.net/;AccountName=seanmcccanary;AccountKey=Sanitized\nseanscope1"
  }
}<|MERGE_RESOLUTION|>--- conflicted
+++ resolved
@@ -28,11 +28,7 @@
           "Microsoft-HTTPAPI/2.0"
         ],
         "x-ms-client-request-id": "0a546e89-8acf-c2d0-9b49-fd97f13c0491",
-<<<<<<< HEAD
-        "x-ms-request-id": "8d51a670-d01e-0048-0533-f38f0c000000",
-=======
         "x-ms-request-id": "aaf506e0-501e-0056-274b-09bc4f000000",
->>>>>>> 8d420312
         "x-ms-version": "2019-12-12"
       },
       "ResponseBody": []
@@ -62,11 +58,7 @@
           "Microsoft-HTTPAPI/2.0"
         ],
         "x-ms-client-request-id": "02da6957-43f7-70dd-639b-a047ba2b3c49",
-<<<<<<< HEAD
-        "x-ms-request-id": "8d51a67f-d01e-0048-1333-f38f0c000000",
-=======
         "x-ms-request-id": "aaf506f2-501e-0056-344b-09bc4f000000",
->>>>>>> 8d420312
         "x-ms-version": "2019-12-12"
       },
       "ResponseBody": []
