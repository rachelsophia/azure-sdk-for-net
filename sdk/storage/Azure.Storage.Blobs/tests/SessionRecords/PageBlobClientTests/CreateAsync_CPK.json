--- conflicted
+++ resolved
@@ -28,11 +28,7 @@
           "Microsoft-HTTPAPI/2.0"
         ],
         "x-ms-client-request-id": "38fa8151-fe4d-beae-1dc7-d002731c8317",
-<<<<<<< HEAD
-        "x-ms-request-id": "64e31739-b01e-0003-0f33-f3735f000000",
-=======
         "x-ms-request-id": "430963f3-101e-001a-3c4b-092c7f000000",
->>>>>>> 8d420312
         "x-ms-version": "2019-12-12"
       },
       "ResponseBody": []
@@ -102,11 +98,7 @@
           "Microsoft-HTTPAPI/2.0"
         ],
         "x-ms-client-request-id": "3930fe5b-2e26-198e-5ea3-30efb7e59d37",
-<<<<<<< HEAD
-        "x-ms-request-id": "64e31741-b01e-0003-1433-f3735f000000",
-=======
         "x-ms-request-id": "4309642e-101e-001a-714b-092c7f000000",
->>>>>>> 8d420312
         "x-ms-version": "2019-12-12"
       },
       "ResponseBody": []
