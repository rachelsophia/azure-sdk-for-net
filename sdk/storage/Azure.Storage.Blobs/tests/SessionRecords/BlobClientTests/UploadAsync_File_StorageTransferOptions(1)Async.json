--- conflicted
+++ resolved
@@ -1,32 +1,18 @@
 {
   "Entries": [
     {
-<<<<<<< HEAD
-      "RequestUri": "https://seanmcccanary.blob.core.windows.net/test-container-7487be93-768f-b444-e1b8-ca26a5ba886f?restype=container",
+      "RequestUri": "https://seanmcccanary.blob.core.windows.net/test-container-17e1544a-2dbb-b4b4-9546-518e65aa99c8?restype=container",
       "RequestMethod": "PUT",
       "RequestHeaders": {
         "Authorization": "Sanitized",
-        "traceparent": "00-2e9689e20e5e6d47a3d5479981ba99b6-c5e297d18e2a3b43-00",
+        "traceparent": "00-9bbadbc26791324a9aaea59a0d8e1090-87f9c8501ea44242-00",
         "User-Agent": [
-          "azsdk-net-Storage.Blobs/12.5.0-dev.20200402.1",
-=======
-      "RequestUri": "https://seandevtest.blob.core.windows.net/test-container-7487be93-768f-b444-e1b8-ca26a5ba886f?restype=container",
-      "RequestMethod": "PUT",
-      "RequestHeaders": {
-        "Authorization": "Sanitized",
-        "traceparent": "00-55a09bc970a2414f94dca13c518d5412-28fa793e292db44f-00",
-        "User-Agent": [
-          "azsdk-net-Storage.Blobs/12.5.0-dev.20200326.1",
->>>>>>> bb257be6
+          "azsdk-net-Storage.Blobs/12.5.0-dev.20200403.1",
           "(.NET Core 4.6.28325.01; Microsoft Windows 10.0.18362 )"
         ],
         "x-ms-blob-public-access": "container",
-        "x-ms-client-request-id": "7857c30d-a348-79f8-0ac0-52b03f991dcd",
-<<<<<<< HEAD
-        "x-ms-date": "Thu, 02 Apr 2020 23:49:36 GMT",
-=======
-        "x-ms-date": "Thu, 26 Mar 2020 20:50:15 GMT",
->>>>>>> bb257be6
+        "x-ms-client-request-id": "f36888e8-fc99-28ef-6ea3-84a90b5753a6",
+        "x-ms-date": "Sat, 04 Apr 2020 01:41:03 GMT",
         "x-ms-return-client-request-id": "true",
         "x-ms-version": "2019-12-12"
       },
@@ -34,118 +20,68 @@
       "StatusCode": 201,
       "ResponseHeaders": {
         "Content-Length": "0",
-<<<<<<< HEAD
-        "Date": "Thu, 02 Apr 2020 23:49:35 GMT",
-        "ETag": "\u00220x8D7D76080076E90\u0022",
-        "Last-Modified": "Thu, 02 Apr 2020 23:49:36 GMT",
-=======
-        "Date": "Thu, 26 Mar 2020 20:50:15 GMT",
-        "ETag": "\u00220x8D7D1C749F4F944\u0022",
-        "Last-Modified": "Thu, 26 Mar 2020 20:50:16 GMT",
->>>>>>> bb257be6
+        "Date": "Sat, 04 Apr 2020 01:41:03 GMT",
+        "ETag": "\u00220x8D7D8393C77BADD\u0022",
+        "Last-Modified": "Sat, 04 Apr 2020 01:41:03 GMT",
         "Server": [
           "Windows-Azure-Blob/1.0",
           "Microsoft-HTTPAPI/2.0"
         ],
-        "x-ms-client-request-id": "7857c30d-a348-79f8-0ac0-52b03f991dcd",
-<<<<<<< HEAD
-        "x-ms-request-id": "49664938-d01e-0093-2f49-0996aa000000",
+        "x-ms-client-request-id": "f36888e8-fc99-28ef-6ea3-84a90b5753a6",
+        "x-ms-request-id": "d538e283-201e-005c-6122-0a18f8000000",
         "x-ms-version": "2019-12-12"
-=======
-        "x-ms-request-id": "9c69acb3-b01e-0012-2cb0-033e16000000",
-        "x-ms-version": "2019-07-07"
->>>>>>> bb257be6
       },
       "ResponseBody": []
     },
     {
-<<<<<<< HEAD
-      "RequestUri": "https://seanmcccanary.blob.core.windows.net/test-container-7487be93-768f-b444-e1b8-ca26a5ba886f/test-blob-9324697a-3165-72e4-87f0-3270e5d4f27d",
-=======
-      "RequestUri": "https://seandevtest.blob.core.windows.net/test-container-7487be93-768f-b444-e1b8-ca26a5ba886f/test-blob-9324697a-3165-72e4-87f0-3270e5d4f27d",
->>>>>>> bb257be6
+      "RequestUri": "https://seanmcccanary.blob.core.windows.net/test-container-17e1544a-2dbb-b4b4-9546-518e65aa99c8/test-blob-a0142497-5e45-9a34-376e-2e77ea7b2fc9",
       "RequestMethod": "PUT",
       "RequestHeaders": {
         "Authorization": "Sanitized",
         "Content-Length": "1024",
-<<<<<<< HEAD
-        "traceparent": "00-a67000d8c1fe2d4c8af30e7bf2c26845-4734be633fe78f4d-00",
+        "traceparent": "00-2b50ac08e692e44e97b730abef681783-8abf5c34c2361d40-00",
         "User-Agent": [
-          "azsdk-net-Storage.Blobs/12.5.0-dev.20200402.1",
-=======
-        "traceparent": "00-3320c123ddaa8f4e9420b00855ccfc1e-f17e25d5e2579a4d-00",
-        "User-Agent": [
-          "azsdk-net-Storage.Blobs/12.5.0-dev.20200326.1",
->>>>>>> bb257be6
+          "azsdk-net-Storage.Blobs/12.5.0-dev.20200403.1",
           "(.NET Core 4.6.28325.01; Microsoft Windows 10.0.18362 )"
         ],
         "x-ms-blob-type": "BlockBlob",
-        "x-ms-client-request-id": "a80abd81-87c0-2bb1-18c9-9f678e683fc0",
-<<<<<<< HEAD
-        "x-ms-date": "Thu, 02 Apr 2020 23:49:37 GMT",
-=======
-        "x-ms-date": "Thu, 26 Mar 2020 20:50:15 GMT",
->>>>>>> bb257be6
+        "x-ms-client-request-id": "bd56d1ae-1861-9d5f-cc79-14b23c1ab6d4",
+        "x-ms-date": "Sat, 04 Apr 2020 01:41:03 GMT",
         "x-ms-return-client-request-id": "true",
         "x-ms-version": "2019-12-12"
       },
-      "RequestBody": "t88Y4mMPJj195vojzoZYqAHD9Fg/bJbc3uTxWHCIlDXN1fhwgTtpa0PnFn42waMAl4luIt\u002BaPks4OwN\u002BHc3M9VLFVvmO6CfFWYkUWFUXphxB8cDmGXFVMpetN0U36k11GiErcWupcq9iqMhWhuX1IZXmPSwM5tvhbyNi4LHijm88nj406zSxl34RhHCp/6yxtxWvUa0gaTRGSgFIRpH9gBpZGuenwTVhNaWt\u002B2FqN3B2sSmbMjzBGzUJ7qEyaVHtEwRVT\u002BTFCfbgThsHc27S2xKQ0ZVoYk3dl/\u002ByndOULstUwOddFOeMsagzu\u002BQhuqfHNxKOope8hLG2eLjlE2sjSx9Ps7KHdMYqBCDsNaZovN1X62bABow0lzs1ppwvpp48D2/F0Qb1QMJMY513z08LTrvbjicFYkWTGxt3Uc4q\u002B12CsCU2o\u002BvWYqujc6LuvcjrKljgVBh2Nq0qMbbqfe70Imc/9B4q1KrQBCt8Yu\u002BipF5Tiyd1SadFDHp4DHE07OS8rlE7r8iqwVWtEE/t\u002BdO9h4xXl/LHf9m/\u002Buikscg4mxhGwLSdZ/WVqcnRxzlXWBKmuoTk3VTy9S94e7TfBQ\u002BNdXQ3pjgfICCXwe4o9begZ6LV/fdDU77DVMqEJetAtaO5RFLEILLZhpljTRtmyQB42BMSCggYSSG1dFFumvs1VgxLbrBk20fw\u002B3Zd4AajXYrKDEzXLqubofsxDqtga\u002ByeLvcPG1pQE/zLIg6RumgbEhfGpI2uXShgsM20M8ycj4\u002BKvrEPlEEveflPDAydCeeTFfyUmcde8NDOrmuNnOAwL5J\u002BB/u2DH7VliqUXlEcw6blIR3QCPXIK87gQOXWot0ZH9x5HgLr3Al\u002BvgOdypF/suvEp3vCXyedttss1suY/vRNej90o6Sj\u002BkUTUknyK2A9YY35EvpiVr\u002B122cmvgY95cAOUFBSCg9GIK02rg3eq4t773Q\u002Bnuz66iN/v8c9fTs/1myJ5NsQ6lZ9s/FMLKiy1zDcq8\u002BR/0fTE2Us0kpICaNy9tihVMawawQewOv6rr57zeiWYNFsrdcltdB14xgLNalN2jXPEYJpLEDKcj5c2WWmsAVisajRBUkBfJ/2OofsEopBrNOJq7xmLTSRojqYydxrzzISqYQBfNTszpXjc/G43WC0GiyRHQRJ\u002B4NzQGMOaLLCi2tU2mkFPzD\u002Bnd0ng7pD2MXa5K6v2bEuya0AjTtx3mXiIOeGZAL3rtr7koAnInjJMGedM4QEE7K5JhG7BbH0jb93RWLSvXTC4zbTtEYxBqc0N13U06rh3Q01zD7xO6gpBgXBr9wV93Lz21BOMV5riB9qhs5UILkUlmdVnPA20KeNqq1Ab1bKHz/r4fhakg==",
+      "RequestBody": "pDqm3EKlL/yeYKXJK3RmkvCbol\u002B2AdGKVM28Ks53PvNzugTQsHZj8vUYAuS4am/DCJyGTtjQE6NpG4d16QQuJiKxVXBvleF6N7Bpnv/s0eld\u002BCIx8O8ao6dhZ5Xu7gnw6dvBBxX/VHK7DBYoZnSjfEqdGPDi/TYzl7LIDi5MjEmnebQkK8rUXqSvdeTZ8jwyvepKUNYYDeykjm9iNkZEb4DMge3Af1F/yblMM4dSWqV1llBDATtzjmvHf5xacSheagVjDHBPcj6ZyoYczNplUjTK7aD1AW5EWfKB\u002BAC0JVeR7cmB7k00JiMRqja0V8KRYixoj4SIaGmXHrJ\u002BzXo\u002B5KUvit4Q42TmlsZ85FY4kAIw8JXTS5bSCYVg6s\u002BbtVio08aQhczjgH7Igvi9C4QSXo6wTdzka5gPXIFZsPmUS\u002BBu0xGQpwo1THAXCsmdFP0BTYtB6mh7xGgtgShKis\u002BFNDcYTzdygreDewFszWDPckiDV2JtUmB48g\u002BoYyXi6sKgkdaRhcTGjsvTvW9mD/YHXQ/gxjJsF\u002BHWn10oyR6RoZA\u002ByzuJPuyDvcmXmpXxEeIYoQYWAiSPNHn0uuVmnsSsQhzfJ0S7fh8iXAlp1X1M5Y17DygYe55rr5fBlIMHHB8E6ld4EumdXSLn86UbJl78qNVY646blMZ9c3it\u002BembG0DpZOol09Kj3bEFMYj5UIg4xeytrzCQaVaR\u002Bp9x8GQ5S9dkMcF01tQCtA3dlWI\u002BhCLvdTP97WwPWPuTlNkzMu1NzOawlB/Hw\u002B4Xq/ojs9P0U3V8gXowPF1rVdnG4EL7z4EfkMl8jvACKLFE5UJx7KQnn0FjtrFyHI\u002BIRD9GAOKsG9t5AyMKeMSFeljI61Ya\u002BWg0n0EBmBjQrHM580mxvCjPmMpm\u002BOiAHCZ83TxYqjA5bkvWEWCgqoLDqFaw0YV71L0w\u002BVKMswF/s4MahbvbeAJDAIT\u002B2qvHLu5Ho0\u002BS0EuhAQh/J7DdrLpJVl3dhiXH5zBTbNEAfPkRaMtkRRCx7eM3eYOyXFBSZVPKtIRN6qjJf7sePmN5oYQPbb7keGeql2h6pQyhFYvfAQZ\u002BNsh1xH4jm8VUk69/vtf/o\u002B\u002BRbu3sHxwb00SbJ2ovPj1c\u002B2u8malAwN2hVQS5\u002Buc0onGcTpIZkharWfA5iHRbJVRxIsJsQglFUa0PSskYYdlcZoX4k/CqQ2lUET\u002B4BjhpRTCwSNglyF9oVv3lCkdMk/cX3SLuY5Jjx99YGDHKjEp0pgSZZxkAN54mkDzzxDgiB35HoSkWeuKeTYD4zK8tnsqycGNCsyvdFqWEyNNVbwKmNhGzguohXisi\u002BxqYCGru\u002BfJyQVTV31RSaYuDkrIOSN1\u002BUpaeeQ==",
       "StatusCode": 201,
       "ResponseHeaders": {
         "Content-Length": "0",
-        "Content-MD5": "4QH8q2xeOX1x\u002Bh\u002BoNc2khA==",
-<<<<<<< HEAD
-        "Date": "Thu, 02 Apr 2020 23:49:35 GMT",
-        "ETag": "\u00220x8D7D7608014CD4A\u0022",
-        "Last-Modified": "Thu, 02 Apr 2020 23:49:36 GMT",
-=======
-        "Date": "Thu, 26 Mar 2020 20:50:15 GMT",
-        "ETag": "\u00220x8D7D1C74A042021\u0022",
-        "Last-Modified": "Thu, 26 Mar 2020 20:50:16 GMT",
->>>>>>> bb257be6
+        "Content-MD5": "kMjvTIkpfErcNVPmvqy0ig==",
+        "Date": "Sat, 04 Apr 2020 01:41:03 GMT",
+        "ETag": "\u00220x8D7D8393C8591D9\u0022",
+        "Last-Modified": "Sat, 04 Apr 2020 01:41:03 GMT",
         "Server": [
           "Windows-Azure-Blob/1.0",
           "Microsoft-HTTPAPI/2.0"
         ],
-        "x-ms-client-request-id": "a80abd81-87c0-2bb1-18c9-9f678e683fc0",
-        "x-ms-content-crc64": "TZlxrCG8esk=",
-<<<<<<< HEAD
-        "x-ms-request-id": "4966493f-d01e-0093-3449-0996aa000000",
-=======
-        "x-ms-request-id": "9c69ad12-b01e-0012-80b0-033e16000000",
->>>>>>> bb257be6
+        "x-ms-client-request-id": "bd56d1ae-1861-9d5f-cc79-14b23c1ab6d4",
+        "x-ms-content-crc64": "F99Xed4VTvY=",
+        "x-ms-request-id": "d538e28a-201e-005c-6522-0a18f8000000",
         "x-ms-request-server-encrypted": "true",
         "x-ms-version": "2019-12-12"
       },
       "ResponseBody": []
     },
     {
-<<<<<<< HEAD
-      "RequestUri": "https://seanmcccanary.blob.core.windows.net/test-container-7487be93-768f-b444-e1b8-ca26a5ba886f/test-blob-9324697a-3165-72e4-87f0-3270e5d4f27d",
+      "RequestUri": "https://seanmcccanary.blob.core.windows.net/test-container-17e1544a-2dbb-b4b4-9546-518e65aa99c8/test-blob-a0142497-5e45-9a34-376e-2e77ea7b2fc9",
       "RequestMethod": "GET",
       "RequestHeaders": {
         "Authorization": "Sanitized",
-        "traceparent": "00-7e4b57e96d2f694a99a5380814ddf1c6-51be21a0d1fcf345-00",
+        "traceparent": "00-1f7f5e97a095c44fa30c3c4a3648792d-40dccd77abbd7a49-00",
         "User-Agent": [
-          "azsdk-net-Storage.Blobs/12.5.0-dev.20200402.1",
+          "azsdk-net-Storage.Blobs/12.5.0-dev.20200403.1",
           "(.NET Core 4.6.28325.01; Microsoft Windows 10.0.18362 )"
         ],
-        "x-ms-client-request-id": "2369e55f-b1ed-24d1-fd9e-2b54e74d4c6c",
-        "x-ms-date": "Thu, 02 Apr 2020 23:49:37 GMT",
-        "x-ms-range": "bytes=0-",
-=======
-      "RequestUri": "https://seandevtest.blob.core.windows.net/test-container-7487be93-768f-b444-e1b8-ca26a5ba886f/test-blob-9324697a-3165-72e4-87f0-3270e5d4f27d",
-      "RequestMethod": "GET",
-      "RequestHeaders": {
-        "Authorization": "Sanitized",
-        "traceparent": "00-b5ca8d3598bf65409ff33eeeb5ba89d5-6845eab735e7dd4b-00",
-        "User-Agent": [
-          "azsdk-net-Storage.Blobs/12.5.0-dev.20200326.1",
-          "(.NET Core 4.6.28325.01; Microsoft Windows 10.0.18362 )"
-        ],
-        "x-ms-client-request-id": "2369e55f-b1ed-24d1-fd9e-2b54e74d4c6c",
-        "x-ms-date": "Thu, 26 Mar 2020 20:50:16 GMT",
->>>>>>> bb257be6
+        "x-ms-client-request-id": "80d0af64-e13f-0318-7ff4-45be0b05d52a",
+        "x-ms-date": "Sat, 04 Apr 2020 01:41:03 GMT",
         "x-ms-return-client-request-id": "true",
         "x-ms-version": "2019-12-12"
       },
@@ -154,68 +90,38 @@
       "ResponseHeaders": {
         "Accept-Ranges": "bytes",
         "Content-Length": "1024",
-        "Content-MD5": "4QH8q2xeOX1x\u002Bh\u002BoNc2khA==",
+        "Content-MD5": "kMjvTIkpfErcNVPmvqy0ig==",
         "Content-Type": "application/octet-stream",
-<<<<<<< HEAD
-        "Date": "Thu, 02 Apr 2020 23:49:35 GMT",
-        "ETag": "\u00220x8D7D7608014CD4A\u0022",
-        "Last-Modified": "Thu, 02 Apr 2020 23:49:36 GMT",
-=======
-        "Date": "Thu, 26 Mar 2020 20:50:15 GMT",
-        "ETag": "\u00220x8D7D1C74A042021\u0022",
-        "Last-Modified": "Thu, 26 Mar 2020 20:50:16 GMT",
->>>>>>> bb257be6
+        "Date": "Sat, 04 Apr 2020 01:41:03 GMT",
+        "ETag": "\u00220x8D7D8393C8591D9\u0022",
+        "Last-Modified": "Sat, 04 Apr 2020 01:41:03 GMT",
         "Server": [
           "Windows-Azure-Blob/1.0",
           "Microsoft-HTTPAPI/2.0"
         ],
-<<<<<<< HEAD
-        "x-ms-blob-content-md5": "4QH8q2xeOX1x\u002Bh\u002BoNc2khA==",
         "x-ms-blob-type": "BlockBlob",
-        "x-ms-client-request-id": "2369e55f-b1ed-24d1-fd9e-2b54e74d4c6c",
-        "x-ms-creation-time": "Thu, 02 Apr 2020 23:49:36 GMT",
+        "x-ms-client-request-id": "80d0af64-e13f-0318-7ff4-45be0b05d52a",
+        "x-ms-creation-time": "Sat, 04 Apr 2020 01:41:03 GMT",
         "x-ms-lease-state": "available",
         "x-ms-lease-status": "unlocked",
-        "x-ms-request-id": "4966494e-d01e-0093-4149-0996aa000000",
-=======
-        "x-ms-blob-type": "BlockBlob",
-        "x-ms-client-request-id": "2369e55f-b1ed-24d1-fd9e-2b54e74d4c6c",
-        "x-ms-creation-time": "Thu, 26 Mar 2020 20:50:16 GMT",
-        "x-ms-lease-state": "available",
-        "x-ms-lease-status": "unlocked",
-        "x-ms-request-id": "9c69ad39-b01e-0012-23b0-033e16000000",
->>>>>>> bb257be6
+        "x-ms-request-id": "d538e29f-201e-005c-7522-0a18f8000000",
         "x-ms-server-encrypted": "true",
         "x-ms-version": "2019-12-12"
       },
-      "ResponseBody": "t88Y4mMPJj195vojzoZYqAHD9Fg/bJbc3uTxWHCIlDXN1fhwgTtpa0PnFn42waMAl4luIt\u002BaPks4OwN\u002BHc3M9VLFVvmO6CfFWYkUWFUXphxB8cDmGXFVMpetN0U36k11GiErcWupcq9iqMhWhuX1IZXmPSwM5tvhbyNi4LHijm88nj406zSxl34RhHCp/6yxtxWvUa0gaTRGSgFIRpH9gBpZGuenwTVhNaWt\u002B2FqN3B2sSmbMjzBGzUJ7qEyaVHtEwRVT\u002BTFCfbgThsHc27S2xKQ0ZVoYk3dl/\u002ByndOULstUwOddFOeMsagzu\u002BQhuqfHNxKOope8hLG2eLjlE2sjSx9Ps7KHdMYqBCDsNaZovN1X62bABow0lzs1ppwvpp48D2/F0Qb1QMJMY513z08LTrvbjicFYkWTGxt3Uc4q\u002B12CsCU2o\u002BvWYqujc6LuvcjrKljgVBh2Nq0qMbbqfe70Imc/9B4q1KrQBCt8Yu\u002BipF5Tiyd1SadFDHp4DHE07OS8rlE7r8iqwVWtEE/t\u002BdO9h4xXl/LHf9m/\u002Buikscg4mxhGwLSdZ/WVqcnRxzlXWBKmuoTk3VTy9S94e7TfBQ\u002BNdXQ3pjgfICCXwe4o9begZ6LV/fdDU77DVMqEJetAtaO5RFLEILLZhpljTRtmyQB42BMSCggYSSG1dFFumvs1VgxLbrBk20fw\u002B3Zd4AajXYrKDEzXLqubofsxDqtga\u002ByeLvcPG1pQE/zLIg6RumgbEhfGpI2uXShgsM20M8ycj4\u002BKvrEPlEEveflPDAydCeeTFfyUmcde8NDOrmuNnOAwL5J\u002BB/u2DH7VliqUXlEcw6blIR3QCPXIK87gQOXWot0ZH9x5HgLr3Al\u002BvgOdypF/suvEp3vCXyedttss1suY/vRNej90o6Sj\u002BkUTUknyK2A9YY35EvpiVr\u002B122cmvgY95cAOUFBSCg9GIK02rg3eq4t773Q\u002Bnuz66iN/v8c9fTs/1myJ5NsQ6lZ9s/FMLKiy1zDcq8\u002BR/0fTE2Us0kpICaNy9tihVMawawQewOv6rr57zeiWYNFsrdcltdB14xgLNalN2jXPEYJpLEDKcj5c2WWmsAVisajRBUkBfJ/2OofsEopBrNOJq7xmLTSRojqYydxrzzISqYQBfNTszpXjc/G43WC0GiyRHQRJ\u002B4NzQGMOaLLCi2tU2mkFPzD\u002Bnd0ng7pD2MXa5K6v2bEuya0AjTtx3mXiIOeGZAL3rtr7koAnInjJMGedM4QEE7K5JhG7BbH0jb93RWLSvXTC4zbTtEYxBqc0N13U06rh3Q01zD7xO6gpBgXBr9wV93Lz21BOMV5riB9qhs5UILkUlmdVnPA20KeNqq1Ab1bKHz/r4fhakg=="
+      "ResponseBody": "pDqm3EKlL/yeYKXJK3RmkvCbol\u002B2AdGKVM28Ks53PvNzugTQsHZj8vUYAuS4am/DCJyGTtjQE6NpG4d16QQuJiKxVXBvleF6N7Bpnv/s0eld\u002BCIx8O8ao6dhZ5Xu7gnw6dvBBxX/VHK7DBYoZnSjfEqdGPDi/TYzl7LIDi5MjEmnebQkK8rUXqSvdeTZ8jwyvepKUNYYDeykjm9iNkZEb4DMge3Af1F/yblMM4dSWqV1llBDATtzjmvHf5xacSheagVjDHBPcj6ZyoYczNplUjTK7aD1AW5EWfKB\u002BAC0JVeR7cmB7k00JiMRqja0V8KRYixoj4SIaGmXHrJ\u002BzXo\u002B5KUvit4Q42TmlsZ85FY4kAIw8JXTS5bSCYVg6s\u002BbtVio08aQhczjgH7Igvi9C4QSXo6wTdzka5gPXIFZsPmUS\u002BBu0xGQpwo1THAXCsmdFP0BTYtB6mh7xGgtgShKis\u002BFNDcYTzdygreDewFszWDPckiDV2JtUmB48g\u002BoYyXi6sKgkdaRhcTGjsvTvW9mD/YHXQ/gxjJsF\u002BHWn10oyR6RoZA\u002ByzuJPuyDvcmXmpXxEeIYoQYWAiSPNHn0uuVmnsSsQhzfJ0S7fh8iXAlp1X1M5Y17DygYe55rr5fBlIMHHB8E6ld4EumdXSLn86UbJl78qNVY646blMZ9c3it\u002BembG0DpZOol09Kj3bEFMYj5UIg4xeytrzCQaVaR\u002Bp9x8GQ5S9dkMcF01tQCtA3dlWI\u002BhCLvdTP97WwPWPuTlNkzMu1NzOawlB/Hw\u002B4Xq/ojs9P0U3V8gXowPF1rVdnG4EL7z4EfkMl8jvACKLFE5UJx7KQnn0FjtrFyHI\u002BIRD9GAOKsG9t5AyMKeMSFeljI61Ya\u002BWg0n0EBmBjQrHM580mxvCjPmMpm\u002BOiAHCZ83TxYqjA5bkvWEWCgqoLDqFaw0YV71L0w\u002BVKMswF/s4MahbvbeAJDAIT\u002B2qvHLu5Ho0\u002BS0EuhAQh/J7DdrLpJVl3dhiXH5zBTbNEAfPkRaMtkRRCx7eM3eYOyXFBSZVPKtIRN6qjJf7sePmN5oYQPbb7keGeql2h6pQyhFYvfAQZ\u002BNsh1xH4jm8VUk69/vtf/o\u002B\u002BRbu3sHxwb00SbJ2ovPj1c\u002B2u8malAwN2hVQS5\u002Buc0onGcTpIZkharWfA5iHRbJVRxIsJsQglFUa0PSskYYdlcZoX4k/CqQ2lUET\u002B4BjhpRTCwSNglyF9oVv3lCkdMk/cX3SLuY5Jjx99YGDHKjEp0pgSZZxkAN54mkDzzxDgiB35HoSkWeuKeTYD4zK8tnsqycGNCsyvdFqWEyNNVbwKmNhGzguohXisi\u002BxqYCGru\u002BfJyQVTV31RSaYuDkrIOSN1\u002BUpaeeQ=="
     },
     {
-<<<<<<< HEAD
-      "RequestUri": "https://seanmcccanary.blob.core.windows.net/test-container-7487be93-768f-b444-e1b8-ca26a5ba886f/test-blob-9324697a-3165-72e4-87f0-3270e5d4f27d",
+      "RequestUri": "https://seanmcccanary.blob.core.windows.net/test-container-17e1544a-2dbb-b4b4-9546-518e65aa99c8/test-blob-a0142497-5e45-9a34-376e-2e77ea7b2fc9",
       "RequestMethod": "HEAD",
       "RequestHeaders": {
         "Authorization": "Sanitized",
-        "traceparent": "00-41f877856f7dea41bd6ac0fb107aa699-40971b33a23beb43-00",
+        "traceparent": "00-3128bdd374a82d459ec0699f1df546f6-5f8d31d8bb043c48-00",
         "User-Agent": [
-          "azsdk-net-Storage.Blobs/12.5.0-dev.20200402.1",
+          "azsdk-net-Storage.Blobs/12.5.0-dev.20200403.1",
           "(.NET Core 4.6.28325.01; Microsoft Windows 10.0.18362 )"
         ],
-        "x-ms-client-request-id": "a8084b8c-1bff-08d3-3197-aa3481c361a5",
-        "x-ms-date": "Thu, 02 Apr 2020 23:49:37 GMT",
-=======
-      "RequestUri": "https://seandevtest.blob.core.windows.net/test-container-7487be93-768f-b444-e1b8-ca26a5ba886f/test-blob-9324697a-3165-72e4-87f0-3270e5d4f27d",
-      "RequestMethod": "HEAD",
-      "RequestHeaders": {
-        "Authorization": "Sanitized",
-        "traceparent": "00-59237d8b1ce0d94d849830fc714cead5-d6e12d657866bf48-00",
-        "User-Agent": [
-          "azsdk-net-Storage.Blobs/12.5.0-dev.20200326.1",
-          "(.NET Core 4.6.28325.01; Microsoft Windows 10.0.18362 )"
-        ],
-        "x-ms-client-request-id": "a8084b8c-1bff-08d3-3197-aa3481c361a5",
-        "x-ms-date": "Thu, 26 Mar 2020 20:50:16 GMT",
->>>>>>> bb257be6
+        "x-ms-client-request-id": "8d4de696-3549-6f94-67d2-13bbfcdfb497",
+        "x-ms-date": "Sat, 04 Apr 2020 01:41:04 GMT",
         "x-ms-return-client-request-id": "true",
         "x-ms-version": "2019-12-12"
       },
@@ -224,17 +130,11 @@
       "ResponseHeaders": {
         "Accept-Ranges": "bytes",
         "Content-Length": "1024",
-        "Content-MD5": "4QH8q2xeOX1x\u002Bh\u002BoNc2khA==",
+        "Content-MD5": "kMjvTIkpfErcNVPmvqy0ig==",
         "Content-Type": "application/octet-stream",
-<<<<<<< HEAD
-        "Date": "Thu, 02 Apr 2020 23:49:35 GMT",
-        "ETag": "\u00220x8D7D7608014CD4A\u0022",
-        "Last-Modified": "Thu, 02 Apr 2020 23:49:36 GMT",
-=======
-        "Date": "Thu, 26 Mar 2020 20:50:15 GMT",
-        "ETag": "\u00220x8D7D1C74A042021\u0022",
-        "Last-Modified": "Thu, 26 Mar 2020 20:50:16 GMT",
->>>>>>> bb257be6
+        "Date": "Sat, 04 Apr 2020 01:41:03 GMT",
+        "ETag": "\u00220x8D7D8393C8591D9\u0022",
+        "Last-Modified": "Sat, 04 Apr 2020 01:41:03 GMT",
         "Server": [
           "Windows-Azure-Blob/1.0",
           "Microsoft-HTTPAPI/2.0"
@@ -242,49 +142,28 @@
         "x-ms-access-tier": "Hot",
         "x-ms-access-tier-inferred": "true",
         "x-ms-blob-type": "BlockBlob",
-        "x-ms-client-request-id": "a8084b8c-1bff-08d3-3197-aa3481c361a5",
-<<<<<<< HEAD
-        "x-ms-creation-time": "Thu, 02 Apr 2020 23:49:36 GMT",
+        "x-ms-client-request-id": "8d4de696-3549-6f94-67d2-13bbfcdfb497",
+        "x-ms-creation-time": "Sat, 04 Apr 2020 01:41:03 GMT",
         "x-ms-lease-state": "available",
         "x-ms-lease-status": "unlocked",
-        "x-ms-request-id": "4966495e-d01e-0093-4f49-0996aa000000",
-=======
-        "x-ms-creation-time": "Thu, 26 Mar 2020 20:50:16 GMT",
-        "x-ms-lease-state": "available",
-        "x-ms-lease-status": "unlocked",
-        "x-ms-request-id": "9c69ad76-b01e-0012-57b0-033e16000000",
->>>>>>> bb257be6
+        "x-ms-request-id": "d538e2b7-201e-005c-0c22-0a18f8000000",
         "x-ms-server-encrypted": "true",
         "x-ms-version": "2019-12-12"
       },
       "ResponseBody": []
     },
     {
-<<<<<<< HEAD
-      "RequestUri": "https://seanmcccanary.blob.core.windows.net/test-container-7487be93-768f-b444-e1b8-ca26a5ba886f?restype=container",
+      "RequestUri": "https://seanmcccanary.blob.core.windows.net/test-container-17e1544a-2dbb-b4b4-9546-518e65aa99c8?restype=container",
       "RequestMethod": "DELETE",
       "RequestHeaders": {
         "Authorization": "Sanitized",
-        "traceparent": "00-e24ca446bb5d864c818b5d2e7c18cfa8-28d20e86adb7c34f-00",
+        "traceparent": "00-464cfba21c754b408d644d1c84b220d1-65f92a2c6b378f40-00",
         "User-Agent": [
-          "azsdk-net-Storage.Blobs/12.5.0-dev.20200402.1",
+          "azsdk-net-Storage.Blobs/12.5.0-dev.20200403.1",
           "(.NET Core 4.6.28325.01; Microsoft Windows 10.0.18362 )"
         ],
-        "x-ms-client-request-id": "9cc8d667-a345-8b6c-b8e9-e4216e5252e2",
-        "x-ms-date": "Thu, 02 Apr 2020 23:49:37 GMT",
-=======
-      "RequestUri": "https://seandevtest.blob.core.windows.net/test-container-7487be93-768f-b444-e1b8-ca26a5ba886f?restype=container",
-      "RequestMethod": "DELETE",
-      "RequestHeaders": {
-        "Authorization": "Sanitized",
-        "traceparent": "00-0af8257add7d3b4f9c860702d03735e9-fbf05be5f6e66246-00",
-        "User-Agent": [
-          "azsdk-net-Storage.Blobs/12.5.0-dev.20200326.1",
-          "(.NET Core 4.6.28325.01; Microsoft Windows 10.0.18362 )"
-        ],
-        "x-ms-client-request-id": "9cc8d667-a345-8b6c-b8e9-e4216e5252e2",
-        "x-ms-date": "Thu, 26 Mar 2020 20:50:16 GMT",
->>>>>>> bb257be6
+        "x-ms-client-request-id": "2528759f-47b7-22e0-d2d6-e8383dc26f54",
+        "x-ms-date": "Sat, 04 Apr 2020 01:41:04 GMT",
         "x-ms-return-client-request-id": "true",
         "x-ms-version": "2019-12-12"
       },
@@ -292,33 +171,20 @@
       "StatusCode": 202,
       "ResponseHeaders": {
         "Content-Length": "0",
-<<<<<<< HEAD
-        "Date": "Thu, 02 Apr 2020 23:49:36 GMT",
-=======
-        "Date": "Thu, 26 Mar 2020 20:50:15 GMT",
->>>>>>> bb257be6
+        "Date": "Sat, 04 Apr 2020 01:41:03 GMT",
         "Server": [
           "Windows-Azure-Blob/1.0",
           "Microsoft-HTTPAPI/2.0"
         ],
-        "x-ms-client-request-id": "9cc8d667-a345-8b6c-b8e9-e4216e5252e2",
-<<<<<<< HEAD
-        "x-ms-request-id": "49664967-d01e-0093-5849-0996aa000000",
+        "x-ms-client-request-id": "2528759f-47b7-22e0-d2d6-e8383dc26f54",
+        "x-ms-request-id": "d538e2c1-201e-005c-1522-0a18f8000000",
         "x-ms-version": "2019-12-12"
-=======
-        "x-ms-request-id": "9c69ad95-b01e-0012-72b0-033e16000000",
-        "x-ms-version": "2019-07-07"
->>>>>>> bb257be6
       },
       "ResponseBody": []
     }
   ],
   "Variables": {
-    "RandomSeed": "1255623752",
-<<<<<<< HEAD
+    "RandomSeed": "1863212449",
     "Storage_TestConfigDefault": "ProductionTenant\nseanmcccanary\nU2FuaXRpemVk\nhttps://seanmcccanary.blob.core.windows.net\nhttps://seanmcccanary.file.core.windows.net\nhttps://seanmcccanary.queue.core.windows.net\nhttps://seanmcccanary.table.core.windows.net\n\n\n\n\nhttps://seanmcccanary-secondary.blob.core.windows.net\nhttps://seanmcccanary-secondary.file.core.windows.net\nhttps://seanmcccanary-secondary.queue.core.windows.net\nhttps://seanmcccanary-secondary.table.core.windows.net\n\nSanitized\n\n\nCloud\nBlobEndpoint=https://seanmcccanary.blob.core.windows.net/;QueueEndpoint=https://seanmcccanary.queue.core.windows.net/;FileEndpoint=https://seanmcccanary.file.core.windows.net/;BlobSecondaryEndpoint=https://seanmcccanary-secondary.blob.core.windows.net/;QueueSecondaryEndpoint=https://seanmcccanary-secondary.queue.core.windows.net/;FileSecondaryEndpoint=https://seanmcccanary-secondary.file.core.windows.net/;AccountName=seanmcccanary;AccountKey=Sanitized\nseanscope1"
-=======
-    "Storage_TestConfigDefault": "ProductionTenant\nseandevtest\nU2FuaXRpemVk\nhttps://seandevtest.blob.core.windows.net\nhttps://seandevtest.file.core.windows.net\nhttps://seandevtest.queue.core.windows.net\nhttps://seandevtest.table.core.windows.net\n\n\n\n\nhttps://seandevtest-secondary.blob.core.windows.net\nhttps://seandevtest-secondary.file.core.windows.net\nhttps://seandevtest-secondary.queue.core.windows.net\nhttps://seandevtest-secondary.table.core.windows.net\n\nSanitized\n\n\nCloud\nBlobEndpoint=https://seandevtest.blob.core.windows.net/;QueueEndpoint=https://seandevtest.queue.core.windows.net/;FileEndpoint=https://seandevtest.file.core.windows.net/;BlobSecondaryEndpoint=https://seandevtest-secondary.blob.core.windows.net/;QueueSecondaryEndpoint=https://seandevtest-secondary.queue.core.windows.net/;FileSecondaryEndpoint=https://seandevtest-secondary.file.core.windows.net/;AccountName=seandevtest;AccountKey=Sanitized\nseanscope1"
->>>>>>> bb257be6
   }
 }