{
  "Entries": [
    {
<<<<<<< HEAD
      "RequestUri": "https://seanmcccanary.blob.core.windows.net/test-container-87ec3287-b36d-b4b5-cb28-5a0b3a2d711d?restype=container",
      "RequestMethod": "PUT",
      "RequestHeaders": {
        "Authorization": "Sanitized",
        "traceparent": "00-e3dd47fdcd0b6f4397b306d5388f9c9d-02031ff70362304a-00",
        "User-Agent": [
          "azsdk-net-Storage.Blobs/12.5.0-dev.20200402.1",
=======
      "RequestUri": "https://seandevtest.blob.core.windows.net/test-container-87ec3287-b36d-b4b5-cb28-5a0b3a2d711d?restype=container",
      "RequestMethod": "PUT",
      "RequestHeaders": {
        "Authorization": "Sanitized",
        "traceparent": "00-46551bc30ef3914cba4b74f3c753acaa-f248e990c25c3b45-00",
        "User-Agent": [
          "azsdk-net-Storage.Blobs/12.5.0-dev.20200326.1",
>>>>>>> bb257be6
          "(.NET Core 4.6.28325.01; Microsoft Windows 10.0.18362 )"
        ],
        "x-ms-blob-public-access": "container",
        "x-ms-client-request-id": "7681cb0e-d9bf-4bfb-afc4-288b0567041d",
<<<<<<< HEAD
        "x-ms-date": "Thu, 02 Apr 2020 23:49:04 GMT",
=======
        "x-ms-date": "Thu, 26 Mar 2020 20:49:50 GMT",
>>>>>>> bb257be6
        "x-ms-return-client-request-id": "true",
        "x-ms-version": "2019-12-12"
      },
      "RequestBody": null,
      "StatusCode": 201,
      "ResponseHeaders": {
        "Content-Length": "0",
<<<<<<< HEAD
        "Date": "Thu, 02 Apr 2020 23:49:03 GMT",
        "ETag": "\u00220x8D7D7606CA46EA7\u0022",
        "Last-Modified": "Thu, 02 Apr 2020 23:49:03 GMT",
=======
        "Date": "Thu, 26 Mar 2020 20:49:50 GMT",
        "ETag": "\u00220x8D7D1C73AB2936D\u0022",
        "Last-Modified": "Thu, 26 Mar 2020 20:49:50 GMT",
>>>>>>> bb257be6
        "Server": [
          "Windows-Azure-Blob/1.0",
          "Microsoft-HTTPAPI/2.0"
        ],
        "x-ms-client-request-id": "7681cb0e-d9bf-4bfb-afc4-288b0567041d",
<<<<<<< HEAD
        "x-ms-request-id": "77dbf249-901e-0004-2e49-09c0a7000000",
        "x-ms-version": "2019-12-12"
=======
        "x-ms-request-id": "f4f272ab-b01e-0019-0bb0-032662000000",
        "x-ms-version": "2019-07-07"
>>>>>>> bb257be6
      },
      "ResponseBody": []
    },
    {
<<<<<<< HEAD
      "RequestUri": "https://seanmcccanary.blob.core.windows.net/test-container-87ec3287-b36d-b4b5-cb28-5a0b3a2d711d/test-blob-fa278b56-c8bc-8389-46af-6d655deb416d",
=======
      "RequestUri": "https://seandevtest.blob.core.windows.net/test-container-87ec3287-b36d-b4b5-cb28-5a0b3a2d711d/test-blob-fa278b56-c8bc-8389-46af-6d655deb416d",
>>>>>>> bb257be6
      "RequestMethod": "PUT",
      "RequestHeaders": {
        "Authorization": "Sanitized",
        "Content-Length": "1024",
<<<<<<< HEAD
        "traceparent": "00-d0898721a09ed543a917a95e1e0baa13-5abd1b64e965744a-00",
        "User-Agent": [
          "azsdk-net-Storage.Blobs/12.5.0-dev.20200402.1",
=======
        "traceparent": "00-db452b1d4548784db35d0c93ad6768aa-6dd0140cf8befa42-00",
        "User-Agent": [
          "azsdk-net-Storage.Blobs/12.5.0-dev.20200326.1",
>>>>>>> bb257be6
          "(.NET Core 4.6.28325.01; Microsoft Windows 10.0.18362 )"
        ],
        "x-ms-blob-type": "BlockBlob",
        "x-ms-client-request-id": "dbf132cc-b459-d182-2b38-dc4027083d8b",
<<<<<<< HEAD
        "x-ms-date": "Thu, 02 Apr 2020 23:49:04 GMT",
=======
        "x-ms-date": "Thu, 26 Mar 2020 20:49:50 GMT",
>>>>>>> bb257be6
        "x-ms-return-client-request-id": "true",
        "x-ms-version": "2019-12-12"
      },
      "RequestBody": "ybn9bqv7Xi66zjTG3GA3swI4c\u002Bg2ZORGQf4wD2yV7cSDusFMapVxWy34P\u002B6UwqbleLliJXdZNmXUtiysyk7CJeBwQyGf6kltxhi6PST2sn9XSpayMshMKoNbd7NpxJDeNhoNI3\u002BFRo1w9V5envlA3QStVYC3EPIYIxidQ3KVBAGI3AcK6I7/0gQIQjxp7ouKGpqvu28QJiUn9QBm5wIb2vFd1cHyNvR1roN7r861rjSMEyjY5kiSeLXh4vOOmOoB7WdLDBjKmOSlOQzslHdXckfL2tTZQvOoy10MEFQB5xWZesFnaqEbwnpEM607peM\u002BinCswr4VJ6tzokG7voiPo1H3Uxq28AelrxdZlA5GbCV5zYXkVSRXg1IV88dgYATytY9bRFLJh5poBxOmvJOcLTUcQfACq04sn8/IoPxARE4SZt9/6ifSsEbqe04RsMe/eMaRRB8U8AlBL6WDAeeeKMLElFWzHUINSZCqFzAAGu4ICSc2rgAv/nbWPbuCT69eTFOLTRxyC1uDg/qPatjZQBS2e/i/aHnClZbe3N\u002BHi/rgS8vcdM3Slf3MsisFn5Oe/P2nzNS3nuTZybiFky57/PgArh8M/MtG5OX687ZOvfUCQN/i378lKazmA6sUTALOULUzBPF0kQAxYOfvvKsuiwzDg1JOmR042oRyJvkgMpfiLKIAG7gDjq/fsH/XNmwAuHefUMmvf7eX\u002BilsAWsGES1QDJAILXBTwPSjb\u002BidYaQYcm2CgOHOM63qaSGPloxE2J9Rhyrc94sHTJDUCw/P\u002BZiFVI/9hJBMgtnjHcRPwyloX5ZITNp5O3rhejRQ\u002BSedG2\u002BICkH9RlQPBQRR\u002BdnHt4hnbKx5h62\u002BCxkVGwlb\u002B4ixRQJVxrnnahlCOEfVKEKgGsKs6Y16I5PByf4o5ypKtAl8n7PXcfDPfwGTNk9m6OPWdQBGrxL6NiJuk/26v4Lu\u002BIM9WIiPyKnR3GqL5\u002BxEW\u002BAbUXIpAwX3gWmRaN7zFL9\u002BpT7LKI9aR6xXdNKnb081KTgcn20QxPR\u002BRtcf/WDK3siqDEKueTNRwArF0Y4yTxIZXD6m13VRbuBJTOG4O0lMjZYK/WINh68Ey95jSvNmTPbFBaEhJAZTWJ5iZC1RmIXAeUT3KFKvDNSOoQyW7iTs4wDq8zWnK2iQt6TEqiKCsjJYo9CubyOkFfnMkoL6vGp6dYEtZ6VQGE7bZ3Gu62GyDO7ZPUpTPnPcRt4725jllvo5STWhVEuNCIuC0wiy9SmXGoaTIH8fJjcNUSHGFD219dB2dKEsEbejTDW/0GtrKVC0o8ASUXZ7GiL\u002BkwMqxvNNzd03O4GHawnO8NNKX1bMoSfQEnF8oqRa\u002B1l\u002BLX20eQ==",
      "StatusCode": 201,
      "ResponseHeaders": {
        "Content-Length": "0",
        "Content-MD5": "khKWvWS31fYBsn1uB/qSKA==",
<<<<<<< HEAD
        "Date": "Thu, 02 Apr 2020 23:49:03 GMT",
        "ETag": "\u00220x8D7D7606CB0F107\u0022",
        "Last-Modified": "Thu, 02 Apr 2020 23:49:03 GMT",
=======
        "Date": "Thu, 26 Mar 2020 20:49:50 GMT",
        "ETag": "\u00220x8D7D1C73AB7777E\u0022",
        "Last-Modified": "Thu, 26 Mar 2020 20:49:51 GMT",
>>>>>>> bb257be6
        "Server": [
          "Windows-Azure-Blob/1.0",
          "Microsoft-HTTPAPI/2.0"
        ],
        "x-ms-client-request-id": "dbf132cc-b459-d182-2b38-dc4027083d8b",
        "x-ms-content-crc64": "190bD\u002BGr8N0=",
<<<<<<< HEAD
        "x-ms-request-id": "77dbf24d-901e-0004-3049-09c0a7000000",
=======
        "x-ms-request-id": "f4f272c0-b01e-0019-1db0-032662000000",
>>>>>>> bb257be6
        "x-ms-request-server-encrypted": "true",
        "x-ms-version": "2019-12-12"
      },
      "ResponseBody": []
    },
    {
<<<<<<< HEAD
      "RequestUri": "https://seanmcccanary.blob.core.windows.net/test-container-87ec3287-b36d-b4b5-cb28-5a0b3a2d711d/test-blob-fa278b56-c8bc-8389-46af-6d655deb416d",
      "RequestMethod": "GET",
      "RequestHeaders": {
        "Authorization": "Sanitized",
        "traceparent": "00-b506ca1ea26b5243bc00467a766e2b66-626260f9ba82954c-00",
        "User-Agent": [
          "azsdk-net-Storage.Blobs/12.5.0-dev.20200402.1",
          "(.NET Core 4.6.28325.01; Microsoft Windows 10.0.18362 )"
        ],
        "x-ms-client-request-id": "fbb29fca-d88c-d120-bfa0-d75558ada724",
        "x-ms-date": "Thu, 02 Apr 2020 23:49:04 GMT",
        "x-ms-range": "bytes=0-",
=======
      "RequestUri": "https://seandevtest.blob.core.windows.net/test-container-87ec3287-b36d-b4b5-cb28-5a0b3a2d711d/test-blob-fa278b56-c8bc-8389-46af-6d655deb416d",
      "RequestMethod": "GET",
      "RequestHeaders": {
        "Authorization": "Sanitized",
        "traceparent": "00-28355af2325a2142a28ce2c84805ba96-dee1f5573da57149-00",
        "User-Agent": [
          "azsdk-net-Storage.Blobs/12.5.0-dev.20200326.1",
          "(.NET Core 4.6.28325.01; Microsoft Windows 10.0.18362 )"
        ],
        "x-ms-client-request-id": "fbb29fca-d88c-d120-bfa0-d75558ada724",
        "x-ms-date": "Thu, 26 Mar 2020 20:49:50 GMT",
>>>>>>> bb257be6
        "x-ms-return-client-request-id": "true",
        "x-ms-version": "2019-12-12"
      },
      "RequestBody": null,
      "StatusCode": 200,
      "ResponseHeaders": {
        "Accept-Ranges": "bytes",
        "Content-Length": "1024",
        "Content-MD5": "khKWvWS31fYBsn1uB/qSKA==",
        "Content-Type": "application/octet-stream",
<<<<<<< HEAD
        "Date": "Thu, 02 Apr 2020 23:49:03 GMT",
        "ETag": "\u00220x8D7D7606CB0F107\u0022",
        "Last-Modified": "Thu, 02 Apr 2020 23:49:03 GMT",
=======
        "Date": "Thu, 26 Mar 2020 20:49:50 GMT",
        "ETag": "\u00220x8D7D1C73AB7777E\u0022",
        "Last-Modified": "Thu, 26 Mar 2020 20:49:51 GMT",
>>>>>>> bb257be6
        "Server": [
          "Windows-Azure-Blob/1.0",
          "Microsoft-HTTPAPI/2.0"
        ],
<<<<<<< HEAD
        "x-ms-blob-content-md5": "khKWvWS31fYBsn1uB/qSKA==",
        "x-ms-blob-type": "BlockBlob",
        "x-ms-client-request-id": "fbb29fca-d88c-d120-bfa0-d75558ada724",
        "x-ms-creation-time": "Thu, 02 Apr 2020 23:49:03 GMT",
        "x-ms-lease-state": "available",
        "x-ms-lease-status": "unlocked",
        "x-ms-request-id": "77dbf254-901e-0004-3549-09c0a7000000",
=======
        "x-ms-blob-type": "BlockBlob",
        "x-ms-client-request-id": "fbb29fca-d88c-d120-bfa0-d75558ada724",
        "x-ms-creation-time": "Thu, 26 Mar 2020 20:49:51 GMT",
        "x-ms-lease-state": "available",
        "x-ms-lease-status": "unlocked",
        "x-ms-request-id": "f4f272c8-b01e-0019-25b0-032662000000",
>>>>>>> bb257be6
        "x-ms-server-encrypted": "true",
        "x-ms-version": "2019-12-12"
      },
      "ResponseBody": "ybn9bqv7Xi66zjTG3GA3swI4c\u002Bg2ZORGQf4wD2yV7cSDusFMapVxWy34P\u002B6UwqbleLliJXdZNmXUtiysyk7CJeBwQyGf6kltxhi6PST2sn9XSpayMshMKoNbd7NpxJDeNhoNI3\u002BFRo1w9V5envlA3QStVYC3EPIYIxidQ3KVBAGI3AcK6I7/0gQIQjxp7ouKGpqvu28QJiUn9QBm5wIb2vFd1cHyNvR1roN7r861rjSMEyjY5kiSeLXh4vOOmOoB7WdLDBjKmOSlOQzslHdXckfL2tTZQvOoy10MEFQB5xWZesFnaqEbwnpEM607peM\u002BinCswr4VJ6tzokG7voiPo1H3Uxq28AelrxdZlA5GbCV5zYXkVSRXg1IV88dgYATytY9bRFLJh5poBxOmvJOcLTUcQfACq04sn8/IoPxARE4SZt9/6ifSsEbqe04RsMe/eMaRRB8U8AlBL6WDAeeeKMLElFWzHUINSZCqFzAAGu4ICSc2rgAv/nbWPbuCT69eTFOLTRxyC1uDg/qPatjZQBS2e/i/aHnClZbe3N\u002BHi/rgS8vcdM3Slf3MsisFn5Oe/P2nzNS3nuTZybiFky57/PgArh8M/MtG5OX687ZOvfUCQN/i378lKazmA6sUTALOULUzBPF0kQAxYOfvvKsuiwzDg1JOmR042oRyJvkgMpfiLKIAG7gDjq/fsH/XNmwAuHefUMmvf7eX\u002BilsAWsGES1QDJAILXBTwPSjb\u002BidYaQYcm2CgOHOM63qaSGPloxE2J9Rhyrc94sHTJDUCw/P\u002BZiFVI/9hJBMgtnjHcRPwyloX5ZITNp5O3rhejRQ\u002BSedG2\u002BICkH9RlQPBQRR\u002BdnHt4hnbKx5h62\u002BCxkVGwlb\u002B4ixRQJVxrnnahlCOEfVKEKgGsKs6Y16I5PByf4o5ypKtAl8n7PXcfDPfwGTNk9m6OPWdQBGrxL6NiJuk/26v4Lu\u002BIM9WIiPyKnR3GqL5\u002BxEW\u002BAbUXIpAwX3gWmRaN7zFL9\u002BpT7LKI9aR6xXdNKnb081KTgcn20QxPR\u002BRtcf/WDK3siqDEKueTNRwArF0Y4yTxIZXD6m13VRbuBJTOG4O0lMjZYK/WINh68Ey95jSvNmTPbFBaEhJAZTWJ5iZC1RmIXAeUT3KFKvDNSOoQyW7iTs4wDq8zWnK2iQt6TEqiKCsjJYo9CubyOkFfnMkoL6vGp6dYEtZ6VQGE7bZ3Gu62GyDO7ZPUpTPnPcRt4725jllvo5STWhVEuNCIuC0wiy9SmXGoaTIH8fJjcNUSHGFD219dB2dKEsEbejTDW/0GtrKVC0o8ASUXZ7GiL\u002BkwMqxvNNzd03O4GHawnO8NNKX1bMoSfQEnF8oqRa\u002B1l\u002BLX20eQ=="
    },
    {
<<<<<<< HEAD
      "RequestUri": "https://seanmcccanary.blob.core.windows.net/test-container-87ec3287-b36d-b4b5-cb28-5a0b3a2d711d/test-blob-fa278b56-c8bc-8389-46af-6d655deb416d",
      "RequestMethod": "HEAD",
      "RequestHeaders": {
        "Authorization": "Sanitized",
        "traceparent": "00-04b21eeeaafec14e9191d3e9139cbce9-daecb4c36fc00244-00",
        "User-Agent": [
          "azsdk-net-Storage.Blobs/12.5.0-dev.20200402.1",
          "(.NET Core 4.6.28325.01; Microsoft Windows 10.0.18362 )"
        ],
        "x-ms-client-request-id": "887523f6-4256-41ff-567c-484d7be9158c",
        "x-ms-date": "Thu, 02 Apr 2020 23:49:04 GMT",
=======
      "RequestUri": "https://seandevtest.blob.core.windows.net/test-container-87ec3287-b36d-b4b5-cb28-5a0b3a2d711d/test-blob-fa278b56-c8bc-8389-46af-6d655deb416d",
      "RequestMethod": "HEAD",
      "RequestHeaders": {
        "Authorization": "Sanitized",
        "traceparent": "00-522344e275cc904fb011b7599ed2f072-4625519ae970d043-00",
        "User-Agent": [
          "azsdk-net-Storage.Blobs/12.5.0-dev.20200326.1",
          "(.NET Core 4.6.28325.01; Microsoft Windows 10.0.18362 )"
        ],
        "x-ms-client-request-id": "887523f6-4256-41ff-567c-484d7be9158c",
        "x-ms-date": "Thu, 26 Mar 2020 20:49:50 GMT",
>>>>>>> bb257be6
        "x-ms-return-client-request-id": "true",
        "x-ms-version": "2019-12-12"
      },
      "RequestBody": null,
      "StatusCode": 200,
      "ResponseHeaders": {
        "Accept-Ranges": "bytes",
        "Content-Length": "1024",
        "Content-MD5": "khKWvWS31fYBsn1uB/qSKA==",
        "Content-Type": "application/octet-stream",
<<<<<<< HEAD
        "Date": "Thu, 02 Apr 2020 23:49:03 GMT",
        "ETag": "\u00220x8D7D7606CB0F107\u0022",
        "Last-Modified": "Thu, 02 Apr 2020 23:49:03 GMT",
=======
        "Date": "Thu, 26 Mar 2020 20:49:50 GMT",
        "ETag": "\u00220x8D7D1C73AB7777E\u0022",
        "Last-Modified": "Thu, 26 Mar 2020 20:49:51 GMT",
>>>>>>> bb257be6
        "Server": [
          "Windows-Azure-Blob/1.0",
          "Microsoft-HTTPAPI/2.0"
        ],
        "x-ms-access-tier": "Hot",
        "x-ms-access-tier-inferred": "true",
        "x-ms-blob-type": "BlockBlob",
        "x-ms-client-request-id": "887523f6-4256-41ff-567c-484d7be9158c",
<<<<<<< HEAD
        "x-ms-creation-time": "Thu, 02 Apr 2020 23:49:03 GMT",
        "x-ms-lease-state": "available",
        "x-ms-lease-status": "unlocked",
        "x-ms-request-id": "77dbf256-901e-0004-3749-09c0a7000000",
=======
        "x-ms-creation-time": "Thu, 26 Mar 2020 20:49:51 GMT",
        "x-ms-lease-state": "available",
        "x-ms-lease-status": "unlocked",
        "x-ms-request-id": "f4f272e0-b01e-0019-3ab0-032662000000",
>>>>>>> bb257be6
        "x-ms-server-encrypted": "true",
        "x-ms-version": "2019-12-12"
      },
      "ResponseBody": []
    },
    {
<<<<<<< HEAD
      "RequestUri": "https://seanmcccanary.blob.core.windows.net/test-container-87ec3287-b36d-b4b5-cb28-5a0b3a2d711d?restype=container",
      "RequestMethod": "DELETE",
      "RequestHeaders": {
        "Authorization": "Sanitized",
        "traceparent": "00-6319b2a77481b6409d2054b91e217b8c-a9b8c0c36780934a-00",
        "User-Agent": [
          "azsdk-net-Storage.Blobs/12.5.0-dev.20200402.1",
          "(.NET Core 4.6.28325.01; Microsoft Windows 10.0.18362 )"
        ],
        "x-ms-client-request-id": "345e0b94-1f38-b7ce-2ce8-94d7df7ffd0a",
        "x-ms-date": "Thu, 02 Apr 2020 23:49:04 GMT",
=======
      "RequestUri": "https://seandevtest.blob.core.windows.net/test-container-87ec3287-b36d-b4b5-cb28-5a0b3a2d711d?restype=container",
      "RequestMethod": "DELETE",
      "RequestHeaders": {
        "Authorization": "Sanitized",
        "traceparent": "00-35006d4ae397564384440018b9c7a153-26f16c6ddc087f47-00",
        "User-Agent": [
          "azsdk-net-Storage.Blobs/12.5.0-dev.20200326.1",
          "(.NET Core 4.6.28325.01; Microsoft Windows 10.0.18362 )"
        ],
        "x-ms-client-request-id": "345e0b94-1f38-b7ce-2ce8-94d7df7ffd0a",
        "x-ms-date": "Thu, 26 Mar 2020 20:49:50 GMT",
>>>>>>> bb257be6
        "x-ms-return-client-request-id": "true",
        "x-ms-version": "2019-12-12"
      },
      "RequestBody": null,
      "StatusCode": 202,
      "ResponseHeaders": {
        "Content-Length": "0",
<<<<<<< HEAD
        "Date": "Thu, 02 Apr 2020 23:49:03 GMT",
=======
        "Date": "Thu, 26 Mar 2020 20:49:50 GMT",
>>>>>>> bb257be6
        "Server": [
          "Windows-Azure-Blob/1.0",
          "Microsoft-HTTPAPI/2.0"
        ],
        "x-ms-client-request-id": "345e0b94-1f38-b7ce-2ce8-94d7df7ffd0a",
<<<<<<< HEAD
        "x-ms-request-id": "77dbf25a-901e-0004-3a49-09c0a7000000",
        "x-ms-version": "2019-12-12"
=======
        "x-ms-request-id": "f4f27304-b01e-0019-5cb0-032662000000",
        "x-ms-version": "2019-07-07"
>>>>>>> bb257be6
      },
      "ResponseBody": []
    }
  ],
  "Variables": {
    "RandomSeed": "490932367",
<<<<<<< HEAD
    "Storage_TestConfigDefault": "ProductionTenant\nseanmcccanary\nU2FuaXRpemVk\nhttps://seanmcccanary.blob.core.windows.net\nhttps://seanmcccanary.file.core.windows.net\nhttps://seanmcccanary.queue.core.windows.net\nhttps://seanmcccanary.table.core.windows.net\n\n\n\n\nhttps://seanmcccanary-secondary.blob.core.windows.net\nhttps://seanmcccanary-secondary.file.core.windows.net\nhttps://seanmcccanary-secondary.queue.core.windows.net\nhttps://seanmcccanary-secondary.table.core.windows.net\n\nSanitized\n\n\nCloud\nBlobEndpoint=https://seanmcccanary.blob.core.windows.net/;QueueEndpoint=https://seanmcccanary.queue.core.windows.net/;FileEndpoint=https://seanmcccanary.file.core.windows.net/;BlobSecondaryEndpoint=https://seanmcccanary-secondary.blob.core.windows.net/;QueueSecondaryEndpoint=https://seanmcccanary-secondary.queue.core.windows.net/;FileSecondaryEndpoint=https://seanmcccanary-secondary.file.core.windows.net/;AccountName=seanmcccanary;AccountKey=Sanitized\nseanscope1"
=======
    "Storage_TestConfigDefault": "ProductionTenant\nseandevtest\nU2FuaXRpemVk\nhttps://seandevtest.blob.core.windows.net\nhttps://seandevtest.file.core.windows.net\nhttps://seandevtest.queue.core.windows.net\nhttps://seandevtest.table.core.windows.net\n\n\n\n\nhttps://seandevtest-secondary.blob.core.windows.net\nhttps://seandevtest-secondary.file.core.windows.net\nhttps://seandevtest-secondary.queue.core.windows.net\nhttps://seandevtest-secondary.table.core.windows.net\n\nSanitized\n\n\nCloud\nBlobEndpoint=https://seandevtest.blob.core.windows.net/;QueueEndpoint=https://seandevtest.queue.core.windows.net/;FileEndpoint=https://seandevtest.file.core.windows.net/;BlobSecondaryEndpoint=https://seandevtest-secondary.blob.core.windows.net/;QueueSecondaryEndpoint=https://seandevtest-secondary.queue.core.windows.net/;FileSecondaryEndpoint=https://seandevtest-secondary.file.core.windows.net/;AccountName=seandevtest;AccountKey=Sanitized\nseanscope1"
>>>>>>> bb257be6
  }
}<|MERGE_RESOLUTION|>--- conflicted
+++ resolved
@@ -1,32 +1,18 @@
 {
   "Entries": [
     {
-<<<<<<< HEAD
-      "RequestUri": "https://seanmcccanary.blob.core.windows.net/test-container-87ec3287-b36d-b4b5-cb28-5a0b3a2d711d?restype=container",
+      "RequestUri": "https://seanmcccanary.blob.core.windows.net/test-container-7179465d-2747-553c-6704-1e85dec2d3b9?restype=container",
       "RequestMethod": "PUT",
       "RequestHeaders": {
         "Authorization": "Sanitized",
-        "traceparent": "00-e3dd47fdcd0b6f4397b306d5388f9c9d-02031ff70362304a-00",
+        "traceparent": "00-6cebb67774e3f54683e1c7b0f011bfd1-113a702020cf384a-00",
         "User-Agent": [
-          "azsdk-net-Storage.Blobs/12.5.0-dev.20200402.1",
-=======
-      "RequestUri": "https://seandevtest.blob.core.windows.net/test-container-87ec3287-b36d-b4b5-cb28-5a0b3a2d711d?restype=container",
-      "RequestMethod": "PUT",
-      "RequestHeaders": {
-        "Authorization": "Sanitized",
-        "traceparent": "00-46551bc30ef3914cba4b74f3c753acaa-f248e990c25c3b45-00",
-        "User-Agent": [
-          "azsdk-net-Storage.Blobs/12.5.0-dev.20200326.1",
->>>>>>> bb257be6
+          "azsdk-net-Storage.Blobs/12.5.0-dev.20200403.1",
           "(.NET Core 4.6.28325.01; Microsoft Windows 10.0.18362 )"
         ],
         "x-ms-blob-public-access": "container",
-        "x-ms-client-request-id": "7681cb0e-d9bf-4bfb-afc4-288b0567041d",
-<<<<<<< HEAD
-        "x-ms-date": "Thu, 02 Apr 2020 23:49:04 GMT",
-=======
-        "x-ms-date": "Thu, 26 Mar 2020 20:49:50 GMT",
->>>>>>> bb257be6
+        "x-ms-client-request-id": "ab0cfb1d-f171-669b-2562-db1441709073",
+        "x-ms-date": "Sat, 04 Apr 2020 01:40:09 GMT",
         "x-ms-return-client-request-id": "true",
         "x-ms-version": "2019-12-12"
       },
@@ -34,118 +20,68 @@
       "StatusCode": 201,
       "ResponseHeaders": {
         "Content-Length": "0",
-<<<<<<< HEAD
-        "Date": "Thu, 02 Apr 2020 23:49:03 GMT",
-        "ETag": "\u00220x8D7D7606CA46EA7\u0022",
-        "Last-Modified": "Thu, 02 Apr 2020 23:49:03 GMT",
-=======
-        "Date": "Thu, 26 Mar 2020 20:49:50 GMT",
-        "ETag": "\u00220x8D7D1C73AB2936D\u0022",
-        "Last-Modified": "Thu, 26 Mar 2020 20:49:50 GMT",
->>>>>>> bb257be6
+        "Date": "Sat, 04 Apr 2020 01:40:09 GMT",
+        "ETag": "\u00220x8D7D8391C40CF3B\u0022",
+        "Last-Modified": "Sat, 04 Apr 2020 01:40:09 GMT",
         "Server": [
           "Windows-Azure-Blob/1.0",
           "Microsoft-HTTPAPI/2.0"
         ],
-        "x-ms-client-request-id": "7681cb0e-d9bf-4bfb-afc4-288b0567041d",
-<<<<<<< HEAD
-        "x-ms-request-id": "77dbf249-901e-0004-2e49-09c0a7000000",
+        "x-ms-client-request-id": "ab0cfb1d-f171-669b-2562-db1441709073",
+        "x-ms-request-id": "2424b4f7-101e-0025-2621-0ae4dc000000",
         "x-ms-version": "2019-12-12"
-=======
-        "x-ms-request-id": "f4f272ab-b01e-0019-0bb0-032662000000",
-        "x-ms-version": "2019-07-07"
->>>>>>> bb257be6
       },
       "ResponseBody": []
     },
     {
-<<<<<<< HEAD
-      "RequestUri": "https://seanmcccanary.blob.core.windows.net/test-container-87ec3287-b36d-b4b5-cb28-5a0b3a2d711d/test-blob-fa278b56-c8bc-8389-46af-6d655deb416d",
-=======
-      "RequestUri": "https://seandevtest.blob.core.windows.net/test-container-87ec3287-b36d-b4b5-cb28-5a0b3a2d711d/test-blob-fa278b56-c8bc-8389-46af-6d655deb416d",
->>>>>>> bb257be6
+      "RequestUri": "https://seanmcccanary.blob.core.windows.net/test-container-7179465d-2747-553c-6704-1e85dec2d3b9/test-blob-9a3cfb97-67ce-ef0e-7fbe-bbb3b7f27404",
       "RequestMethod": "PUT",
       "RequestHeaders": {
         "Authorization": "Sanitized",
         "Content-Length": "1024",
-<<<<<<< HEAD
-        "traceparent": "00-d0898721a09ed543a917a95e1e0baa13-5abd1b64e965744a-00",
+        "traceparent": "00-11b0e68486d59b44a42557cff63cb609-5fa3931cb4354845-00",
         "User-Agent": [
-          "azsdk-net-Storage.Blobs/12.5.0-dev.20200402.1",
-=======
-        "traceparent": "00-db452b1d4548784db35d0c93ad6768aa-6dd0140cf8befa42-00",
-        "User-Agent": [
-          "azsdk-net-Storage.Blobs/12.5.0-dev.20200326.1",
->>>>>>> bb257be6
+          "azsdk-net-Storage.Blobs/12.5.0-dev.20200403.1",
           "(.NET Core 4.6.28325.01; Microsoft Windows 10.0.18362 )"
         ],
         "x-ms-blob-type": "BlockBlob",
-        "x-ms-client-request-id": "dbf132cc-b459-d182-2b38-dc4027083d8b",
-<<<<<<< HEAD
-        "x-ms-date": "Thu, 02 Apr 2020 23:49:04 GMT",
-=======
-        "x-ms-date": "Thu, 26 Mar 2020 20:49:50 GMT",
->>>>>>> bb257be6
+        "x-ms-client-request-id": "76317e8a-e8fc-e4b6-4228-77499ced61e7",
+        "x-ms-date": "Sat, 04 Apr 2020 01:40:09 GMT",
         "x-ms-return-client-request-id": "true",
         "x-ms-version": "2019-12-12"
       },
-      "RequestBody": "ybn9bqv7Xi66zjTG3GA3swI4c\u002Bg2ZORGQf4wD2yV7cSDusFMapVxWy34P\u002B6UwqbleLliJXdZNmXUtiysyk7CJeBwQyGf6kltxhi6PST2sn9XSpayMshMKoNbd7NpxJDeNhoNI3\u002BFRo1w9V5envlA3QStVYC3EPIYIxidQ3KVBAGI3AcK6I7/0gQIQjxp7ouKGpqvu28QJiUn9QBm5wIb2vFd1cHyNvR1roN7r861rjSMEyjY5kiSeLXh4vOOmOoB7WdLDBjKmOSlOQzslHdXckfL2tTZQvOoy10MEFQB5xWZesFnaqEbwnpEM607peM\u002BinCswr4VJ6tzokG7voiPo1H3Uxq28AelrxdZlA5GbCV5zYXkVSRXg1IV88dgYATytY9bRFLJh5poBxOmvJOcLTUcQfACq04sn8/IoPxARE4SZt9/6ifSsEbqe04RsMe/eMaRRB8U8AlBL6WDAeeeKMLElFWzHUINSZCqFzAAGu4ICSc2rgAv/nbWPbuCT69eTFOLTRxyC1uDg/qPatjZQBS2e/i/aHnClZbe3N\u002BHi/rgS8vcdM3Slf3MsisFn5Oe/P2nzNS3nuTZybiFky57/PgArh8M/MtG5OX687ZOvfUCQN/i378lKazmA6sUTALOULUzBPF0kQAxYOfvvKsuiwzDg1JOmR042oRyJvkgMpfiLKIAG7gDjq/fsH/XNmwAuHefUMmvf7eX\u002BilsAWsGES1QDJAILXBTwPSjb\u002BidYaQYcm2CgOHOM63qaSGPloxE2J9Rhyrc94sHTJDUCw/P\u002BZiFVI/9hJBMgtnjHcRPwyloX5ZITNp5O3rhejRQ\u002BSedG2\u002BICkH9RlQPBQRR\u002BdnHt4hnbKx5h62\u002BCxkVGwlb\u002B4ixRQJVxrnnahlCOEfVKEKgGsKs6Y16I5PByf4o5ypKtAl8n7PXcfDPfwGTNk9m6OPWdQBGrxL6NiJuk/26v4Lu\u002BIM9WIiPyKnR3GqL5\u002BxEW\u002BAbUXIpAwX3gWmRaN7zFL9\u002BpT7LKI9aR6xXdNKnb081KTgcn20QxPR\u002BRtcf/WDK3siqDEKueTNRwArF0Y4yTxIZXD6m13VRbuBJTOG4O0lMjZYK/WINh68Ey95jSvNmTPbFBaEhJAZTWJ5iZC1RmIXAeUT3KFKvDNSOoQyW7iTs4wDq8zWnK2iQt6TEqiKCsjJYo9CubyOkFfnMkoL6vGp6dYEtZ6VQGE7bZ3Gu62GyDO7ZPUpTPnPcRt4725jllvo5STWhVEuNCIuC0wiy9SmXGoaTIH8fJjcNUSHGFD219dB2dKEsEbejTDW/0GtrKVC0o8ASUXZ7GiL\u002BkwMqxvNNzd03O4GHawnO8NNKX1bMoSfQEnF8oqRa\u002B1l\u002BLX20eQ==",
+      "RequestBody": "nBNo47UnR/klBa17krF6RQT8s\u002BUnzDy27B0rszborzLt13ctB62\u002Bb7NCdMm5k13NRHWuuj\u002BO3c/WsfeY\u002B5TDPVZ7jbo6TD1WPkMx5Fhz/Fm/Xm/AOfTzX/qoV1a2JXMffjdzPgWik/c3WHv7Xfh3Y7Wd2J0kAgNhhy7AkfXnoBjQEWYg/71THMp3ieF59wICMPOgGE3V\u002B3s0EbbX4gECT7diK0uRVmP3SrzTrHkh6JAsvmEBR4jL\u002Bhbq7O4GfDnIdTkqFsy2cNqPqc2QAk4CEykmqiSgAQgvljA0p2p18M6CCjdA9tLEdU2GcZ66OvjI59jF4NEVKHQw\u002B3\u002BbgchvGrj/DvcXwRxXYjXWGY9qdFs4bL\u002BSsBD9bOLDD/tSKPSFF1fluiwAsSW8bn6bPg7kxoYjYxQI3WmoAqEVU7IhBDlBUAI4hLkvN7uZ1UKRYS7U3kl0LsXffDrtPbiL611zmmlEWu0MrEHN9CtZbgcnFqBzQHVorNV0YtTHSkcApEteJjrYTQZAyDEIpzqZhQ4yxicXF6vnCu6T0PgZRGH6zFDg\u002B0jMTsiaM3hDYAWb2tzGlIQf6IygdhtMRHwOJoTQDdrquIrFZndefeQypKro\u002BPUcU6/d2uPDQIQtfwlMjA30c1IrsCFRAC4MwWuobdFwZEyG8dLU8jP2J3gFmOZuEvHXPjFXvUfUylOA0Bh4GtKyvBu9xZo6H4AfNImoS2hInq950S\u002BgGacEsid/VCIafgymU9vKsExXnB6wN4i\u002BK37qNzFp/0mjEaJ0uRJyu8tdBbV9AviMfu5iIjQQ7\u002BIeRoaplBzxsH/CA0E5Vvc55OFTUzHSQCmFXrlDBt0UkiHAVXKMySaubFQ2uv\u002B3Uif2KD1TvZywSwVdIzVirqmirnAfeQCFrRu6pObcnIUqzguRTN6fwdWFEAlsLqXxS72rlAyOl9kmcXshmRi206\u002BAM1Qp0WHLAuyammn3GH91yVgoMQd4mzYya9tifii9zjxZ7PpRx3pc35Ef8/1wL1n7q8\u002B/jaGoB5cd92aGaIPE3cssnSyEJAHezFF1WKc5wTuBZ9NY/UGaseRiM88U1XcOWxYxRJIsd4bN4cBQMq/w5DYqBAGwbOCKketHIfEyyffaZ/2RB32oVO9MihyASn81ck\u002BY6dB1Xe42p7Kn5VWVmxfJdsqxXty5gbARZOLDCUdrEq\u002Bhmd8mZAoPW1/KAW\u002Batu4EttS1hBNy32ggY/gMcp1rO9Km8wI4oxHAogN87n9Ad67zv1Nyto6bL7l3BgARAunCX8ad88LszBPC9OEQ9fDo4OxKGbNK\u002BIRDC8RIwJwQr58auo\u002B5ooTrBvJAsMGsijnJjiYUxuk1d2dBWej\u002BpAt2sQ==",
       "StatusCode": 201,
       "ResponseHeaders": {
         "Content-Length": "0",
-        "Content-MD5": "khKWvWS31fYBsn1uB/qSKA==",
-<<<<<<< HEAD
-        "Date": "Thu, 02 Apr 2020 23:49:03 GMT",
-        "ETag": "\u00220x8D7D7606CB0F107\u0022",
-        "Last-Modified": "Thu, 02 Apr 2020 23:49:03 GMT",
-=======
-        "Date": "Thu, 26 Mar 2020 20:49:50 GMT",
-        "ETag": "\u00220x8D7D1C73AB7777E\u0022",
-        "Last-Modified": "Thu, 26 Mar 2020 20:49:51 GMT",
->>>>>>> bb257be6
+        "Content-MD5": "Kb5R2TxMsjMT\u002B6eNb2IJlg==",
+        "Date": "Sat, 04 Apr 2020 01:40:09 GMT",
+        "ETag": "\u00220x8D7D8391C4E22F5\u0022",
+        "Last-Modified": "Sat, 04 Apr 2020 01:40:09 GMT",
         "Server": [
           "Windows-Azure-Blob/1.0",
           "Microsoft-HTTPAPI/2.0"
         ],
-        "x-ms-client-request-id": "dbf132cc-b459-d182-2b38-dc4027083d8b",
-        "x-ms-content-crc64": "190bD\u002BGr8N0=",
-<<<<<<< HEAD
-        "x-ms-request-id": "77dbf24d-901e-0004-3049-09c0a7000000",
-=======
-        "x-ms-request-id": "f4f272c0-b01e-0019-1db0-032662000000",
->>>>>>> bb257be6
+        "x-ms-client-request-id": "76317e8a-e8fc-e4b6-4228-77499ced61e7",
+        "x-ms-content-crc64": "AWZ65gvFDD4=",
+        "x-ms-request-id": "2424b52c-101e-0025-5621-0ae4dc000000",
         "x-ms-request-server-encrypted": "true",
         "x-ms-version": "2019-12-12"
       },
       "ResponseBody": []
     },
     {
-<<<<<<< HEAD
-      "RequestUri": "https://seanmcccanary.blob.core.windows.net/test-container-87ec3287-b36d-b4b5-cb28-5a0b3a2d711d/test-blob-fa278b56-c8bc-8389-46af-6d655deb416d",
+      "RequestUri": "https://seanmcccanary.blob.core.windows.net/test-container-7179465d-2747-553c-6704-1e85dec2d3b9/test-blob-9a3cfb97-67ce-ef0e-7fbe-bbb3b7f27404",
       "RequestMethod": "GET",
       "RequestHeaders": {
         "Authorization": "Sanitized",
-        "traceparent": "00-b506ca1ea26b5243bc00467a766e2b66-626260f9ba82954c-00",
+        "traceparent": "00-7898c74b93f4454984d1922e394ac91e-0670b2272b87ed42-00",
         "User-Agent": [
-          "azsdk-net-Storage.Blobs/12.5.0-dev.20200402.1",
+          "azsdk-net-Storage.Blobs/12.5.0-dev.20200403.1",
           "(.NET Core 4.6.28325.01; Microsoft Windows 10.0.18362 )"
         ],
-        "x-ms-client-request-id": "fbb29fca-d88c-d120-bfa0-d75558ada724",
-        "x-ms-date": "Thu, 02 Apr 2020 23:49:04 GMT",
-        "x-ms-range": "bytes=0-",
-=======
-      "RequestUri": "https://seandevtest.blob.core.windows.net/test-container-87ec3287-b36d-b4b5-cb28-5a0b3a2d711d/test-blob-fa278b56-c8bc-8389-46af-6d655deb416d",
-      "RequestMethod": "GET",
-      "RequestHeaders": {
-        "Authorization": "Sanitized",
-        "traceparent": "00-28355af2325a2142a28ce2c84805ba96-dee1f5573da57149-00",
-        "User-Agent": [
-          "azsdk-net-Storage.Blobs/12.5.0-dev.20200326.1",
-          "(.NET Core 4.6.28325.01; Microsoft Windows 10.0.18362 )"
-        ],
-        "x-ms-client-request-id": "fbb29fca-d88c-d120-bfa0-d75558ada724",
-        "x-ms-date": "Thu, 26 Mar 2020 20:49:50 GMT",
->>>>>>> bb257be6
+        "x-ms-client-request-id": "257367c2-ffd9-5db5-8b12-f838b7f4cb72",
+        "x-ms-date": "Sat, 04 Apr 2020 01:40:09 GMT",
         "x-ms-return-client-request-id": "true",
         "x-ms-version": "2019-12-12"
       },
@@ -154,68 +90,38 @@
       "ResponseHeaders": {
         "Accept-Ranges": "bytes",
         "Content-Length": "1024",
-        "Content-MD5": "khKWvWS31fYBsn1uB/qSKA==",
+        "Content-MD5": "Kb5R2TxMsjMT\u002B6eNb2IJlg==",
         "Content-Type": "application/octet-stream",
-<<<<<<< HEAD
-        "Date": "Thu, 02 Apr 2020 23:49:03 GMT",
-        "ETag": "\u00220x8D7D7606CB0F107\u0022",
-        "Last-Modified": "Thu, 02 Apr 2020 23:49:03 GMT",
-=======
-        "Date": "Thu, 26 Mar 2020 20:49:50 GMT",
-        "ETag": "\u00220x8D7D1C73AB7777E\u0022",
-        "Last-Modified": "Thu, 26 Mar 2020 20:49:51 GMT",
->>>>>>> bb257be6
+        "Date": "Sat, 04 Apr 2020 01:40:09 GMT",
+        "ETag": "\u00220x8D7D8391C4E22F5\u0022",
+        "Last-Modified": "Sat, 04 Apr 2020 01:40:09 GMT",
         "Server": [
           "Windows-Azure-Blob/1.0",
           "Microsoft-HTTPAPI/2.0"
         ],
-<<<<<<< HEAD
-        "x-ms-blob-content-md5": "khKWvWS31fYBsn1uB/qSKA==",
         "x-ms-blob-type": "BlockBlob",
-        "x-ms-client-request-id": "fbb29fca-d88c-d120-bfa0-d75558ada724",
-        "x-ms-creation-time": "Thu, 02 Apr 2020 23:49:03 GMT",
+        "x-ms-client-request-id": "257367c2-ffd9-5db5-8b12-f838b7f4cb72",
+        "x-ms-creation-time": "Sat, 04 Apr 2020 01:40:09 GMT",
         "x-ms-lease-state": "available",
         "x-ms-lease-status": "unlocked",
-        "x-ms-request-id": "77dbf254-901e-0004-3549-09c0a7000000",
-=======
-        "x-ms-blob-type": "BlockBlob",
-        "x-ms-client-request-id": "fbb29fca-d88c-d120-bfa0-d75558ada724",
-        "x-ms-creation-time": "Thu, 26 Mar 2020 20:49:51 GMT",
-        "x-ms-lease-state": "available",
-        "x-ms-lease-status": "unlocked",
-        "x-ms-request-id": "f4f272c8-b01e-0019-25b0-032662000000",
->>>>>>> bb257be6
+        "x-ms-request-id": "2424b533-101e-0025-5d21-0ae4dc000000",
         "x-ms-server-encrypted": "true",
         "x-ms-version": "2019-12-12"
       },
-      "ResponseBody": "ybn9bqv7Xi66zjTG3GA3swI4c\u002Bg2ZORGQf4wD2yV7cSDusFMapVxWy34P\u002B6UwqbleLliJXdZNmXUtiysyk7CJeBwQyGf6kltxhi6PST2sn9XSpayMshMKoNbd7NpxJDeNhoNI3\u002BFRo1w9V5envlA3QStVYC3EPIYIxidQ3KVBAGI3AcK6I7/0gQIQjxp7ouKGpqvu28QJiUn9QBm5wIb2vFd1cHyNvR1roN7r861rjSMEyjY5kiSeLXh4vOOmOoB7WdLDBjKmOSlOQzslHdXckfL2tTZQvOoy10MEFQB5xWZesFnaqEbwnpEM607peM\u002BinCswr4VJ6tzokG7voiPo1H3Uxq28AelrxdZlA5GbCV5zYXkVSRXg1IV88dgYATytY9bRFLJh5poBxOmvJOcLTUcQfACq04sn8/IoPxARE4SZt9/6ifSsEbqe04RsMe/eMaRRB8U8AlBL6WDAeeeKMLElFWzHUINSZCqFzAAGu4ICSc2rgAv/nbWPbuCT69eTFOLTRxyC1uDg/qPatjZQBS2e/i/aHnClZbe3N\u002BHi/rgS8vcdM3Slf3MsisFn5Oe/P2nzNS3nuTZybiFky57/PgArh8M/MtG5OX687ZOvfUCQN/i378lKazmA6sUTALOULUzBPF0kQAxYOfvvKsuiwzDg1JOmR042oRyJvkgMpfiLKIAG7gDjq/fsH/XNmwAuHefUMmvf7eX\u002BilsAWsGES1QDJAILXBTwPSjb\u002BidYaQYcm2CgOHOM63qaSGPloxE2J9Rhyrc94sHTJDUCw/P\u002BZiFVI/9hJBMgtnjHcRPwyloX5ZITNp5O3rhejRQ\u002BSedG2\u002BICkH9RlQPBQRR\u002BdnHt4hnbKx5h62\u002BCxkVGwlb\u002B4ixRQJVxrnnahlCOEfVKEKgGsKs6Y16I5PByf4o5ypKtAl8n7PXcfDPfwGTNk9m6OPWdQBGrxL6NiJuk/26v4Lu\u002BIM9WIiPyKnR3GqL5\u002BxEW\u002BAbUXIpAwX3gWmRaN7zFL9\u002BpT7LKI9aR6xXdNKnb081KTgcn20QxPR\u002BRtcf/WDK3siqDEKueTNRwArF0Y4yTxIZXD6m13VRbuBJTOG4O0lMjZYK/WINh68Ey95jSvNmTPbFBaEhJAZTWJ5iZC1RmIXAeUT3KFKvDNSOoQyW7iTs4wDq8zWnK2iQt6TEqiKCsjJYo9CubyOkFfnMkoL6vGp6dYEtZ6VQGE7bZ3Gu62GyDO7ZPUpTPnPcRt4725jllvo5STWhVEuNCIuC0wiy9SmXGoaTIH8fJjcNUSHGFD219dB2dKEsEbejTDW/0GtrKVC0o8ASUXZ7GiL\u002BkwMqxvNNzd03O4GHawnO8NNKX1bMoSfQEnF8oqRa\u002B1l\u002BLX20eQ=="
+      "ResponseBody": "nBNo47UnR/klBa17krF6RQT8s\u002BUnzDy27B0rszborzLt13ctB62\u002Bb7NCdMm5k13NRHWuuj\u002BO3c/WsfeY\u002B5TDPVZ7jbo6TD1WPkMx5Fhz/Fm/Xm/AOfTzX/qoV1a2JXMffjdzPgWik/c3WHv7Xfh3Y7Wd2J0kAgNhhy7AkfXnoBjQEWYg/71THMp3ieF59wICMPOgGE3V\u002B3s0EbbX4gECT7diK0uRVmP3SrzTrHkh6JAsvmEBR4jL\u002Bhbq7O4GfDnIdTkqFsy2cNqPqc2QAk4CEykmqiSgAQgvljA0p2p18M6CCjdA9tLEdU2GcZ66OvjI59jF4NEVKHQw\u002B3\u002BbgchvGrj/DvcXwRxXYjXWGY9qdFs4bL\u002BSsBD9bOLDD/tSKPSFF1fluiwAsSW8bn6bPg7kxoYjYxQI3WmoAqEVU7IhBDlBUAI4hLkvN7uZ1UKRYS7U3kl0LsXffDrtPbiL611zmmlEWu0MrEHN9CtZbgcnFqBzQHVorNV0YtTHSkcApEteJjrYTQZAyDEIpzqZhQ4yxicXF6vnCu6T0PgZRGH6zFDg\u002B0jMTsiaM3hDYAWb2tzGlIQf6IygdhtMRHwOJoTQDdrquIrFZndefeQypKro\u002BPUcU6/d2uPDQIQtfwlMjA30c1IrsCFRAC4MwWuobdFwZEyG8dLU8jP2J3gFmOZuEvHXPjFXvUfUylOA0Bh4GtKyvBu9xZo6H4AfNImoS2hInq950S\u002BgGacEsid/VCIafgymU9vKsExXnB6wN4i\u002BK37qNzFp/0mjEaJ0uRJyu8tdBbV9AviMfu5iIjQQ7\u002BIeRoaplBzxsH/CA0E5Vvc55OFTUzHSQCmFXrlDBt0UkiHAVXKMySaubFQ2uv\u002B3Uif2KD1TvZywSwVdIzVirqmirnAfeQCFrRu6pObcnIUqzguRTN6fwdWFEAlsLqXxS72rlAyOl9kmcXshmRi206\u002BAM1Qp0WHLAuyammn3GH91yVgoMQd4mzYya9tifii9zjxZ7PpRx3pc35Ef8/1wL1n7q8\u002B/jaGoB5cd92aGaIPE3cssnSyEJAHezFF1WKc5wTuBZ9NY/UGaseRiM88U1XcOWxYxRJIsd4bN4cBQMq/w5DYqBAGwbOCKketHIfEyyffaZ/2RB32oVO9MihyASn81ck\u002BY6dB1Xe42p7Kn5VWVmxfJdsqxXty5gbARZOLDCUdrEq\u002Bhmd8mZAoPW1/KAW\u002Batu4EttS1hBNy32ggY/gMcp1rO9Km8wI4oxHAogN87n9Ad67zv1Nyto6bL7l3BgARAunCX8ad88LszBPC9OEQ9fDo4OxKGbNK\u002BIRDC8RIwJwQr58auo\u002B5ooTrBvJAsMGsijnJjiYUxuk1d2dBWej\u002BpAt2sQ=="
     },
     {
-<<<<<<< HEAD
-      "RequestUri": "https://seanmcccanary.blob.core.windows.net/test-container-87ec3287-b36d-b4b5-cb28-5a0b3a2d711d/test-blob-fa278b56-c8bc-8389-46af-6d655deb416d",
+      "RequestUri": "https://seanmcccanary.blob.core.windows.net/test-container-7179465d-2747-553c-6704-1e85dec2d3b9/test-blob-9a3cfb97-67ce-ef0e-7fbe-bbb3b7f27404",
       "RequestMethod": "HEAD",
       "RequestHeaders": {
         "Authorization": "Sanitized",
-        "traceparent": "00-04b21eeeaafec14e9191d3e9139cbce9-daecb4c36fc00244-00",
+        "traceparent": "00-6d441786e985c84c896e84d89c67fc4c-b487c734e6f69f42-00",
         "User-Agent": [
-          "azsdk-net-Storage.Blobs/12.5.0-dev.20200402.1",
+          "azsdk-net-Storage.Blobs/12.5.0-dev.20200403.1",
           "(.NET Core 4.6.28325.01; Microsoft Windows 10.0.18362 )"
         ],
-        "x-ms-client-request-id": "887523f6-4256-41ff-567c-484d7be9158c",
-        "x-ms-date": "Thu, 02 Apr 2020 23:49:04 GMT",
-=======
-      "RequestUri": "https://seandevtest.blob.core.windows.net/test-container-87ec3287-b36d-b4b5-cb28-5a0b3a2d711d/test-blob-fa278b56-c8bc-8389-46af-6d655deb416d",
-      "RequestMethod": "HEAD",
-      "RequestHeaders": {
-        "Authorization": "Sanitized",
-        "traceparent": "00-522344e275cc904fb011b7599ed2f072-4625519ae970d043-00",
-        "User-Agent": [
-          "azsdk-net-Storage.Blobs/12.5.0-dev.20200326.1",
-          "(.NET Core 4.6.28325.01; Microsoft Windows 10.0.18362 )"
-        ],
-        "x-ms-client-request-id": "887523f6-4256-41ff-567c-484d7be9158c",
-        "x-ms-date": "Thu, 26 Mar 2020 20:49:50 GMT",
->>>>>>> bb257be6
+        "x-ms-client-request-id": "3487f909-3c79-ca0d-481f-de81052fa8f4",
+        "x-ms-date": "Sat, 04 Apr 2020 01:40:09 GMT",
         "x-ms-return-client-request-id": "true",
         "x-ms-version": "2019-12-12"
       },
@@ -224,17 +130,11 @@
       "ResponseHeaders": {
         "Accept-Ranges": "bytes",
         "Content-Length": "1024",
-        "Content-MD5": "khKWvWS31fYBsn1uB/qSKA==",
+        "Content-MD5": "Kb5R2TxMsjMT\u002B6eNb2IJlg==",
         "Content-Type": "application/octet-stream",
-<<<<<<< HEAD
-        "Date": "Thu, 02 Apr 2020 23:49:03 GMT",
-        "ETag": "\u00220x8D7D7606CB0F107\u0022",
-        "Last-Modified": "Thu, 02 Apr 2020 23:49:03 GMT",
-=======
-        "Date": "Thu, 26 Mar 2020 20:49:50 GMT",
-        "ETag": "\u00220x8D7D1C73AB7777E\u0022",
-        "Last-Modified": "Thu, 26 Mar 2020 20:49:51 GMT",
->>>>>>> bb257be6
+        "Date": "Sat, 04 Apr 2020 01:40:09 GMT",
+        "ETag": "\u00220x8D7D8391C4E22F5\u0022",
+        "Last-Modified": "Sat, 04 Apr 2020 01:40:09 GMT",
         "Server": [
           "Windows-Azure-Blob/1.0",
           "Microsoft-HTTPAPI/2.0"
@@ -242,49 +142,28 @@
         "x-ms-access-tier": "Hot",
         "x-ms-access-tier-inferred": "true",
         "x-ms-blob-type": "BlockBlob",
-        "x-ms-client-request-id": "887523f6-4256-41ff-567c-484d7be9158c",
-<<<<<<< HEAD
-        "x-ms-creation-time": "Thu, 02 Apr 2020 23:49:03 GMT",
+        "x-ms-client-request-id": "3487f909-3c79-ca0d-481f-de81052fa8f4",
+        "x-ms-creation-time": "Sat, 04 Apr 2020 01:40:09 GMT",
         "x-ms-lease-state": "available",
         "x-ms-lease-status": "unlocked",
-        "x-ms-request-id": "77dbf256-901e-0004-3749-09c0a7000000",
-=======
-        "x-ms-creation-time": "Thu, 26 Mar 2020 20:49:51 GMT",
-        "x-ms-lease-state": "available",
-        "x-ms-lease-status": "unlocked",
-        "x-ms-request-id": "f4f272e0-b01e-0019-3ab0-032662000000",
->>>>>>> bb257be6
+        "x-ms-request-id": "2424b547-101e-0025-6f21-0ae4dc000000",
         "x-ms-server-encrypted": "true",
         "x-ms-version": "2019-12-12"
       },
       "ResponseBody": []
     },
     {
-<<<<<<< HEAD
-      "RequestUri": "https://seanmcccanary.blob.core.windows.net/test-container-87ec3287-b36d-b4b5-cb28-5a0b3a2d711d?restype=container",
+      "RequestUri": "https://seanmcccanary.blob.core.windows.net/test-container-7179465d-2747-553c-6704-1e85dec2d3b9?restype=container",
       "RequestMethod": "DELETE",
       "RequestHeaders": {
         "Authorization": "Sanitized",
-        "traceparent": "00-6319b2a77481b6409d2054b91e217b8c-a9b8c0c36780934a-00",
+        "traceparent": "00-62edb460364d56478326f951596b23ab-c551c1495dfb274e-00",
         "User-Agent": [
-          "azsdk-net-Storage.Blobs/12.5.0-dev.20200402.1",
+          "azsdk-net-Storage.Blobs/12.5.0-dev.20200403.1",
           "(.NET Core 4.6.28325.01; Microsoft Windows 10.0.18362 )"
         ],
-        "x-ms-client-request-id": "345e0b94-1f38-b7ce-2ce8-94d7df7ffd0a",
-        "x-ms-date": "Thu, 02 Apr 2020 23:49:04 GMT",
-=======
-      "RequestUri": "https://seandevtest.blob.core.windows.net/test-container-87ec3287-b36d-b4b5-cb28-5a0b3a2d711d?restype=container",
-      "RequestMethod": "DELETE",
-      "RequestHeaders": {
-        "Authorization": "Sanitized",
-        "traceparent": "00-35006d4ae397564384440018b9c7a153-26f16c6ddc087f47-00",
-        "User-Agent": [
-          "azsdk-net-Storage.Blobs/12.5.0-dev.20200326.1",
-          "(.NET Core 4.6.28325.01; Microsoft Windows 10.0.18362 )"
-        ],
-        "x-ms-client-request-id": "345e0b94-1f38-b7ce-2ce8-94d7df7ffd0a",
-        "x-ms-date": "Thu, 26 Mar 2020 20:49:50 GMT",
->>>>>>> bb257be6
+        "x-ms-client-request-id": "bd2f22a3-966d-75f8-cb76-01274e6a86e7",
+        "x-ms-date": "Sat, 04 Apr 2020 01:40:09 GMT",
         "x-ms-return-client-request-id": "true",
         "x-ms-version": "2019-12-12"
       },
@@ -292,33 +171,20 @@
       "StatusCode": 202,
       "ResponseHeaders": {
         "Content-Length": "0",
-<<<<<<< HEAD
-        "Date": "Thu, 02 Apr 2020 23:49:03 GMT",
-=======
-        "Date": "Thu, 26 Mar 2020 20:49:50 GMT",
->>>>>>> bb257be6
+        "Date": "Sat, 04 Apr 2020 01:40:09 GMT",
         "Server": [
           "Windows-Azure-Blob/1.0",
           "Microsoft-HTTPAPI/2.0"
         ],
-        "x-ms-client-request-id": "345e0b94-1f38-b7ce-2ce8-94d7df7ffd0a",
-<<<<<<< HEAD
-        "x-ms-request-id": "77dbf25a-901e-0004-3a49-09c0a7000000",
+        "x-ms-client-request-id": "bd2f22a3-966d-75f8-cb76-01274e6a86e7",
+        "x-ms-request-id": "2424b553-101e-0025-7821-0ae4dc000000",
         "x-ms-version": "2019-12-12"
-=======
-        "x-ms-request-id": "f4f27304-b01e-0019-5cb0-032662000000",
-        "x-ms-version": "2019-07-07"
->>>>>>> bb257be6
       },
       "ResponseBody": []
     }
   ],
   "Variables": {
-    "RandomSeed": "490932367",
-<<<<<<< HEAD
+    "RandomSeed": "422838402",
     "Storage_TestConfigDefault": "ProductionTenant\nseanmcccanary\nU2FuaXRpemVk\nhttps://seanmcccanary.blob.core.windows.net\nhttps://seanmcccanary.file.core.windows.net\nhttps://seanmcccanary.queue.core.windows.net\nhttps://seanmcccanary.table.core.windows.net\n\n\n\n\nhttps://seanmcccanary-secondary.blob.core.windows.net\nhttps://seanmcccanary-secondary.file.core.windows.net\nhttps://seanmcccanary-secondary.queue.core.windows.net\nhttps://seanmcccanary-secondary.table.core.windows.net\n\nSanitized\n\n\nCloud\nBlobEndpoint=https://seanmcccanary.blob.core.windows.net/;QueueEndpoint=https://seanmcccanary.queue.core.windows.net/;FileEndpoint=https://seanmcccanary.file.core.windows.net/;BlobSecondaryEndpoint=https://seanmcccanary-secondary.blob.core.windows.net/;QueueSecondaryEndpoint=https://seanmcccanary-secondary.queue.core.windows.net/;FileSecondaryEndpoint=https://seanmcccanary-secondary.file.core.windows.net/;AccountName=seanmcccanary;AccountKey=Sanitized\nseanscope1"
-=======
-    "Storage_TestConfigDefault": "ProductionTenant\nseandevtest\nU2FuaXRpemVk\nhttps://seandevtest.blob.core.windows.net\nhttps://seandevtest.file.core.windows.net\nhttps://seandevtest.queue.core.windows.net\nhttps://seandevtest.table.core.windows.net\n\n\n\n\nhttps://seandevtest-secondary.blob.core.windows.net\nhttps://seandevtest-secondary.file.core.windows.net\nhttps://seandevtest-secondary.queue.core.windows.net\nhttps://seandevtest-secondary.table.core.windows.net\n\nSanitized\n\n\nCloud\nBlobEndpoint=https://seandevtest.blob.core.windows.net/;QueueEndpoint=https://seandevtest.queue.core.windows.net/;FileEndpoint=https://seandevtest.file.core.windows.net/;BlobSecondaryEndpoint=https://seandevtest-secondary.blob.core.windows.net/;QueueSecondaryEndpoint=https://seandevtest-secondary.queue.core.windows.net/;FileSecondaryEndpoint=https://seandevtest-secondary.file.core.windows.net/;AccountName=seandevtest;AccountKey=Sanitized\nseanscope1"
->>>>>>> bb257be6
   }
 }