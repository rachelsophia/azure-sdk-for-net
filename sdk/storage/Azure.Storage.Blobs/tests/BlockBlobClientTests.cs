﻿// Copyright (c) Microsoft Corporation. All rights reserved.
// Licensed under the MIT License.

using System;
using System.Collections.Generic;
using System.IO;
using System.Linq;
using System.Security.Cryptography;
using System.Text;
using System.Threading.Tasks;
using Azure.Core.TestFramework;
using Azure.Storage.Blobs.Models;
using Azure.Storage.Blobs.Specialized;
using Azure.Storage.Blobs.Tests;
using Azure.Storage.Test;
using Azure.Storage.Test.Shared;
using Azure.Storage.Tests;
using NUnit.Framework;
using Metadata = System.Collections.Generic.IDictionary<string, string>;

namespace Azure.Storage.Blobs.Test
{
    public class BlockBlobClientTests : BlobTestBase
    {
        private const long Size = 4 * Constants.KB;

        private readonly Func<RequestFailedException, bool> _retryStageBlockFromUri =
            ex => ex.Status == 500 && ex.ErrorCode == BlobErrorCode.CannotVerifyCopySource.ToString();

        public BlockBlobClientTests(bool async, BlobClientOptions.ServiceVersion serviceVersion)
            : base(async, serviceVersion, null /* RecordedTestMode.Record /* to re-record */)
        {
        }

        [Test]
        public void Ctor_ConnectionString()
        {
            var accountName = "accountName";
            var accountKey = Convert.ToBase64String(new byte[] { 0, 1, 2, 3, 4, 5 });

            var credentials = new StorageSharedKeyCredential(accountName, accountKey);
            var blobEndpoint = new Uri("http://127.0.0.1/" + accountName);
            var blobSecondaryEndpoint = new Uri("http://127.0.0.1/" + accountName + "-secondary");

            var connectionString = new StorageConnectionString(credentials, blobStorageUri: (blobEndpoint, blobSecondaryEndpoint));

            var containerName = GetNewContainerName();
            var blobName = GetNewBlobName();

            BlockBlobClient blob = InstrumentClient(new BlockBlobClient(connectionString.ToString(true), containerName, blobName, GetOptions()));

            var builder = new BlobUriBuilder(blob.Uri);

            Assert.AreEqual(containerName, builder.BlobContainerName);
            Assert.AreEqual(blobName, builder.BlobName);
            Assert.AreEqual("accountName", builder.AccountName);
        }

        [Test]
        public void Ctor_TokenAuth_Http()
        {
            // Arrange
            Uri httpUri = new Uri(TestConfigOAuth.BlobServiceEndpoint).ToHttp();

            // Act
            TestHelper.AssertExpectedException(
                () => new BlockBlobClient(httpUri, GetOAuthCredential()),
                 new ArgumentException("Cannot use TokenCredential without HTTPS."));
        }

        [Test]
        public void Ctor_CPK_Http()
        {
            // Arrange
            CustomerProvidedKey customerProvidedKey = GetCustomerProvidedKey();
            BlobClientOptions blobClientOptions = new BlobClientOptions()
            {
                CustomerProvidedKey = customerProvidedKey
            };
            Uri httpUri = new Uri(TestConfigDefault.BlobServiceEndpoint).ToHttp();

            // Act
            TestHelper.AssertExpectedException(
                () => new BlockBlobClient(httpUri, blobClientOptions),
                new ArgumentException("Cannot use client-provided key without HTTPS."));
        }

        [Test]
        [Ignore("#10044: Re-enable failing Storage tests")]
        public void Ctor_CPK_EncryptionScope()
        {
            // Arrange
            CustomerProvidedKey customerProvidedKey = GetCustomerProvidedKey();
            BlobClientOptions blobClientOptions = new BlobClientOptions
            {
                CustomerProvidedKey = customerProvidedKey,
                EncryptionScope = TestConfigDefault.EncryptionScope
            };

            // Act
            TestHelper.AssertExpectedException(
                () => new BlockBlobClient(new Uri(TestConfigDefault.BlobServiceEndpoint), blobClientOptions),
                new ArgumentException("CustomerProvidedKey and EncryptionScope cannot both be set"));
        }

        [Test]
        public void WithSnapshot()
        {
            var containerName = GetNewContainerName();
            var blobName = GetNewBlobName();

            BlobServiceClient service = GetServiceClient_SharedKey();

            BlobContainerClient container = InstrumentClient(service.GetBlobContainerClient(containerName));

            BlockBlobClient blob = InstrumentClient(container.GetBlockBlobClient(blobName));

            var builder = new BlobUriBuilder(blob.Uri);

            Assert.AreEqual("", builder.Snapshot);

            blob = InstrumentClient(blob.WithSnapshot("foo"));

            builder = new BlobUriBuilder(blob.Uri);

            Assert.AreEqual("foo", builder.Snapshot);

            blob = InstrumentClient(blob.WithSnapshot(null));

            builder = new BlobUriBuilder(blob.Uri);

            Assert.AreEqual("", builder.Snapshot);
        }

        [Test]
        public void WithVersion()
        {
            var containerName = GetNewContainerName();
            var blobName = GetNewBlobName();

            BlobServiceClient service = GetServiceClient_SharedKey();

            BlobContainerClient container = InstrumentClient(service.GetBlobContainerClient(containerName));

            BlockBlobClient blob = InstrumentClient(container.GetBlockBlobClient(blobName));

            var builder = new BlobUriBuilder(blob.Uri);

            Assert.AreEqual("", builder.VersionId);

            blob = InstrumentClient(blob.WithVersion("foo"));

            builder = new BlobUriBuilder(blob.Uri);

            Assert.AreEqual("foo", builder.VersionId);

            blob = InstrumentClient(blob.WithVersion(null));

            builder = new BlobUriBuilder(blob.Uri);

            Assert.AreEqual("", builder.Snapshot);
        }

        [Test]
        public async Task StageBlockAsync_Min()
        {
            await using DisposingContainer test = await GetTestContainerAsync();

            // Arrange
            BlockBlobClient blob = InstrumentClient(test.Container.GetBlockBlobClient(GetNewBlobName()));
            var data = GetRandomBuffer(Size);

            // Create BlockBlob
            using (var stream = new MemoryStream(data))
            {
                await blob.UploadAsync(stream);
            }

            using (var stream = new MemoryStream(data))
            {
                // Act
                Response<BlockInfo> response = await blob.StageBlockAsync(
                    base64BlockId: ToBase64(GetNewBlockName()),
                    content: stream);

                // Assert
                Assert.IsNotNull(response.GetRawResponse().Headers.RequestId);
            }
        }

        [Test]
        public async Task StageBlockAsync_CPK()
        {
            await using DisposingContainer test = await GetTestContainerAsync();

            // Arrange
            BlockBlobClient blob = InstrumentClient(test.Container.GetBlockBlobClient(GetNewBlobName()));
            CustomerProvidedKey customerProvidedKey = GetCustomerProvidedKey();
            blob = InstrumentClient(blob.WithCustomerProvidedKey(customerProvidedKey));
            var data = GetRandomBuffer(Size);

            // Create BlockBlob
            using (var stream = new MemoryStream(data))
            {
                await blob.UploadAsync(stream);
            }

            using (var stream = new MemoryStream(data))
            {
                // Act
                Response<BlockInfo> response = await blob.StageBlockAsync(
                    base64BlockId: ToBase64(GetNewBlockName()),
                    content: stream);

                // Assert
                Assert.AreEqual(customerProvidedKey.EncryptionKeyHash, response.Value.EncryptionKeySha256);
            }
        }

        [Test]
        [ServiceVersion(Min = BlobClientOptions.ServiceVersion.V2019_07_07)]
        public async Task StageBlockAsync_EncryptionScope()
        {
            await using DisposingContainer test = await GetTestContainerAsync();

            // Arrange
            BlockBlobClient blob = InstrumentClient(test.Container.GetBlockBlobClient(GetNewBlobName()));
            blob = InstrumentClient(blob.WithEncryptionScope(TestConfigDefault.EncryptionScope));
            var data = GetRandomBuffer(Size);

            // Create BlockBlob
            using (var stream = new MemoryStream(data))
            {
                await blob.UploadAsync(stream);
            }

            using (var stream = new MemoryStream(data))
            {
                // Act
                Response<BlockInfo> response = await blob.StageBlockAsync(
                    base64BlockId: ToBase64(GetNewBlockName()),
                    content: stream);

                // Assert
                Assert.AreEqual(TestConfigDefault.EncryptionScope, response.Value.EncryptionScope);
            }
        }

        [Test]
        public async Task StageBlockAsync_Lease()
        {
            var garbageLeaseId = GetGarbageLeaseId();
            await using DisposingContainer test = await GetTestContainerAsync();

            // Arrange
            BlockBlobClient blob = InstrumentClient(test.Container.GetBlockBlobClient(GetNewBlobName()));
            var data = GetRandomBuffer(Size);

            // Create BlockBlob
            using (var stream = new MemoryStream(data))
            {
                await blob.UploadAsync(stream);
            }

            var leaseId = await SetupBlobLeaseCondition(blob, ReceivedLeaseId, garbageLeaseId);

            using (var stream = new MemoryStream(data))
            {
                // Act
                Response<BlockInfo> response = await blob.StageBlockAsync(
                    base64BlockId: ToBase64(GetNewBlockName()),
                    content: stream,
                    conditions: new BlobRequestConditions
                    {
                        LeaseId = leaseId
                    });

                // Assert
                Assert.IsNotNull(response.GetRawResponse().Headers.RequestId);
            }
        }

        [Test]
        public async Task StageBlockAsync_LeaseFail()
        {
            var garbageLeaseId = GetGarbageLeaseId();
            await using DisposingContainer test = await GetTestContainerAsync();

            // Arrange
            BlockBlobClient blob = InstrumentClient(test.Container.GetBlockBlobClient(GetNewBlobName()));
            var data = GetRandomBuffer(Size);

            // Create BlockBlob
            using (var stream = new MemoryStream(data))
            {
                await blob.UploadAsync(stream);
            }

            using (var stream = new MemoryStream(data))
            {
                // Act
                await TestHelper.AssertExpectedExceptionAsync<RequestFailedException>(
                    blob.StageBlockAsync(
                        base64BlockId: ToBase64(GetNewBlockName()),
                        content: stream,
                        conditions: new BlobRequestConditions
                        {
                            LeaseId = garbageLeaseId
                        }),
                    e => Assert.AreEqual("LeaseNotPresentWithBlobOperation", e.ErrorCode));
            }
        }

        [Test]
        public async Task StageBlockAsync_WithUnreliableConnection()
        {
            const int blobSize = 1 * Constants.MB;
            await using DisposingContainer test = await GetTestContainerAsync();


            var credentials = new StorageSharedKeyCredential(TestConfigDefault.AccountName, TestConfigDefault.AccountKey);
            BlobContainerClient containerFaulty = InstrumentClient(
                new BlobContainerClient(
                    test.Container.Uri,
                    credentials,
                    GetFaultyBlobConnectionOptions()));

            // Arrange
            var blockBlobName = GetNewBlobName();
            var blockName = GetNewBlockName();
            BlockBlobClient blobFaulty = InstrumentClient(containerFaulty.GetBlockBlobClient(blockBlobName));
            BlockBlobClient blob = InstrumentClient(test.Container.GetBlockBlobClient(blockBlobName));
            var data = GetRandomBuffer(blobSize);

            var progressList = new List<long>();
            var progressHandler = new Progress<long>(progress => { progressList.Add(progress); /*logger.LogTrace("Progress: {progress}", progress.BytesTransferred);*/ });
            var timesFaulted = 0;
            // Act
            using (var stream = new FaultyStream(
                new MemoryStream(data),
                256 * Constants.KB,
                1,
                new IOException("Simulated stream fault"),
                () => timesFaulted++))
            {
                await blobFaulty.StageBlockAsync(ToBase64(blockName), stream, null, null, progressHandler: progressHandler);

                await WaitForProgressAsync(progressList, data.LongLength);
                Assert.IsTrue(progressList.Count > 1, "Too few progress received");
                // Changing from Assert.AreEqual because these don't always update fast enough
                Assert.GreaterOrEqual(data.LongLength, progressList.Last(), "Final progress has unexpected value");
            }

            // Assert
            Response<BlockList> blobList = await blob.GetBlockListAsync(BlockListTypes.All);
            Assert.AreEqual(0, blobList.Value.CommittedBlocks.Count());
            Assert.AreEqual(1, blobList.Value.UncommittedBlocks.Count());
            Assert.AreEqual(ToBase64(blockName), blobList.Value.UncommittedBlocks.First().Name);
            Assert.AreNotEqual(0, timesFaulted);
        }

        [Test]
        public async Task StageBlockAsync_Error()
        {
            await using DisposingContainer test = await GetTestContainerAsync();

            // Arrange
            var blockBlobName = GetNewBlobName();
            BlockBlobClient blob = InstrumentClient(test.Container.GetBlockBlobClient(blockBlobName));
            var data = GetRandomBuffer(Size);

            // Act
            using (var stream = new MemoryStream(data))
            {
                await TestHelper.AssertExpectedExceptionAsync<RequestFailedException>(
                    blob.StageBlockAsync(GetNewBlockName(), stream),
                    e =>
                    {
                        Assert.AreEqual("InvalidQueryParameterValue", e.ErrorCode);
                        Assert.AreEqual("Value for one of the query parameters specified in the request URI is invalid.", e.Message.Split('\n')[0]);
                    });
            }
        }

        [LiveOnly]
        [Test]
        public async Task StageBlockAsync_ProgressReporting()
        {
            await using DisposingContainer test = await GetTestContainerAsync();

            // Arrange
            BlockBlobClient blob = InstrumentClient(test.Container.GetBlockBlobClient(GetNewBlobName()));
            var data = GetRandomBuffer(Constants.KB);

            // Create BlockBlob
            using (var stream = new MemoryStream(data))
            {
                await blob.UploadAsync(stream);
            }

            data = GetRandomBuffer(100 * Constants.MB);
            TestProgress progress = new TestProgress();
            using (var stream = new MemoryStream(data))
            {
                // Act
                Response<BlockInfo> response = await blob.StageBlockAsync(
                    base64BlockId: ToBase64(GetNewBlockName()),
                    content: stream,
                    progressHandler: progress);
            }

            // Assert
            Assert.IsFalse(progress.List.Count == 0);

            Assert.AreEqual(100 * Constants.MB, progress.List[progress.List.Count - 1]);
        }

        [Test]
        public async Task StageBlockFromUriAsync_Min()
        {
            await using DisposingContainer test = await GetTestContainerAsync();

            // Arrange
            const int blobSize = Constants.KB;
            var data = GetRandomBuffer(blobSize);

            BlockBlobClient sourceBlob = InstrumentClient(test.Container.GetBlockBlobClient(GetNewBlobName()));
            using (var stream = new MemoryStream(data))
            {
                await sourceBlob.UploadAsync(stream);
            }

            BlockBlobClient destBlob = InstrumentClient(test.Container.GetBlockBlobClient(GetNewBlobName()));

            // Act
            await RetryAsync(
                async () => await destBlob.StageBlockFromUriAsync(sourceBlob.Uri, ToBase64(GetNewBlockName())),
                _retryStageBlockFromUri);
        }


        [Test]
        public async Task StageBlockFromUriAsync_CPK()
        {
            await using DisposingContainer test = await GetTestContainerAsync();

            // Arrange
            const int blobSize = Constants.KB;
            var data = GetRandomBuffer(blobSize);

            BlockBlobClient sourceBlob = InstrumentClient(test.Container.GetBlockBlobClient(GetNewBlobName()));
            using (var stream = new MemoryStream(data))
            {
                await sourceBlob.UploadAsync(stream);
            }

            BlockBlobClient destBlob = InstrumentClient(test.Container.GetBlockBlobClient(GetNewBlobName()));
            CustomerProvidedKey customerProvidedKey = GetCustomerProvidedKey();
            destBlob = InstrumentClient(destBlob.WithCustomerProvidedKey(customerProvidedKey));

            // Act
            await RetryAsync(
                async () => await destBlob.StageBlockFromUriAsync(sourceBlob.Uri, ToBase64(GetNewBlockName())),
                _retryStageBlockFromUri);
        }

        [Test]
        [ServiceVersion(Min = BlobClientOptions.ServiceVersion.V2019_07_07)]
        public async Task StageBlockFromUriAsync_EncryptionScope()
        {
            await using DisposingContainer test = await GetTestContainerAsync();

            // Arrange
            const int blobSize = Constants.KB;
            var data = GetRandomBuffer(blobSize);

            BlockBlobClient sourceBlob = InstrumentClient(test.Container.GetBlockBlobClient(GetNewBlobName()));
            using (var stream = new MemoryStream(data))
            {
                await sourceBlob.UploadAsync(stream);
            }

            BlockBlobClient destBlob = InstrumentClient(test.Container.GetBlockBlobClient(GetNewBlobName()));
            destBlob = InstrumentClient(destBlob.WithEncryptionScope(TestConfigDefault.EncryptionScope));

            // Act
            Response<BlockInfo> response = await destBlob.StageBlockFromUriAsync(
                sourceBlob.Uri,
                ToBase64(GetNewBlockName()));

            // Assert
            Assert.AreEqual(TestConfigDefault.EncryptionScope, response.Value.EncryptionScope);
        }

        [Test]
        public async Task StageBlockFromUriAsync_Range()
        {
            await using DisposingContainer test = await GetTestContainerAsync();

            // Arrange
            const int blobSize = Constants.KB;
            var data = GetRandomBuffer(blobSize);

            BlockBlobClient sourceBlob = InstrumentClient(test.Container.GetBlockBlobClient(GetNewBlobName()));
            using (var stream = new MemoryStream(data))
            {
                await sourceBlob.UploadAsync(stream);
            }

            BlockBlobClient destBlob = InstrumentClient(test.Container.GetBlockBlobClient(GetNewBlobName()));

            // Act
            await RetryAsync(
                async () => await destBlob.StageBlockFromUriAsync(
                    sourceBlob.Uri,
                    ToBase64(GetNewBlockName()),
                    new HttpRange(256, 256)),
                _retryStageBlockFromUri);
            Response<BlockList> getBlockListResult = await destBlob.GetBlockListAsync(BlockListTypes.All);

            // Assert
            Assert.AreEqual(256, getBlockListResult.Value.UncommittedBlocks.First().Size);
        }

        [Test]
        public async Task StageBlockFromUriAsync_MD5()
        {
            await using DisposingContainer test = await GetTestContainerAsync();

            // Arrange
            const int blobSize = Constants.KB;
            var data = GetRandomBuffer(blobSize);

            BlockBlobClient sourceBlob = InstrumentClient(test.Container.GetBlockBlobClient(GetNewBlobName()));
            using (var stream = new MemoryStream(data))
            {
                await sourceBlob.UploadAsync(stream);
            }

            BlockBlobClient destBlob = InstrumentClient(test.Container.GetBlockBlobClient(GetNewBlobName()));

            // Act
            await RetryAsync(
                async () => await destBlob.StageBlockFromUriAsync(
                    sourceBlob.Uri,
                    ToBase64(GetNewBlockName()),
                    sourceContentHash: MD5.Create().ComputeHash(data)),
                _retryStageBlockFromUri);

        }

        [Test]
        public async Task StageBlockFromUriAsync_MD5_Fail()
        {
            await using DisposingContainer test = await GetTestContainerAsync();

            // Arrange
            const int blobSize = Constants.KB;
            var data = GetRandomBuffer(blobSize);

            BlockBlobClient sourceBlob = InstrumentClient(test.Container.GetBlockBlobClient(GetNewBlobName()));
            using (var stream = new MemoryStream(data))
            {
                await sourceBlob.UploadAsync(stream);
            }

            BlockBlobClient destBlob = InstrumentClient(test.Container.GetBlockBlobClient(GetNewBlobName()));

            // Act
            await TestHelper.AssertExpectedExceptionAsync<RequestFailedException>(
                RetryAsync(
                    async () => await destBlob.StageBlockFromUriAsync(
                        sourceUri: sourceBlob.Uri,
                        base64BlockId: ToBase64(GetNewBlockName()),
                        sourceContentHash: MD5.Create().ComputeHash(Encoding.UTF8.GetBytes("garbage"))),
                    _retryStageBlockFromUri),
                actualException => Assert.AreEqual("Md5Mismatch", actualException.ErrorCode)
            );
        }

        [Test]
        public async Task StageBlockFromUriAsync_Lease()
        {
            var garbageLeaseId = GetGarbageLeaseId();
            await using DisposingContainer test = await GetTestContainerAsync();

            // Arrange
            const int blobSize = Constants.KB;
            var data = GetRandomBuffer(blobSize);

            BlockBlobClient sourceBlob = InstrumentClient(test.Container.GetBlockBlobClient(GetNewBlobName()));
            BlockBlobClient destBlob = InstrumentClient(test.Container.GetBlockBlobClient(GetNewBlobName()));

            using (var stream = new MemoryStream(data))
            {
                await sourceBlob.UploadAsync(stream);
                stream.Seek(0, SeekOrigin.Begin);
                await destBlob.UploadAsync(stream);
            }

            var leaseAccessConditions = new BlobRequestConditions
            {
                LeaseId = await SetupBlobLeaseCondition(destBlob, ReceivedLeaseId, garbageLeaseId)
            };

            // Act
            await RetryAsync(
                async () => await destBlob.StageBlockFromUriAsync(
                    sourceUri: sourceBlob.Uri,
                    base64BlockId: ToBase64(GetNewBlockName()),
                    conditions: leaseAccessConditions),
                _retryStageBlockFromUri);
        }

        [Test]
        public async Task StageBlockFromUriAsync_Lease_Fail()
        {
            var garbageLeaseId = GetGarbageLeaseId();
            await using DisposingContainer test = await GetTestContainerAsync();

            // Arrange
            const int blobSize = Constants.KB;
            var data = GetRandomBuffer(blobSize);

            BlockBlobClient sourceBlob = InstrumentClient(test.Container.GetBlockBlobClient(GetNewBlobName()));
            BlockBlobClient destBlob = InstrumentClient(test.Container.GetBlockBlobClient(GetNewBlobName()));

            using (var stream = new MemoryStream(data))
            {
                await sourceBlob.UploadAsync(stream);
                stream.Seek(0, SeekOrigin.Begin);
                await destBlob.UploadAsync(stream);
            }

            var leaseAccessConditions = new BlobRequestConditions
            {
                LeaseId = garbageLeaseId
            };

            // Act
            await TestHelper.AssertExpectedExceptionAsync<RequestFailedException>(
                RetryAsync(
                    async () => await destBlob.StageBlockFromUriAsync(
                        sourceUri: sourceBlob.Uri,
                        base64BlockId: ToBase64(GetNewBlockName()),
                        conditions: leaseAccessConditions),
                    _retryStageBlockFromUri),
                actualException => Assert.AreEqual("LeaseNotPresentWithBlobOperation", actualException.ErrorCode)
            );
        }

        [Test]
        public async Task StageBlockFromUriAsync_SourceAccessConditions()
        {
            foreach (AccessConditionParameters parameters in AccessConditions_Data)
            {
                await using DisposingContainer test = await GetTestContainerAsync();

                // Arrange
                const int blobSize = Constants.KB;
                var data = GetRandomBuffer(blobSize);

                BlockBlobClient sourceBlob = InstrumentClient(test.Container.GetBlockBlobClient(GetNewBlobName()));
                using (var stream = new MemoryStream(data))
                {
                    await sourceBlob.UploadAsync(stream);
                }

                parameters.SourceIfMatch = await SetupBlobMatchCondition(sourceBlob, parameters.SourceIfMatch);
                RequestConditions sourceAccessConditions = BuildRequestConditions(parameters);

                BlockBlobClient destBlob = InstrumentClient(test.Container.GetBlockBlobClient(GetNewBlobName()));

                // Act
                await RetryAsync(
                    async () => await destBlob.StageBlockFromUriAsync(
                        sourceUri: sourceBlob.Uri,
                        base64BlockId: ToBase64(GetNewBlockName()),
                        sourceConditions: sourceAccessConditions),
                    _retryStageBlockFromUri);
            }
        }

        [Test]
        public async Task StageBlockFromUriAsync_SourceAccessConditions_Fail()
        {
            foreach (AccessConditionParameters parameters in AccessConditionsFail_Data)
            {
                await using DisposingContainer test = await GetTestContainerAsync();

                // Arrange
                const int blobSize = Constants.KB;
                var data = GetRandomBuffer(blobSize);

                BlockBlobClient sourceBlob = InstrumentClient(test.Container.GetBlockBlobClient(GetNewBlobName()));
                using (var stream = new MemoryStream(data))
                {
                    await sourceBlob.UploadAsync(stream);
                }

                parameters.SourceIfNoneMatch = await SetupBlobMatchCondition(sourceBlob, parameters.SourceIfNoneMatch);
                RequestConditions sourceAccessConditions = BuildRequestConditions(parameters);

                BlockBlobClient destBlob = InstrumentClient(test.Container.GetBlockBlobClient(GetNewBlobName()));

                // Act
                await TestHelper.AssertExpectedExceptionAsync<RequestFailedException>(
                    RetryAsync(
                        async () => await destBlob.StageBlockFromUriAsync(
                            sourceUri: sourceBlob.Uri,
                            base64BlockId: ToBase64(GetNewBlockName()),
                            sourceConditions: sourceAccessConditions),
                        _retryStageBlockFromUri),
                    e => { });
            }
        }

        [Test]
        public async Task StageBlockFromUriAsync_NonAsciiSourceUri()
        {
            await using DisposingContainer test = await GetTestContainerAsync();

            // Arrange
            const int blobSize = Constants.KB;
            var data = GetRandomBuffer(blobSize);

            BlockBlobClient sourceBlob = InstrumentClient(test.Container.GetBlockBlobClient(GetNewNonAsciiBlobName()));
            using (var stream = new MemoryStream(data))
            {
                await sourceBlob.UploadAsync(stream);
            }

            BlockBlobClient destBlob = InstrumentClient(test.Container.GetBlockBlobClient(GetNewBlobName()));

            // Act
            await RetryAsync(
                async () => await destBlob.StageBlockFromUriAsync(sourceBlob.Uri, ToBase64(GetNewBlockName())),
                _retryStageBlockFromUri);
        }

        [Test]
        public async Task CommitBlockListAsync()
        {
            await using DisposingContainer test = await GetTestContainerAsync();

            // Arrange
            BlockBlobClient blob = InstrumentClient(test.Container.GetBlockBlobClient(GetNewBlobName()));
            var data = GetRandomBuffer(Size);
            var firstBlockName = GetNewBlockName();
            var secondBlockName = GetNewBlockName();
            var thirdBlockName = GetNewBlockName();

            // Act
            // Stage blocks
            using (var stream = new MemoryStream(data))
            {
                await blob.StageBlockAsync(ToBase64(firstBlockName), stream);
            }
            using (var stream = new MemoryStream(data))
            {
                await blob.StageBlockAsync(ToBase64(secondBlockName), stream);
            }

            // Commit first two Blocks
            var commitList = new string[]
            {
                    ToBase64(firstBlockName),
                    ToBase64(secondBlockName)
            };

            await blob.CommitBlockListAsync(commitList);

            // Stage 3rd Block
            using (var stream = new MemoryStream(data))
            {
                await blob.StageBlockAsync(ToBase64(thirdBlockName), stream);
            }

            // Assert
            Response<BlockList> blobList = await blob.GetBlockListAsync(BlockListTypes.All);
            Assert.AreEqual(2, blobList.Value.CommittedBlocks.Count());
            Assert.AreEqual(ToBase64(firstBlockName), blobList.Value.CommittedBlocks.First().Name);
            Assert.AreEqual(ToBase64(secondBlockName), blobList.Value.CommittedBlocks.ElementAt(1).Name);
            Assert.AreEqual(1, blobList.Value.UncommittedBlocks.Count());
            Assert.AreEqual(ToBase64(thirdBlockName), blobList.Value.UncommittedBlocks.First().Name);
        }

        [Test]
        [ServiceVersion(Min = BlobClientOptions.ServiceVersion.V2019_12_12)]
        public async Task CommitBlockListAsync_Tags()
        {
            await using DisposingContainer test = await GetTestContainerAsync();

            // Arrange
            BlockBlobClient blob = InstrumentClient(test.Container.GetBlockBlobClient(GetNewBlobName()));
            var data = GetRandomBuffer(Size);
            var blockName = GetNewBlockName();

            // Stage block
            using (var stream = new MemoryStream(data))
            {
                await blob.StageBlockAsync(ToBase64(blockName), stream);
            }

            // Commit block
            var commitList = new string[]
            {
                ToBase64(blockName)
            };

            IDictionary<string, string> tags = BuildTags();

            CommitBlockListOptions options = new CommitBlockListOptions
            {
                Tags = tags
            };

            // Act
            await blob.CommitBlockListAsync(commitList, options);
            Response<IDictionary<string, string>> response = await blob.GetTagsAsync();

            // Assert
            AssertDictionaryEquality(tags, response.Value);
        }

        [Test]
        public async Task CommitBlockListAsync_Committed_and_Uncommited_Blocks()
        {
            await using DisposingContainer test = await GetTestContainerAsync();

            // Arrange
            BlockBlobClient blob = InstrumentClient(test.Container.GetBlockBlobClient(GetNewBlobName()));
            var data = GetRandomBuffer(Size);
            var firstBlockName = GetNewBlockName();
            var secondBlockName = GetNewBlockName();
            var thirdBlockName = GetNewBlockName();

            // Stage blocks
            using (var stream = new MemoryStream(data))
            {
                await blob.StageBlockAsync(ToBase64(firstBlockName), stream);
            }
            using (var stream = new MemoryStream(data))
            {
                await blob.StageBlockAsync(ToBase64(secondBlockName), stream);
            }

            // Commit first two Blocks
            var commitList = new string[]
            {
                    ToBase64(firstBlockName),
                    ToBase64(secondBlockName)
            };

            await blob.CommitBlockListAsync(commitList);

            // Stage 3rd Block
            using (var stream = new MemoryStream(data))
            {
                await blob.StageBlockAsync(ToBase64(thirdBlockName), stream);
            }

            // Act
            commitList = new string[]
            {
                    ToBase64(firstBlockName),
                    ToBase64(secondBlockName),
                    ToBase64(thirdBlockName)
            };
            await blob.CommitBlockListAsync(commitList);

            // Assert
            Response<BlockList> blobList = await blob.GetBlockListAsync(BlockListTypes.All);
            Assert.AreEqual(3, blobList.Value.CommittedBlocks.Count());
            Assert.AreEqual(ToBase64(firstBlockName), blobList.Value.CommittedBlocks.First().Name);
            Assert.AreEqual(ToBase64(secondBlockName), blobList.Value.CommittedBlocks.ElementAt(1).Name);
            Assert.AreEqual(ToBase64(thirdBlockName), blobList.Value.CommittedBlocks.ElementAt(2).Name);
            Assert.AreEqual(0, blobList.Value.UncommittedBlocks.Count());
        }

        [Test]
        public async Task CommitBlockListAsync_CPK()
        {
            await using DisposingContainer test = await GetTestContainerAsync();

            // Arrange
            BlockBlobClient blob = InstrumentClient(test.Container.GetBlockBlobClient(GetNewBlobName()));
            CustomerProvidedKey customerProvidedKey = GetCustomerProvidedKey();
            blob = InstrumentClient(blob.WithCustomerProvidedKey(customerProvidedKey));

            var data = GetRandomBuffer(Size);
            var firstBlockName = GetNewBlockName();
            var secondBlockName = GetNewBlockName();

            // Act
            // Stage blocks
            using (var stream = new MemoryStream(data))
            {
                await blob.StageBlockAsync(ToBase64(firstBlockName), stream);
            }
            using (var stream = new MemoryStream(data))
            {
                await blob.StageBlockAsync(ToBase64(secondBlockName), stream);
            }

            var commitList = new string[]
            {
                ToBase64(firstBlockName),
                ToBase64(secondBlockName)
            };

            // Act
            Response<BlobContentInfo> response = await blob.CommitBlockListAsync(commitList);

            // Assert
            Assert.AreEqual(customerProvidedKey.EncryptionKeyHash, response.Value.EncryptionKeySha256);
        }

        [Test]
        [ServiceVersion(Min = BlobClientOptions.ServiceVersion.V2019_07_07)]
        public async Task CommitBlockListAsync_EncryptionScope()
        {
            await using DisposingContainer test = await GetTestContainerAsync();

            // Arrange
            BlockBlobClient blob = InstrumentClient(test.Container.GetBlockBlobClient(GetNewBlobName()));
            blob = InstrumentClient(blob.WithEncryptionScope(TestConfigDefault.EncryptionScope));

            var data = GetRandomBuffer(Size);
            var firstBlockName = GetNewBlockName();
            var secondBlockName = GetNewBlockName();

            // Act
            // Stage blocks
            using (var stream = new MemoryStream(data))
            {
                await blob.StageBlockAsync(ToBase64(firstBlockName), stream);
            }
            using (var stream = new MemoryStream(data))
            {
                await blob.StageBlockAsync(ToBase64(secondBlockName), stream);
            }

            var commitList = new string[]
            {
                ToBase64(firstBlockName),
                ToBase64(secondBlockName)
            };

            // Act
            Response<BlobContentInfo> response = await blob.CommitBlockListAsync(commitList);

            // Assert
            Assert.AreEqual(TestConfigDefault.EncryptionScope, response.Value.EncryptionScope);
        }

        [Test]
        public async Task CommitBlockListAsync_Headers()
        {
            var constants = new TestConstants(this);
            await using DisposingContainer test = await GetTestContainerAsync();

            // Arrange
            BlockBlobClient blob = InstrumentClient(test.Container.GetBlockBlobClient(GetNewBlobName()));
            var data = GetRandomBuffer(Size);
            var blockName = GetNewBlockName();

            using (var stream = new MemoryStream(data))
            {
                await blob.StageBlockAsync(ToBase64(blockName), stream);
            }

            // Act
            await blob.CommitBlockListAsync(
                base64BlockIds: new string[] { ToBase64(blockName) },
                httpHeaders: new BlobHttpHeaders
                {
                    CacheControl = constants.CacheControl,
                    ContentDisposition = constants.ContentDisposition,
                    ContentEncoding = constants.ContentEncoding,
                    ContentLanguage = constants.ContentLanguage,
                    ContentHash = constants.ContentMD5,
                    ContentType = constants.ContentType
                });

            // Assert
            Response<BlobProperties> response = await blob.GetPropertiesAsync();
            Assert.AreEqual(constants.ContentType, response.Value.ContentType);
            TestHelper.AssertSequenceEqual(constants.ContentMD5, response.Value.ContentHash);
            Assert.AreEqual(constants.ContentEncoding, response.Value.ContentEncoding);
            Assert.AreEqual(constants.ContentLanguage, response.Value.ContentLanguage);
            Assert.AreEqual(constants.ContentDisposition, response.Value.ContentDisposition);
            Assert.AreEqual(constants.CacheControl, response.Value.CacheControl);
        }

        [Test]
        public async Task CommitBlockListAsync_Metadata()
        {
            await using DisposingContainer test = await GetTestContainerAsync();

            // Arrange
            BlockBlobClient blob = InstrumentClient(test.Container.GetBlockBlobClient(GetNewBlobName()));
            var data = GetRandomBuffer(Size);
            var blockName = GetNewBlockName();
            Metadata metadata = BuildMetadata();

            using (var stream = new MemoryStream(data))
            {
                await blob.StageBlockAsync(ToBase64(blockName), stream);
            }

            // Act
            await blob.CommitBlockListAsync(
                base64BlockIds: new string[] { ToBase64(blockName) },
                metadata: metadata);

            // Assert
            Response<BlobProperties> response = await blob.GetPropertiesAsync();
            AssertDictionaryEquality(metadata, response.Value.Metadata);
        }

        [Test]
        public async Task CommitBlockListAsync_Lease()
        {
            var garbageLeaseId = GetGarbageLeaseId();
            await using DisposingContainer test = await GetTestContainerAsync();

            // Arrange
            BlockBlobClient blob = InstrumentClient(test.Container.GetBlockBlobClient(GetNewBlobName()));
            var data = GetRandomBuffer(Size);
            var blockName = GetNewBlockName();
            Metadata metadata = BuildMetadata();

            using (var stream = new MemoryStream(data))
            {
                await blob.StageBlockAsync(ToBase64(blockName), stream);
            }

            var leaseId = await SetupBlobLeaseCondition(blob, ReceivedLeaseId, garbageLeaseId);

            // Act
            Response<BlobContentInfo> response = await blob.CommitBlockListAsync(
                base64BlockIds: new string[] { ToBase64(blockName) },
                conditions: new BlobRequestConditions { LeaseId = leaseId });

            // Assert
            Assert.IsNotNull(response.GetRawResponse().Headers.RequestId);
        }

        [Test]
        public async Task CommitBlockListAsync_LeaseFail()
        {
            var garbageLeaseId = GetGarbageLeaseId();
            await using DisposingContainer test = await GetTestContainerAsync();

            // Arrange
            BlockBlobClient blob = InstrumentClient(test.Container.GetBlockBlobClient(GetNewBlobName()));
            var data = GetRandomBuffer(Size);
            var blockName = GetNewBlockName();
            Metadata metadata = BuildMetadata();

            using (var stream = new MemoryStream(data))
            {
                await blob.StageBlockAsync(ToBase64(blockName), stream);
            }

            // Act
            await TestHelper.AssertExpectedExceptionAsync<RequestFailedException>(
                blob.CommitBlockListAsync(
                    base64BlockIds: new string[] { ToBase64(GetNewBlockName()) },
                    conditions: new BlobRequestConditions { LeaseId = garbageLeaseId }),
                e =>
                {
                    Assert.AreEqual("LeaseNotPresentWithBlobOperation", e.ErrorCode);
                    Assert.AreEqual("There is currently no lease on the blob.", e.Message.Split('\n')[0]);
                }
            );
        }

        [Test]
        public async Task CommitBlockListAsync_AccessConditions()
        {
            foreach (AccessConditionParameters parameters in AccessConditions_Data)
            {
                await using DisposingContainer test = await GetTestContainerAsync();

                // Arrange
                BlockBlobClient blob = InstrumentClient(test.Container.GetBlockBlobClient(GetNewBlobName()));
                var data = GetRandomBuffer(Size);
                var blockName = GetNewBlockName();

                using (var stream = new MemoryStream(data))
                {
                    await blob.UploadAsync(stream);
                }

                // Upload to blockBlobUri, exists when we get the ETag
                using (var stream = new MemoryStream(data))
                {
                    await blob.StageBlockAsync(ToBase64(blockName), stream);
                }

                parameters.SourceIfMatch = await SetupBlobMatchCondition(blob, parameters.SourceIfMatch);
                RequestConditions accessConditions = BuildRequestConditions(parameters);

                // Act
                Response<BlobContentInfo> response = await blob.CommitBlockListAsync(
                    base64BlockIds: new string[] { ToBase64(blockName) },
                    conditions: accessConditions.ToBlobRequestConditions());

                // Assert
                Assert.IsNotNull(response.GetRawResponse().Headers.RequestId);
            }
        }

        [Test]
        public async Task CommitBlockListAsync_AccessConditionsFail()
        {
            AccessConditionParameters[] testCases = new[]
            {
                new AccessConditionParameters { SourceIfModifiedSince = NewDate },
                new AccessConditionParameters { SourceIfUnmodifiedSince = OldDate },
                new AccessConditionParameters { SourceIfMatch = GarbageETag },
                new AccessConditionParameters { SourceIfNoneMatch = ReceivedETag }
            };
            foreach (AccessConditionParameters parameters in testCases)
            {
                await using DisposingContainer test = await GetTestContainerAsync();

                // Arrange
                BlockBlobClient blob = InstrumentClient(test.Container.GetBlockBlobClient(GetNewBlobName()));
                var data = GetRandomBuffer(Size);
                var blockName = GetNewBlockName();

                using (var stream = new MemoryStream(data))
                {
                    await blob.UploadAsync(stream);
                }

                // Upload to blockBlobUri, exists when we get the ETag
                using (var stream = new MemoryStream(data))
                {
                    await blob.StageBlockAsync(ToBase64(blockName), stream);
                }

                parameters.SourceIfNoneMatch = await SetupBlobMatchCondition(blob, parameters.SourceIfNoneMatch);
                RequestConditions accessConditions = BuildRequestConditions(parameters);

                // Act
                await TestHelper.AssertExpectedExceptionAsync<RequestFailedException>(
                    blob.CommitBlockListAsync(
                        base64BlockIds: new string[] { ToBase64(blockName) },
                        conditions: accessConditions.ToBlobRequestConditions()),
                    e => { });
            }
        }

        [Test]
        [ServiceVersion(Min = BlobClientOptions.ServiceVersion.V2019_12_12)]
        public async Task CommitBlockListAsync_IfTags()
        {
            await using DisposingContainer test = await GetTestContainerAsync();

            // Arrange
            BlockBlobClient blob = InstrumentClient(test.Container.GetBlockBlobClient(GetNewBlobName()));
            var data = GetRandomBuffer(Size);
            var blockName = GetNewBlockName();
            using Stream stream = new MemoryStream(data);
            await blob.UploadAsync(stream);

            Dictionary<string, string> tags = new Dictionary<string, string>
            {
                { "coolTag", "true" }
            };
            await blob.SetTagsAsync(tags);

            stream.Position = 0;
            await blob.StageBlockAsync(ToBase64(blockName), stream);

            string[] commitList = new string[]
            {
                ToBase64(blockName),
            };

            BlobRequestConditions condition = new BlobRequestConditions
            {
                TagConditions = "\"coolTag\" = 'true'"
            };

            // Act
            await blob.CommitBlockListAsync(
                commitList,
                conditions: condition);
        }

        [Test]
        [ServiceVersion(Min = BlobClientOptions.ServiceVersion.V2019_12_12)]
        public async Task CommitBlockListAsync_IfTagsFailed()
        {
            await using DisposingContainer test = await GetTestContainerAsync();

            // Arrange
            BlockBlobClient blob = InstrumentClient(test.Container.GetBlockBlobClient(GetNewBlobName()));
            var data = GetRandomBuffer(Size);
            var blockName = GetNewBlockName();
            using Stream stream = new MemoryStream(data);
            await blob.UploadAsync(stream);

            stream.Position = 0;
            await blob.StageBlockAsync(ToBase64(blockName), stream);

            string[] commitList = new string[]
            {
                ToBase64(blockName),
            };

            BlobRequestConditions condition = new BlobRequestConditions
            {
                TagConditions = "\"coolTag\" = 'true'"
            };

            // Act
            await TestHelper.AssertExpectedExceptionAsync<RequestFailedException>(
                blob.CommitBlockListAsync(
                    commitList,
                    conditions: condition),
                e => Assert.AreEqual("ConditionNotMet", e.ErrorCode));
        }

        [Test]
        public async Task CommitBlockListAsync_Error()
        {
            await using DisposingContainer test = await GetTestContainerAsync();

            // Arrange
            var blockBlobName = GetNewBlobName();
            BlockBlobClient blob = InstrumentClient(test.Container.GetBlockBlobClient(blockBlobName));
            var data = GetRandomBuffer(Size);
            var commitList = new string[]
            {
                    ToBase64(GetNewBlockName())
            };

            // Act
            await TestHelper.AssertExpectedExceptionAsync<RequestFailedException>(
                blob.CommitBlockListAsync(commitList),
                e =>
                {
                    Assert.AreEqual("InvalidBlockList", e.ErrorCode);
                    Assert.AreEqual("The specified block list is invalid.", e.Message.Split('\n')[0]);
                });
        }

        [Test]
        public async Task CommitBlockListAsync_AccessTier()
        {
            await using DisposingContainer test = await GetTestContainerAsync();

            // Arrange
            BlockBlobClient blob = InstrumentClient(test.Container.GetBlockBlobClient(GetNewBlobName()));
            var data = GetRandomBuffer(Size);
            var firstBlockName = GetNewBlockName();
            var secondBlockName = GetNewBlockName();
            var thirdBlockName = GetNewBlockName();

            // Act
            // Stage blocks
            using (var stream = new MemoryStream(data))
            {
                await blob.StageBlockAsync(ToBase64(firstBlockName), stream);
            }
            using (var stream = new MemoryStream(data))
            {
                await blob.StageBlockAsync(ToBase64(secondBlockName), stream);
            }

            // Commit first two Blocks
            var commitList = new string[]
            {
                    ToBase64(firstBlockName),
                    ToBase64(secondBlockName)
            };

            await blob.CommitBlockListAsync(commitList, accessTier: AccessTier.Cool);

            // Stage 3rd Block
            using (var stream = new MemoryStream(data))
            {
                await blob.StageBlockAsync(ToBase64(thirdBlockName), stream);
            }

            // Assert
            Response<BlockList> blobList = await blob.GetBlockListAsync(BlockListTypes.All);
            Assert.AreEqual(2, blobList.Value.CommittedBlocks.Count());
            Assert.AreEqual(ToBase64(firstBlockName), blobList.Value.CommittedBlocks.First().Name);
            Assert.AreEqual(ToBase64(secondBlockName), blobList.Value.CommittedBlocks.ElementAt(1).Name);
            Assert.AreEqual(1, blobList.Value.UncommittedBlocks.Count());
            Assert.AreEqual(ToBase64(thirdBlockName), blobList.Value.UncommittedBlocks.First().Name);

            Response<BlobProperties> response = await blob.GetPropertiesAsync();
            Assert.AreEqual(AccessTier.Cool.ToString(), response.Value.AccessTier);
        }

        [Test]
        public async Task CommitBlockListAsync_AccessTierFail()
        {
            await using DisposingContainer test = await GetTestContainerAsync();

            // Arrange
            BlockBlobClient blob = InstrumentClient(test.Container.GetBlockBlobClient(GetNewBlobName()));
            var data = GetRandomBuffer(Size);
            var firstBlockName = GetNewBlockName();
            var secondBlockName = GetNewBlockName();

            // Act
            // Stage blocks
            using (var stream = new MemoryStream(data))
            {
                await blob.StageBlockAsync(ToBase64(firstBlockName), stream);
            }
            using (var stream = new MemoryStream(data))
            {
                await blob.StageBlockAsync(ToBase64(secondBlockName), stream);
            }

            // Commit first two Blocks
            var commitList = new string[]
            {
                    ToBase64(firstBlockName),
                    ToBase64(secondBlockName)
            };

            await TestHelper.AssertExpectedExceptionAsync<RequestFailedException>(
                blob.CommitBlockListAsync(commitList, accessTier: AccessTier.P10),
                e => Assert.AreEqual(BlobErrorCode.InvalidHeaderValue.ToString(), e.ErrorCode));
        }

        [Test]
        [ServiceVersion(Min = BlobClientOptions.ServiceVersion.V2019_12_12)]
        public async Task CommitBlockListAsync_VersionId()
        {
            // Arrange
            await using DisposingContainer test = await GetTestContainerAsync();
            BlockBlobClient blob = InstrumentClient(test.Container.GetBlockBlobClient(GetNewBlobName()));
            var data = GetRandomBuffer(Size);
            var firstBlockName = GetNewBlockName();

            // Stage blocks
            using (var stream = new MemoryStream(data))
            {
                await blob.StageBlockAsync(ToBase64(firstBlockName), stream);
            }

            var commitList = new string[]
            {
                ToBase64(firstBlockName),
            };

            // Act
            Response<BlobContentInfo> response = await blob.CommitBlockListAsync(commitList);

            // Assert
            Assert.IsNotNull(response.Value.VersionId);
        }

        [Test]
        public async Task GetBlockListAsync()
        {
            await using DisposingContainer test = await GetTestContainerAsync();

            // Arrange
            BlockBlobClient blob = InstrumentClient(test.Container.GetBlockBlobClient(GetNewBlobName()));
            var data = GetRandomBuffer(Size);

            // Upload to blockBlobUri, so it exists
            using (var stream = new MemoryStream(data))
            {
                await blob.UploadAsync(stream);
            }

            var blockId0 = ToBase64(GetNewBlockName());
            using (var stream = new MemoryStream(data))
            {
                await blob.StageBlockAsync(blockId0, stream);
            }
            await blob.CommitBlockListAsync(new string[] { blockId0 });

            var blockId1 = ToBase64(GetNewBlobName());
            using (var stream = new MemoryStream(data))
            {
                await blob.StageBlockAsync(blockId1, stream);
            }

            // Act
            Response<BlockList> response = await blob.GetBlockListAsync();

            // Assert
            Assert.AreEqual(1, response.Value.CommittedBlocks.Count());
            Assert.AreEqual(blockId0, response.Value.CommittedBlocks.First().Name);
            Assert.AreEqual(1, response.Value.UncommittedBlocks.Count());
            Assert.AreEqual(blockId1, response.Value.UncommittedBlocks.First().Name);
        }

        [Test]
        public async Task GetBlockListAsync_Type()
        {
            GetBlockListParameters[] testCases = new[]
            {
                new GetBlockListParameters { BlockListTypes = BlockListTypes.All, CommittedCount = 1, UncommittedCount = 1 },
                new GetBlockListParameters { BlockListTypes = default, CommittedCount = 1, UncommittedCount = 1 },
                new GetBlockListParameters { BlockListTypes = BlockListTypes.Committed | BlockListTypes.Uncommitted, CommittedCount = 1, UncommittedCount = 1 },
                new GetBlockListParameters { BlockListTypes = (BlockListTypes)7, CommittedCount = 1, UncommittedCount = 1 },
                new GetBlockListParameters { BlockListTypes = BlockListTypes.Committed, CommittedCount = 1, UncommittedCount = 0 },
                new GetBlockListParameters { BlockListTypes = BlockListTypes.Uncommitted, CommittedCount = 0, UncommittedCount = 1 }
            };
            foreach (GetBlockListParameters parameters in testCases)
            {
                await using DisposingContainer test = await GetTestContainerAsync();

                // Arrange
                BlockBlobClient blob = InstrumentClient(test.Container.GetBlockBlobClient(GetNewBlobName()));
                var data = GetRandomBuffer(Size);

                // Upload to blockBlobUri, so it exists
                using (var stream = new MemoryStream(data))
                {
                    await blob.UploadAsync(stream);
                }

                var blockId0 = ToBase64(GetNewBlockName());
                using (var stream = new MemoryStream(data))
                {
                    await blob.StageBlockAsync(blockId0, stream);
                }
                await blob.CommitBlockListAsync(new string[] { blockId0 });

                var blockId1 = ToBase64(GetNewBlobName());
                using (var stream = new MemoryStream(data))
                {
                    await blob.StageBlockAsync(blockId1, stream);
                }

                // Act
                Response<BlockList> response = await blob.GetBlockListAsync(parameters.BlockListTypes);

                // Assert
                // CommitedBlocks and UncommittedBlocks are null if empty
                Assert.AreEqual(parameters.CommittedCount, response.Value.CommittedBlocks?.Count() ?? 0);
                Assert.AreEqual(parameters.UncommittedCount, response.Value.UncommittedBlocks?.Count() ?? 0);
            }
        }

        [Test]
        public async Task GetBlockListAsync_Lease()
        {
            var garbageLeaseId = GetGarbageLeaseId();
            await using DisposingContainer test = await GetTestContainerAsync();

            // Arrange
            BlockBlobClient blob = InstrumentClient(test.Container.GetBlockBlobClient(GetNewBlobName()));
            var data = GetRandomBuffer(Size);

            // Upload to blockBlobUri, so it exists
            using (var stream = new MemoryStream(data))
            {
                await blob.UploadAsync(stream);
            }

            var leaseId = await SetupBlobLeaseCondition(blob, ReceivedLeaseId, garbageLeaseId);

            // Act
            Response<BlockList> response = await blob.GetBlockListAsync(
                conditions: new BlobRequestConditions
                {
                    LeaseId = leaseId
                });
        }

        [Test]
        public async Task GetBlockListAsync_LeaseFail()
        {
            var garbageLeaseId = GetGarbageLeaseId();
            await using DisposingContainer test = await GetTestContainerAsync();

            // Arrange
            BlockBlobClient blob = InstrumentClient(test.Container.GetBlockBlobClient(GetNewBlobName()));
            var data = GetRandomBuffer(Size);

            // Upload to blockBlobUri, so it exists
            using (var stream = new MemoryStream(data))
            {
                await blob.UploadAsync(stream);
            }

            // Act
            await TestHelper.AssertExpectedExceptionAsync<RequestFailedException>(
                blob.GetBlockListAsync(
                    conditions: new BlobRequestConditions
                    {
                        LeaseId = garbageLeaseId
                    }),
                e => Assert.AreEqual("LeaseNotPresentWithBlobOperation", e.ErrorCode));
        }

        [Test]
        [ServiceVersion(Min = BlobClientOptions.ServiceVersion.V2019_12_12)]
        public async Task GetBlockListAsync_IfTags()
        {
            await using DisposingContainer test = await GetTestContainerAsync();

            // Arrange
            BlockBlobClient blob = InstrumentClient(test.Container.GetBlockBlobClient(GetNewBlobName()));
            var data = GetRandomBuffer(Size);

            // Upload to blockBlobUri, so it exists
            using (var stream = new MemoryStream(data))
            {
                await blob.UploadAsync(stream);
            }

            var blockId0 = ToBase64(GetNewBlockName());
            using (var stream = new MemoryStream(data))
            {
                await blob.StageBlockAsync(blockId0, stream);
            }
            await blob.CommitBlockListAsync(new string[] { blockId0 });

            var blockId1 = ToBase64(GetNewBlobName());
            using (var stream = new MemoryStream(data))
            {
                await blob.StageBlockAsync(blockId1, stream);
            }

            Dictionary<string, string> tags = new Dictionary<string, string>
            {
                { "coolTag", "true" }
            };
            await blob.SetTagsAsync(tags);

            BlobRequestConditions conditions = new BlobRequestConditions
            {
                TagConditions = "\"coolTag\" = 'true'"
            };

            // Act
            await blob.GetBlockListAsync(conditions: conditions);
        }

        [Test]
        [ServiceVersion(Min = BlobClientOptions.ServiceVersion.V2019_12_12)]
        public async Task GetBlockListAsync_IfTagsFailed()
        {
            await using DisposingContainer test = await GetTestContainerAsync();

            // Arrange
            BlockBlobClient blob = InstrumentClient(test.Container.GetBlockBlobClient(GetNewBlobName()));
            var data = GetRandomBuffer(Size);

            // Upload to blockBlobUri, so it exists
            using (var stream = new MemoryStream(data))
            {
                await blob.UploadAsync(stream);
            }

            BlobRequestConditions conditions = new BlobRequestConditions
            {
                TagConditions = "\"coolTag\" = 'true'"
            };

            // Act
            await TestHelper.AssertExpectedExceptionAsync<RequestFailedException>(
                blob.GetBlockListAsync(conditions: conditions),
                e => Assert.AreEqual("ConditionNotMet", e.ErrorCode));
        }

        [Test]
        public async Task GetBlockListAsync_Error()
        {
            await using DisposingContainer test = await GetTestContainerAsync();

            // Arrange
            var blockBlobName = GetNewBlobName();
            BlockBlobClient blob = InstrumentClient(test.Container.GetBlockBlobClient(blockBlobName));

            // Act
            await TestHelper.AssertExpectedExceptionAsync<RequestFailedException>(
                blob.GetBlockListAsync(BlockListTypes.All, "invalidSnapshot"),
                e =>
                {
                    Assert.AreEqual("InvalidQueryParameterValue", e.ErrorCode);
                    Assert.AreEqual("Value for one of the query parameters specified in the request URI is invalid.", e.Message.Split('\n')[0]);
                }
            );
        }

        [Test]
        public async Task UploadAsync()
        {
            await using DisposingContainer test = await GetTestContainerAsync();

            // Arrange
            var blockBlobName = GetNewBlobName();
            BlockBlobClient blob = InstrumentClient(test.Container.GetBlockBlobClient(blockBlobName));
            var data = GetRandomBuffer(Size);

            // Act
            using (var stream = new MemoryStream(data))
            {
                await blob.UploadAsync(
                    content: stream);
            }

            // Assert
            IList<BlobItem> blobs = await test.Container.GetBlobsAsync().ToListAsync();
            Assert.AreEqual(1, blobs.Count);
            Assert.AreEqual(blockBlobName, blobs.First().Name);

            Response<BlobDownloadInfo> downloadResponse = await blob.DownloadAsync();
            var actual = new MemoryStream();
            await downloadResponse.Value.Content.CopyToAsync(actual);
            TestHelper.AssertSequenceEqual(data, actual.ToArray());
        }

        [Test]
        [ServiceVersion(Min = BlobClientOptions.ServiceVersion.V2019_12_12)]
        public async Task UploadAsync_Tags()
        {
            await using DisposingContainer test = await GetTestContainerAsync();

            // Arrange
            var blockBlobName = GetNewBlobName();
            BlockBlobClient blob = InstrumentClient(test.Container.GetBlockBlobClient(blockBlobName));
            var data = GetRandomBuffer(Size);
            IDictionary<string, string> tags = BuildTags();
            UploadBlobOptions options = new UploadBlobOptions
            {
                Tags = tags
            };

            // Act
            using (var stream = new MemoryStream(data))
            {
                await blob.UploadAsync(
                    content: stream,
                    options: options);
            }

            Response<IDictionary<string, string>> response = await blob.GetTagsAsync();

            // Assert
            AssertDictionaryEquality(tags, response.Value);
        }

        [LiveOnly]
        [Test]
        [Ignore("https://github.com/Azure/azure-sdk-for-net/issues/9487")]
        public async Task UploadAsync_LargeFile()
        {
            await using DisposingContainer test = await GetTestContainerAsync();

            // Arrange
            var blockBlobName = GetNewBlobName();
            BlockBlobClient blob = InstrumentClient(test.Container.GetBlockBlobClient(blockBlobName));
            var data = GetRandomBuffer(Constants.GB);

            // Act
            using (var stream = new MemoryStream(data))
            {
                await blob.UploadAsync(
                    content: stream);
            }

            // Assert
            Response<BlobDownloadInfo> downloadResponse = await blob.DownloadAsync();
            var actual = new MemoryStream();
            await downloadResponse.Value.Content.CopyToAsync(actual);
            TestHelper.AssertSequenceEqual(data, actual.ToArray());
        }

        [Test]
        public async Task UploadAsync_Metadata()
        {
            await using DisposingContainer test = await GetTestContainerAsync();

            // Arrange
            BlockBlobClient blob = InstrumentClient(test.Container.GetBlockBlobClient(GetNewBlobName()));
            var data = GetRandomBuffer(Size);
            Metadata metadata = BuildMetadata();

            // Act
            using (var stream = new MemoryStream(data))
            {
                await blob.UploadAsync(
                    content: stream,
                    metadata: metadata);
            }

            // Assert
            Response<BlobProperties> response = await blob.GetPropertiesAsync();
            AssertDictionaryEquality(metadata, response.Value.Metadata);
        }

        [Test]
        public async Task UploadAsync_CPK()
        {
            await using DisposingContainer test = await GetTestContainerAsync();

            // Arrange
            BlockBlobClient blob = InstrumentClient(test.Container.GetBlockBlobClient(GetNewBlobName()));
            CustomerProvidedKey customerProvidedKey = GetCustomerProvidedKey();
            blob = InstrumentClient(blob.WithCustomerProvidedKey(customerProvidedKey));
            var data = GetRandomBuffer(Size);

            // Act
            using var stream = new MemoryStream(data);
            Response<BlobContentInfo> response = await blob.UploadAsync(
                content: stream);

            // Assert
            Assert.AreEqual(customerProvidedKey.EncryptionKeyHash, response.Value.EncryptionKeySha256);
        }

        [Test]
        [ServiceVersion(Min = BlobClientOptions.ServiceVersion.V2019_07_07)]
        public async Task UploadAsync_EncryptionScope()
        {
            await using DisposingContainer test = await GetTestContainerAsync();

            // Arrange
            BlockBlobClient blob = InstrumentClient(test.Container.GetBlockBlobClient(GetNewBlobName()));
            blob = InstrumentClient(blob.WithEncryptionScope(TestConfigDefault.EncryptionScope));
            var data = GetRandomBuffer(Size);

            // Act
            using var stream = new MemoryStream(data);
            Response<BlobContentInfo> response = await blob.UploadAsync(
                content: stream);

            // Assert
            Assert.AreEqual(TestConfigDefault.EncryptionScope, response.Value.EncryptionScope);
        }

        [Test]
        public async Task UploadAsync_Headers()
        {
            var constants = new TestConstants(this);
            await using DisposingContainer test = await GetTestContainerAsync();

            // Arrange
            BlockBlobClient blob = InstrumentClient(test.Container.GetBlockBlobClient(GetNewBlobName()));
            var data = GetRandomBuffer(Size);
            var contentMD5 = MD5.Create().ComputeHash(data);

            // Act
            using (var stream = new MemoryStream(data))
            {
                await blob.UploadAsync(
                    content: stream,
                    httpHeaders: new BlobHttpHeaders
                    {
                        CacheControl = constants.CacheControl,
                        ContentDisposition = constants.ContentDisposition,
                        ContentEncoding = constants.ContentEncoding,
                        ContentLanguage = constants.ContentLanguage,
                        ContentHash = contentMD5
                    });
            }

            // Assert
            Response<BlobProperties> response = await blob.GetPropertiesAsync();
            Assert.AreEqual(constants.CacheControl, response.Value.CacheControl);
            Assert.AreEqual(constants.ContentDisposition, response.Value.ContentDisposition);
            Assert.AreEqual(constants.ContentEncoding, response.Value.ContentEncoding);
            Assert.AreEqual(constants.ContentLanguage, response.Value.ContentLanguage);
            TestHelper.AssertSequenceEqual(contentMD5, response.Value.ContentHash);
        }

        [Test]
        public async Task UploadAsync_AccessConditions()
        {
            foreach (AccessConditionParameters parameters in AccessConditions_Data)
            {
                await using DisposingContainer test = await GetTestContainerAsync();

                // Arrange
                BlockBlobClient blob = InstrumentClient(test.Container.GetBlockBlobClient(GetNewBlobName()));
                var data = GetRandomBuffer(Size);
                var blockName = GetNewBlockName();

                using (var stream = new MemoryStream(data))
                {
                    await blob.UploadAsync(stream);
                }

                parameters.SourceIfMatch = await SetupBlobMatchCondition(blob, parameters.SourceIfMatch);
                RequestConditions accessConditions = BuildRequestConditions(parameters);

                // Act
                using (var stream = new MemoryStream(data))
                {
                    Response<BlobContentInfo> response = await blob.UploadAsync(
                        content: stream,
                        conditions: accessConditions.ToBlobRequestConditions());

                    // Assert
                    Assert.IsNotNull(response.GetRawResponse().Headers.RequestId);
                }
            }
        }

        [Test]
        public async Task UploadAsync_AccessConditionsFail()
        {
            foreach (AccessConditionParameters parameters in AccessConditionsFail_Data)
            {
                await using DisposingContainer test = await GetTestContainerAsync();

                // Arrange
                BlockBlobClient blob = InstrumentClient(test.Container.GetBlockBlobClient(GetNewBlobName()));
                var data = GetRandomBuffer(Size);
                var blockName = GetNewBlockName();

                using (var stream = new MemoryStream(data))
                {
                    await blob.UploadAsync(stream);
                }

                parameters.SourceIfNoneMatch = await SetupBlobMatchCondition(blob, parameters.SourceIfNoneMatch);
                RequestConditions accessConditions = BuildRequestConditions(parameters);

                // Act
                using (var stream = new MemoryStream(data))
                {
                    await TestHelper.AssertExpectedExceptionAsync<RequestFailedException>(
                        blob.UploadAsync(
                            content: stream,
                            conditions: accessConditions.ToBlobRequestConditions()),
                        e => { });
                }
            }
        }

        [Test]
        [ServiceVersion(Min = BlobClientOptions.ServiceVersion.V2019_12_12)]
        public async Task UploadAsync_IfTags()
        {
            // Arrange
            await using DisposingContainer test = await GetTestContainerAsync();
            BlockBlobClient blob = InstrumentClient(test.Container.GetBlockBlobClient(GetNewBlobName()));
            var data = GetRandomBuffer(Size);
            using Stream stream = new MemoryStream(data);
            await blob.UploadAsync(
                content: stream);

            Dictionary<string, string> tags = new Dictionary<string, string>
            {
                { "coolTag", "true" }
            };
            await blob.SetTagsAsync(tags);
            stream.Position = 0;

            BlobRequestConditions conditions = new BlobRequestConditions
            {
                TagConditions = "\"coolTag\" = 'true'"
            };

            // Act
            await blob.UploadAsync(
                content: stream,
                conditions: conditions);
        }

        [Test]
        [ServiceVersion(Min = BlobClientOptions.ServiceVersion.V2019_12_12)]
        public async Task UploadAsync_IfTagsFailed()
        {
            // Arrange
            await using DisposingContainer test = await GetTestContainerAsync();
            BlockBlobClient blob = InstrumentClient(test.Container.GetBlockBlobClient(GetNewBlobName()));
            var data = GetRandomBuffer(Size);
            using Stream stream = new MemoryStream(data);
            await blob.UploadAsync(
                content: stream);

            stream.Position = 0;

            BlobRequestConditions conditions = new BlobRequestConditions
            {
                TagConditions = "\"coolTag\" = 'true'"
            };

            // Act
            await TestHelper.AssertExpectedExceptionAsync<RequestFailedException>(
                blob.UploadAsync(
                    content: stream,
                    conditions: conditions),
                e => Assert.AreEqual("ConditionNotMet", e.ErrorCode));
        }

        [Test]
        public async Task UploadAsync_Error()
        {
            var garbageLeaseId = GetGarbageLeaseId();
            await using DisposingContainer test = await GetTestContainerAsync();

            // Arrange
            BlockBlobClient blob = InstrumentClient(test.Container.GetBlockBlobClient(GetNewBlobName()));
            var data = GetRandomBuffer(Constants.KB);

            // Act
            using (var stream = new MemoryStream(data))
            {
                await TestHelper.AssertExpectedExceptionAsync<RequestFailedException>(
                    blob.UploadAsync(
                        content: stream,
                        conditions: new BlobRequestConditions { LeaseId = garbageLeaseId }),
                    e => Assert.AreEqual("LeaseNotPresentWithBlobOperation", e.ErrorCode));
            }
        }

        [Test]
        public async Task UploadAsync_NullStream_Error()
        {
            await using DisposingContainer test = await GetTestContainerAsync();

            // Arrange
            BlockBlobClient blob = InstrumentClient(test.Container.GetBlockBlobClient(GetNewBlobName()));

            // Act
            using (var stream = (MemoryStream)null)
            {
                // Check if the correct param name that is causing the error is being returned
                await TestHelper.AssertExpectedExceptionAsync<ArgumentNullException>(
                    blob.UploadAsync(content: stream),
                    e => Assert.AreEqual("body", e.ParamName));
            }
        }

        [Test]
        public async Task UploadAsync_WithUnreliableConnection()
        {
            const int blobSize = 1 * Constants.MB;
            Metadata metadata = BuildMetadata();
            await using DisposingContainer test = await GetTestContainerAsync();

            // Arrange
            var credentials = new StorageSharedKeyCredential(TestConfigDefault.AccountName, TestConfigDefault.AccountKey);
            BlobContainerClient containerFaulty = InstrumentClient(
                new BlobContainerClient(
                    test.Container.Uri,
                    credentials,
                    GetFaultyBlobConnectionOptions()));

            var blockBlobName = GetNewBlobName();
            BlockBlobClient blobFaulty = InstrumentClient(containerFaulty.GetBlockBlobClient(blockBlobName));
            BlockBlobClient blob = InstrumentClient(test.Container.GetBlockBlobClient(blockBlobName));
            var data = GetRandomBuffer(blobSize);

            var progressList = new List<long>();
            var progressHandler = new Progress<long>(progress => { progressList.Add(progress); /*logger.LogTrace("Progress: {progress}", progress.BytesTransferred);*/ });
            var timesFaulted = 0;

            // Act
            using (var stream = new FaultyStream(
                new MemoryStream(data),
                256 * Constants.KB,
                1,
                new IOException("Simulated stream fault"),
                () => timesFaulted++))
            {
                await blobFaulty.UploadAsync(stream, null, metadata, null, progressHandler: progressHandler);

                await WaitForProgressAsync(progressList, data.LongLength);
                Assert.IsTrue(progressList.Count > 1, "Too few progress received");
                // Changing from Assert.AreEqual because these don't always update fast enough
                Assert.GreaterOrEqual(data.LongLength, progressList.LastOrDefault(), "Final progress has unexpected value");
            }

            // Assert
            IList<BlobItem> blobs = await test.Container.GetBlobsAsync().ToListAsync();
            Assert.AreEqual(1, blobs.Count);
            Assert.AreEqual(blockBlobName, blobs.First().Name);

            Response<BlobProperties> getPropertiesResponse = await blob.GetPropertiesAsync();
            AssertDictionaryEquality(metadata, getPropertiesResponse.Value.Metadata);
            Assert.AreEqual(BlobType.Block, getPropertiesResponse.Value.BlobType);

            Response<BlobDownloadInfo> downloadResponse = await blob.DownloadAsync();
            var actual = new MemoryStream();
            await downloadResponse.Value.Content.CopyToAsync(actual);
            TestHelper.AssertSequenceEqual(data, actual.ToArray());
            Assert.AreNotEqual(0, timesFaulted);
        }

        [LiveOnly]
        [Test]
        public async Task UploadAsync_ProgressReporting()
        {
            await using DisposingContainer test = await GetTestContainerAsync();

            // Arrange
            var blockBlobName = GetNewBlobName();
            BlockBlobClient blob = InstrumentClient(test.Container.GetBlockBlobClient(blockBlobName));
            long blobSize = 256 * Constants.MB;
            var data = GetRandomBuffer(blobSize);
            TestProgress progress = new TestProgress();

            // Act
            using (var stream = new MemoryStream(data))
            {
                await blob.UploadAsync(
                    content: stream,
                    progressHandler: progress);
            }

            // Assert
            Assert.IsFalse(progress.List.Count == 0);

            Assert.AreEqual(blobSize, progress.List[progress.List.Count - 1]);
        }

<<<<<<< HEAD
        [Test]
        [ServiceVersion(Min = BlobClientOptions.ServiceVersion.V2019_12_12)]
        public async Task UploadAsync_VersionId()
        {
            await using DisposingContainer test = await GetTestContainerAsync();

            // Arrange
            var blockBlobName = GetNewBlobName();
            BlockBlobClient blob = InstrumentClient(test.Container.GetBlockBlobClient(blockBlobName));
            var data = GetRandomBuffer(Size);

            // Act
            using (var stream = new MemoryStream(data))
            {
                Response<BlobContentInfo> response = await blob.UploadAsync(
                    content: stream);

                // Assert
                Assert.IsNotNull(response.Value.VersionId);
            }
=======

        [Test]
        public async Task GetBlockBlobClient_AsciiName()
        {
            //Arrange
            await using DisposingContainer test = await GetTestContainerAsync();
            string blobName = GetNewBlobName();

            //Act
            BlockBlobClient blob = test.Container.GetBlockBlobClient(blobName);
            var data = GetRandomBuffer(Size);
            using (var stream = new MemoryStream(data))
            {
                await blob.UploadAsync(content: stream);
            }

            //Assert
            List<string> names = new List<string>();
            await foreach (BlobItem pathItem in test.Container.GetBlobsAsync())
            {
                names.Add(pathItem.Name);
            }
            // Verify the file name exists in the filesystem
            Assert.AreEqual(1, names.Count);
            Assert.Contains(blobName, names);
        }

        [Test]
        public async Task GetBlockBlobClient_NonAsciiName()
        {
            //Arrange
            await using DisposingContainer test = await GetTestContainerAsync();
            string blobName = GetNewNonAsciiBlobName();

            //Act
            BlockBlobClient blob = test.Container.GetBlockBlobClient(blobName);
            var data = GetRandomBuffer(Size);
            using (var stream = new MemoryStream(data))
            {
                await blob.UploadAsync(content: stream);
            }

            //Assert
            List<string> names = new List<string>();
            await foreach (BlobItem pathItem in test.Container.GetBlobsAsync())
            {
                names.Add(pathItem.Name);
            }
            // Verify the file name exists in the filesystem
            Assert.AreEqual(1, names.Count);
            Assert.Contains(blobName, names);
>>>>>>> c938cddd
        }

        private RequestConditions BuildRequestConditions(AccessConditionParameters parameters)
            => new RequestConditions
            {
                IfMatch = parameters.SourceIfMatch != null ? new ETag(parameters.SourceIfMatch) : default(ETag?),
                IfNoneMatch = parameters.SourceIfNoneMatch != null ? new ETag(parameters.SourceIfNoneMatch) : default(ETag?),
                IfModifiedSince = parameters.SourceIfModifiedSince,
                IfUnmodifiedSince = parameters.SourceIfUnmodifiedSince
            };

        public IEnumerable<AccessConditionParameters> AccessConditions_Data
            => new[]
            {
                new AccessConditionParameters(),
                new AccessConditionParameters { SourceIfModifiedSince = OldDate },
                new AccessConditionParameters { SourceIfUnmodifiedSince = NewDate },
                new AccessConditionParameters { SourceIfMatch = ReceivedETag },
                new AccessConditionParameters { SourceIfNoneMatch = GarbageETag }
            };

        public IEnumerable<AccessConditionParameters> AccessConditionsFail_Data
            => new[]
            {
                new AccessConditionParameters { SourceIfModifiedSince = NewDate },
                new AccessConditionParameters { SourceIfUnmodifiedSince = OldDate },
                new AccessConditionParameters { SourceIfMatch = GarbageETag },
                new AccessConditionParameters { SourceIfNoneMatch = ReceivedETag }
            };

        public class AccessConditionParameters
        {
            public DateTimeOffset? SourceIfModifiedSince { get; set; }
            public DateTimeOffset? SourceIfUnmodifiedSince { get; set; }
            public string SourceIfMatch { get; set; }
            public string SourceIfNoneMatch { get; set; }
        }

        public struct GetBlockListParameters
        {
            public BlockListTypes BlockListTypes { get; set; }
            public int CommittedCount { get; set; }
            public int UncommittedCount { get; set; }
        }

        private async Task<BlockBlobClient> GetNewBlobClient(BlobContainerClient container, string blobName = default)
        {
            blobName ??= GetNewBlobName();
            BlockBlobClient blob = InstrumentClient(container.GetBlockBlobClient(blobName));
            var data = GetRandomBuffer(Constants.KB);

            using (var stream = new MemoryStream(data))
            {
                await blob.UploadAsync(stream);
            }
            return blob;
        }
    }
}<|MERGE_RESOLUTION|>--- conflicted
+++ resolved
@@ -2019,7 +2019,6 @@
             Assert.AreEqual(blobSize, progress.List[progress.List.Count - 1]);
         }
 
-<<<<<<< HEAD
         [Test]
         [ServiceVersion(Min = BlobClientOptions.ServiceVersion.V2019_12_12)]
         public async Task UploadAsync_VersionId()
@@ -2040,7 +2039,7 @@
                 // Assert
                 Assert.IsNotNull(response.Value.VersionId);
             }
-=======
+        }
 
         [Test]
         public async Task GetBlockBlobClient_AsciiName()
@@ -2092,7 +2091,6 @@
             // Verify the file name exists in the filesystem
             Assert.AreEqual(1, names.Count);
             Assert.Contains(blobName, names);
->>>>>>> c938cddd
         }
 
         private RequestConditions BuildRequestConditions(AccessConditionParameters parameters)
