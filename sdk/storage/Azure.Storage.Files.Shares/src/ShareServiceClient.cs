﻿// Copyright (c) Microsoft Corporation. All rights reserved.
// Licensed under the MIT License.

using System;
using System.Collections.Generic;
using System.ComponentModel;
using System.Linq;
using System.Threading;
using System.Threading.Tasks;
using Azure.Core;
using Azure.Core.Pipeline;
using Azure.Storage.Files.Shares.Models;
using Azure.Storage.Sas;

namespace Azure.Storage.Files.Shares
{
    /// <summary>
    /// The <see cref="ShareServiceClient"/> allows you to manipulate Azure
    /// Storage service resources and shares. The storage account provides
    /// the top-level namespace for the File service.
    /// </summary>
    public class ShareServiceClient
    {
        /// <summary>
        /// The file service's primary <see cref="Uri"/> endpoint.
        /// </summary>
        private readonly Uri _uri;

        /// <summary>
        /// Gets the file service's primary <see cref="Uri"/> endpoint.
        /// </summary>
        public virtual Uri Uri => _uri;

        /// <summary>
        /// <see cref="ShareClientConfiguration"/>.
        /// </summary>
        private readonly ShareClientConfiguration _clientConfiguration;

        /// <summary>
        /// <see cref="ShareClientConfiguration"/>.
        /// </summary>
        internal virtual ShareClientConfiguration ClientConfiguration => _clientConfiguration;

        /// <summary>
        /// ServiceRestClient.
        /// </summary>
        private readonly ServiceRestClient _serviceRestClient;

        /// <summary>
        /// ServiceRestClient.
        /// </summary>
        internal virtual ServiceRestClient ServiceRestClient => _serviceRestClient;

        /// <summary>
        /// The Storage account name corresponding to the file service client.
        /// </summary>
        private string _accountName;

        /// <summary>
        /// Gets the Storage account name corresponding to the file service client.
        /// </summary>
        public virtual string AccountName
        {
            get
            {
                if (_accountName == null)
                {
                    _accountName = new ShareUriBuilder(Uri).AccountName;
                }
                return _accountName;
            }
        }

        /// <summary>
        /// Determines whether the client is able to generate a SAS.
        /// If the client is authenticated with a <see cref="StorageSharedKeyCredential"/>.
        /// </summary>
        public virtual bool CanGenerateAccountSasUri => ClientConfiguration.SharedKeyCredential != null;

        #region ctors
        /// <summary>
        /// Initializes a new instance of the <see cref="ShareServiceClient"/>
        /// class for mocking.
        /// </summary>
        protected ShareServiceClient()
        {
        }

        /// <summary>
        /// Initializes a new instance of the <see cref="ShareServiceClient"/>
        /// class.
        /// </summary>
        /// <param name="connectionString">
        /// A connection string includes the authentication information
        /// required for your application to access data in an Azure Storage
        /// account at runtime.
        ///
        /// For more information,
        /// <see href="https://docs.microsoft.com/azure/storage/common/storage-configure-connection-string">
        /// Configure Azure Storage connection strings</see>.
        /// </param>
        public ShareServiceClient(string connectionString)
            : this(connectionString, null)
        {
        }

        /// <summary>
        /// Initializes a new instance of the <see cref="ShareServiceClient"/>
        /// class.
        /// </summary>
        /// <param name="connectionString">
        /// A connection string includes the authentication information
        /// required for your application to access data in an Azure Storage
        /// account at runtime.
        ///
        /// For more information,
        /// <see href="https://docs.microsoft.com/azure/storage/common/storage-configure-connection-string">
        /// Configure Azure Storage connection strings</see>.
        /// </param>
        /// <param name="options">
        /// Optional client options that define the transport pipeline
        /// policies for authentication, retries, etc., that are applied to
        /// every request.
        /// </param>
        public ShareServiceClient(
            string connectionString,
            ShareClientOptions options)
        {
            options ??= new ShareClientOptions();
            var conn = StorageConnectionString.Parse(connectionString);
            _uri = conn.FileEndpoint;
            _clientConfiguration = new ShareClientConfiguration(
                pipeline: options.Build(conn.Credentials),
                sharedKeyCredential: conn.Credentials as StorageSharedKeyCredential,
                clientDiagnostics: new ClientDiagnostics(options),
                clientOptions: options);
            _serviceRestClient = BuildServiceRestClient();
        }

        /// <summary>
        /// Initializes a new instance of the <see cref="ShareServiceClient"/>
        /// class.
        /// </summary>
        /// <param name="serviceUri">
        /// A <see cref="Uri"/> referencing the file service.
        /// </param>
        /// <param name="options">
        /// Optional client options that define the transport pipeline
        /// policies for authentication, retries, etc., that are applied to
        /// every request.
        /// </param>
        public ShareServiceClient(
            Uri serviceUri,
            ShareClientOptions options = default)
            : this(serviceUri, (HttpPipelinePolicy)null, options, storageSharedKeyCredential:null)
        {
        }

        /// <summary>
        /// Initializes a new instance of the <see cref="ShareServiceClient"/>
        /// class.
        /// </summary>
        /// <param name="serviceUri">
        /// A <see cref="Uri"/> referencing the file service.
        /// </param>
        /// <param name="credential">
        /// The shared key credential used to sign requests.
        /// </param>
        /// <param name="options">
        /// Optional client options that define the transport pipeline
        /// policies for authentication, retries, etc., that are applied to
        /// every request.
        /// </param>
        public ShareServiceClient(
            Uri serviceUri,
            StorageSharedKeyCredential credential,
            ShareClientOptions options = default)
            : this(serviceUri, credential.AsPolicy(), options, credential)
        {
        }

        /// <summary>
        /// Initializes a new instance of the <see cref="ShareServiceClient"/>
        /// class.
        /// </summary>
        /// <param name="serviceUri">
        /// A <see cref="Uri"/> referencing the file service.
        /// Must not contain shared access signature, which should be passed in the second parameter.
        /// </param>
        /// <param name="credential">
        /// The shared access signature credential used to sign requests.
        /// </param>
        /// <param name="options">
        /// Optional client options that define the transport pipeline
        /// policies for authentication, retries, etc., that are applied to
        /// every request.
        /// </param>
        /// <remarks>
        /// This constructor should only be used when shared access signature needs to be updated during lifespan of this client.
        /// </remarks>
        public ShareServiceClient(
            Uri serviceUri,
            AzureSasCredential credential,
            ShareClientOptions options = default)
            : this(serviceUri, credential.AsPolicy<ShareUriBuilder>(serviceUri), options, sasCredential:credential)
        {
        }

        /// <summary>
        /// Initializes a new instance of the <see cref="ShareDirectoryClient"/>
        /// class.
        /// </summary>
        /// <param name="directoryUri">
        /// A <see cref="Uri"/> referencing the directory that includes the
        /// name of the account, the name of the share, and the path of the
        /// directory.
        /// </param>
        /// <param name="clientConfiguration">
        /// <see cref="ShareClientConfiguration"/>
        /// </param>
        internal ShareServiceClient(
            Uri directoryUri,
            ShareClientConfiguration clientConfiguration)
        {
            _uri = directoryUri;
            _clientConfiguration = clientConfiguration;
            _serviceRestClient = BuildServiceRestClient();
        }

        /// <summary>
        /// Initializes a new instance of the <see cref="ShareServiceClient"/>
        /// class.
        /// </summary>
        /// <param name="serviceUri">
        /// A <see cref="Uri"/> referencing the file service.
        /// </param>
        /// <param name="credential">
        /// The token credential used to sign requests.
        /// </param>
        /// <param name="fileRequestIntent">
        /// File request intent.
        /// </param>
        /// <param name="options">
        /// Optional client options that define the transport pipeline
        /// policies for authentication, retries, etc., that are applied to
        /// every request.
        /// </param>
        public ShareServiceClient(
            Uri serviceUri,
            TokenCredential credential,
            ShareFileRequestIntent? fileRequestIntent = default,
            ShareClientOptions options = default)
            : this(
                  serviceUri: serviceUri,
                  authentication: credential.AsPolicy(options),
                  options: options ?? new ShareClientOptions(),
                  fileRequestIntent: fileRequestIntent)
        {
            Errors.VerifyHttpsTokenAuth(serviceUri);
        }

        /// <summary>
        /// Initializes a new instance of the <see cref="ShareServiceClient"/>
        /// class.
        /// </summary>
        /// <param name="serviceUri">
        /// A <see cref="Uri"/> referencing the file service.
        /// </param>
        /// <param name="authentication">
        /// An optional authentication policy used to sign requests.
        /// </param>
        /// <param name="options">
        /// Optional client options that define the transport pipeline
        /// policies for authentication, retries, etc., that are applied to
        /// every request.
        /// </param>
        /// <param name="storageSharedKeyCredential">
        /// The shared key credential used to sign requests.
        /// </param>
        /// <param name="fileRequestIntent">
        /// File request intent.  OAuth only.
        /// </param>
        internal ShareServiceClient(
            Uri serviceUri,
            HttpPipelinePolicy authentication,
            ShareClientOptions options,
            StorageSharedKeyCredential storageSharedKeyCredential = default,
            ShareFileRequestIntent? fileRequestIntent = default)
        {
            Argument.AssertNotNull(serviceUri, nameof(serviceUri));
            options ??= new ShareClientOptions();
            _uri = serviceUri;
            _clientConfiguration = new ShareClientConfiguration(
                pipeline: options.Build(authentication),
                sharedKeyCredential: storageSharedKeyCredential,
<<<<<<< HEAD
                sasCredential: null,
                clientDiagnostics: new StorageClientDiagnostics(options),
                clientOptions: options,
                fileRequestIntent: fileRequestIntent);
=======
                clientDiagnostics: new ClientDiagnostics(options),
                clientOptions: options);
>>>>>>> 700aa7bc
            _serviceRestClient = BuildServiceRestClient();
        }

        /// <summary>
        /// Initializes a new instance of the <see cref="ShareServiceClient"/>
        /// class.
        /// </summary>
        /// <param name="serviceUri">
        /// A <see cref="Uri"/> referencing the file service.
        /// </param>
        /// <param name="authentication">
        /// An optional authentication policy used to sign requests.
        /// </param>
        /// <param name="options">
        /// Optional client options that define the transport pipeline
        /// policies for authentication, retries, etc., that are applied to
        /// every request.
        /// </param>
        /// <param name="sasCredential">
        /// The shared access signature used to sign requests.
        /// </param>
        internal ShareServiceClient(
            Uri serviceUri,
            HttpPipelinePolicy authentication,
            ShareClientOptions options,
            AzureSasCredential sasCredential)
        {
            Argument.AssertNotNull(serviceUri, nameof(serviceUri));
            options ??= new ShareClientOptions();
            _uri = serviceUri;
            _clientConfiguration = new ShareClientConfiguration(
                pipeline: options.Build(authentication),
                sharedKeyCredential: null,
                sasCredential: sasCredential,
<<<<<<< HEAD
                clientDiagnostics: new StorageClientDiagnostics(options),
                clientOptions: options,
                fileRequestIntent: null);
=======
                clientDiagnostics: new ClientDiagnostics(options),
                clientOptions: options);
>>>>>>> 700aa7bc
            _serviceRestClient = BuildServiceRestClient();
        }

        private ServiceRestClient BuildServiceRestClient()
            => new ServiceRestClient(
                _clientConfiguration.ClientDiagnostics,
                _clientConfiguration.Pipeline,
                _uri.AbsoluteUri,
                _clientConfiguration.ClientOptions.Version.ToVersionString());
        #endregion ctors

        /// <summary>
        /// Create a new <see cref="ShareClient"/> object by appending
        /// <paramref name="shareName"/> to the end of <see cref="Uri"/>.
        /// The new <see cref="ShareClient"/> uses the same request
        /// policy pipeline as the <see cref="ShareServiceClient"/>.
        /// </summary>
        /// <param name="shareName">
        /// The name of the share to reference.
        /// </param>
        /// <returns>
        /// A <see cref="ShareClient"/> for the desired share.
        /// </returns>
        public virtual ShareClient GetShareClient(string shareName) =>
            new ShareClient(Uri.AppendToPath(shareName), ClientConfiguration);

        #region GetShares
        /// <summary>
        /// The <see cref="GetShares"/> operation returns an async sequence
        /// of the shares in the storage account.  Enumerating the shares may
        /// make multiple requests to the service while fetching all the
        /// values.
        ///
        /// For more information, see
        /// <see href="https://docs.microsoft.com/rest/api/storageservices/list-shares">
        /// List Shares</see>.
        /// </summary>
        /// <param name="traits">
        /// Specifies traits to include in the <see cref="ShareItem"/>s.
        /// </param>
        /// <param name="states">
        /// Specifies states to include when listing shares.
        /// </param>
        /// <param name="prefix">
        /// String that filters the results to return only shares whose name
        /// begins with the specified prefix.
        /// </param>
        /// <param name="cancellationToken">
        /// Optional <see cref="CancellationToken"/> to propagate
        /// notifications that the operation should be cancelled.
        /// </param>
        /// <returns>
        /// An <see cref="IEnumerable{T}"/> of <see cref="Response{ShareItem}"/>
        /// describing the shares in the storage account.
        /// </returns>
        /// <remarks>
        /// A <see cref="RequestFailedException"/> will be thrown if
        /// a failure occurs.
        /// </remarks>
        public virtual Pageable<ShareItem> GetShares(
            ShareTraits traits = ShareTraits.None,
            ShareStates states = ShareStates.None,
            string prefix = default,
            CancellationToken cancellationToken = default) =>
            new GetSharesAsyncCollection(this, traits, states, prefix).ToSyncCollection(cancellationToken);

        /// <summary>
        /// The <see cref="GetSharesAsync"/> operation returns an async collection
        /// of the shares in the storage account.  Enumerating the shares may
        /// make multiple requests to the service while fetching all the
        /// values.
        ///
        /// For more information, see
        /// <see href="https://docs.microsoft.com/rest/api/storageservices/list-shares">
        /// List Shares</see>.
        /// </summary>
        /// <param name="traits">
        /// Specifies traits to include in the <see cref="ShareItem"/>s.
        /// </param>
        /// <param name="states">
        /// Specifies states to include when listing shares.
        /// </param>
        /// <param name="prefix">
        /// String that filters the results to return only shares whose name
        /// begins with the specified prefix.
        /// </param>
        /// <param name="cancellationToken">
        /// Optional <see cref="CancellationToken"/> to propagate
        /// notifications that the operation should be cancelled.
        /// </param>
        /// <returns>
        /// A <see cref="AsyncPageable{T}"/> describing the shares in
        /// the storage account.
        /// </returns>
        /// <remarks>
        /// A <see cref="RequestFailedException"/> will be thrown if
        /// a failure occurs.
        /// </remarks>
        public virtual AsyncPageable<ShareItem> GetSharesAsync(
            ShareTraits traits = ShareTraits.None,
            ShareStates states = ShareStates.None,
            string prefix = default,
            CancellationToken cancellationToken = default) =>
            new GetSharesAsyncCollection(this, traits, states, prefix).ToAsyncCollection(cancellationToken);

        /// <summary>
        /// The <see cref="GetSharesInternal"/> operation returns a
        /// single segment of shares in the storage account, starting
        /// from the specified <paramref name="marker"/>.  Use an empty
        /// <paramref name="marker"/> to start enumeration from the beginning
        /// and the <see cref="ListSharesResponse.NextMarker"/> if it's not
        /// empty to make subsequent calls to <see cref="GetSharesAsync"/>
        /// to continue enumerating the shares segment by segment.
        ///
        /// For more information, see
        /// <see href="https://docs.microsoft.com/rest/api/storageservices/list-shares">
        /// List Shares</see>.
        /// </summary>
        /// <param name="marker">
        /// An optional string value that identifies the segment of the list
        /// of shares to be returned with the next listing operation.  The
        /// operation returns a non-empty <see cref="ListSharesResponse.NextMarker"/>
        /// if the listing operation did not return all shares remaining
        /// to be listed with the current segment.  The NextMarker value can
        /// be used as the value for the <paramref name="marker"/> parameter
        /// in a subsequent call to request the next segment of list items.
        /// </param>
        /// <param name="traits">
        /// Specifies traits to include in the <see cref="ShareItem"/>s.
        /// </param>
        /// <param name="states">
        /// Specifies states to include when listing shares.
        /// </param>
        /// <param name="prefix">
        /// String that filters the results to return only shares whose name
        /// begins with the specified prefix.
        /// </param>
        /// <param name="pageSizeHint">
        /// Gets or sets a value indicating the size of the page that should be
        /// requested.
        /// </param>
        /// <param name="async">
        /// Whether to invoke the operation asynchronously.
        /// </param>
        /// <param name="cancellationToken">
        /// Optional <see cref="CancellationToken"/> to propagate
        /// notifications that the operation should be cancelled.
        /// </param>
        /// <returns>
        /// A <see cref="Response{SharesSegment}"/> describing a
        /// segment of the shares in the storage account.
        /// </returns>
        /// <remarks>
        /// A <see cref="RequestFailedException"/> will be thrown if
        /// a failure occurs.
        /// </remarks>
        internal async Task<Response<ListSharesResponse>> GetSharesInternal(
            string marker,
            ShareTraits traits,
            ShareStates states,
            string prefix,
            int? pageSizeHint,
            bool async,
            CancellationToken cancellationToken)
        {
            using (ClientConfiguration.Pipeline.BeginLoggingScope(nameof(ShareServiceClient)))
            {
                ClientConfiguration.Pipeline.LogMethodEnter(
                    nameof(ShareServiceClient),
                    message:
                    $"{nameof(Uri)}: {Uri}\n" +
                    $"{nameof(marker)}: {marker}");

                DiagnosticScope scope = ClientConfiguration.ClientDiagnostics.CreateScope($"{nameof(ShareServiceClient)}.{nameof(GetShares)}");

                try
                {
                    ResponseWithHeaders<ListSharesResponse, ServiceListSharesSegmentHeaders> response;

                    scope.Start();

                    if (async)
                    {
                        response = await ServiceRestClient.ListSharesSegmentAsync(
                            prefix: prefix,
                            marker: marker,
                            maxresults: pageSizeHint,
                            include: ShareExtensions.AsIncludeItems(traits, states),
                            cancellationToken: cancellationToken)
                            .ConfigureAwait(false);
                    }
                    else
                    {
                        response = ServiceRestClient.ListSharesSegment(
                            prefix: prefix,
                            marker: marker,
                            maxresults: pageSizeHint,
                            include: ShareExtensions.AsIncludeItems(traits, states),
                            cancellationToken: cancellationToken);
                    }

                    ListSharesResponse listSharesResponse = response.Value;

                    if ((traits & ShareTraits.Metadata) != ShareTraits.Metadata)
                    {
                        List<ShareItemInternal> shareItemInternals = response.Value.ShareItems.Select(r => new ShareItemInternal(
                            r.Name,
                            r.Snapshot,
                            r.Deleted,
                            r.Version,
                            r.Properties,
                            metadata: null))
                            .ToList();

                        listSharesResponse = new ListSharesResponse(
                            response.Value.ServiceEndpoint,
                            response.Value.Prefix,
                            response.Value.Marker,
                            response.Value.MaxResults,
                            shareItemInternals.AsReadOnly(),
                            response.Value.NextMarker);
                    }
                    return Response.FromValue(
                        listSharesResponse,
                        response.GetRawResponse());
                }
                catch (Exception ex)
                {
                    ClientConfiguration.Pipeline.LogException(ex);
                    scope.Failed(ex);
                    throw;
                }
                finally
                {
                    ClientConfiguration.Pipeline.LogMethodExit(nameof(ShareServiceClient));
                    scope.Dispose();
                }
            }
        }
        #endregion GetShares

        #region GetProperties
        /// <summary>
        /// The <see cref="GetProperties"/> operation gets the properties
        /// of a storage account’s file service, including properties for
        /// Storage Analytics and CORS (Cross-Origin Resource Sharing) rules.
        ///
        /// For more information, see
        /// <see href="https://docs.microsoft.com/en-us/rest/api/storageservices/get-file-service-properties">
        /// Get File Service Properties</see>.
        /// </summary>
        /// <param name="cancellationToken">
        /// Optional <see cref="CancellationToken"/> to propagate
        /// notifications that the operation should be cancelled.
        /// </param>
        /// <returns>
        /// A <see cref="Response{FileServiceProperties}"/> describing
        /// the service properties.
        /// </returns>
        /// <remarks>
        /// A <see cref="RequestFailedException"/> will be thrown if
        /// a failure occurs.
        /// </remarks>
        public virtual Response<ShareServiceProperties> GetProperties(
            CancellationToken cancellationToken = default) =>
            GetPropertiesInternal(
                false, // async
                cancellationToken)
                .EnsureCompleted();

        /// <summary>
        /// The <see cref="GetPropertiesAsync"/> operation gets the properties
        /// of a storage account’s file service, including properties for
        /// Storage Analytics and CORS (Cross-Origin Resource Sharing) rules.
        ///
        /// For more information, see
        /// <see href="https://docs.microsoft.com/en-us/rest/api/storageservices/get-file-service-properties">
        /// Get File Service Properties</see>.
        /// </summary>
        /// <param name="cancellationToken">
        /// Optional <see cref="CancellationToken"/> to propagate
        /// notifications that the operation should be cancelled.
        /// </param>
        /// <returns>
        /// A <see cref="Response{FileServiceProperties}"/> describing
        /// the service properties.
        /// </returns>
        /// <remarks>
        /// A <see cref="RequestFailedException"/> will be thrown if
        /// a failure occurs.
        /// </remarks>
        public virtual async Task<Response<ShareServiceProperties>> GetPropertiesAsync(
            CancellationToken cancellationToken = default) =>
            await GetPropertiesInternal(
                true, // async
                cancellationToken)
                .ConfigureAwait(false);

        /// <summary>
        /// The <see cref="GetPropertiesInternal"/> operation gets the properties
        /// of a storage account’s file service, including properties for
        /// Storage Analytics and CORS (Cross-Origin Resource Sharing) rules.
        ///
        /// For more information, see
        /// <see href="https://docs.microsoft.com/en-us/rest/api/storageservices/get-file-service-properties">
        /// Get File Service Properties</see>.
        /// </summary>
        /// <param name="async">
        /// Whether to invoke the operation asynchronously.
        /// </param>
        /// <param name="cancellationToken">
        /// Optional <see cref="CancellationToken"/> to propagate
        /// notifications that the operation should be cancelled.
        /// </param>
        /// <returns>
        /// A <see cref="Response{FileServiceProperties}"/> describing
        /// the service properties.
        /// </returns>
        /// <remarks>
        /// A <see cref="RequestFailedException"/> will be thrown if
        /// a failure occurs.
        /// </remarks>
        private async Task<Response<ShareServiceProperties>> GetPropertiesInternal(
            bool async,
            CancellationToken cancellationToken)
        {
            using (ClientConfiguration.Pipeline.BeginLoggingScope(nameof(ShareServiceClient)))
            {
                ClientConfiguration.Pipeline.LogMethodEnter(
                    nameof(ShareServiceClient),
                    message: $"{nameof(Uri)}: {Uri}");

                DiagnosticScope scope = ClientConfiguration.ClientDiagnostics.CreateScope($"{nameof(ShareServiceClient)}.{nameof(GetProperties)}");

                try
                {
                    ResponseWithHeaders<ShareServiceProperties, ServiceGetPropertiesHeaders> response;

                    scope.Start();

                    if (async)
                    {
                        response = await ServiceRestClient.GetPropertiesAsync(
                            cancellationToken: cancellationToken)
                            .ConfigureAwait(false);
                    }
                    else
                    {
                        response = ServiceRestClient.GetProperties(
                            cancellationToken: cancellationToken);
                    }

                    return Response.FromValue(
                        response.Value,
                        response.GetRawResponse());
                }
                catch (Exception ex)
                {
                    ClientConfiguration.Pipeline.LogException(ex);
                    scope.Failed(ex);
                    throw;
                }
                finally
                {
                    ClientConfiguration.Pipeline.LogMethodExit(nameof(ShareServiceClient));
                    scope.Dispose();
                }
            }
        }
        #endregion GetProperties

        #region SetProperties
        /// <summary>
        /// The <see cref="SetProperties"/> operation sets properties for
        /// a storage account’s File service endpoint, including properties
        /// for Storage Analytics, CORS (Cross-Origin Resource Sharing) rules
        /// and soft delete settings.  You can also use this operation to set
        /// the default request version for all incoming requests to the File
        /// service that do not have a version specified.
        ///
        /// For more information, see
        /// <see href="https://docs.microsoft.com/rest/api/storageservices/set-file-service-properties">
        /// Set File Service Properties</see>.
        /// </summary>
        /// <param name="properties">The file service properties.</param>
        /// <param name="cancellationToken">
        /// Optional <see cref="CancellationToken"/> to propagate
        /// notifications that the operation should be cancelled.
        /// </param>
        /// <returns>
        /// A <see cref="Response"/> if the operation was successful.
        /// </returns>
        /// <remarks>
        /// A <see cref="RequestFailedException"/> will be thrown if
        /// a failure occurs.
        /// </remarks>
        public virtual Response SetProperties(
            ShareServiceProperties properties,
            CancellationToken cancellationToken = default) =>
            SetPropertiesInternal(
                properties,
                false, // async
                cancellationToken)
                .EnsureCompleted();

        /// <summary>
        /// The <see cref="SetPropertiesAsync"/> operation sets properties for
        /// a storage account’s File service endpoint, including properties
        /// for Storage Analytics, CORS (Cross-Origin Resource Sharing) rules
        /// and soft delete settings.  You can also use this operation to set
        /// the default request version for all incoming requests to the File
        /// service that do not have a version specified.
        ///
        /// For more information, see
        /// <see href="https://docs.microsoft.com/rest/api/storageservices/set-file-service-properties">
        /// Set File Service Properties</see>.
        /// </summary>
        /// <param name="properties">The file service properties.</param>
        /// <param name="cancellationToken">
        /// Optional <see cref="CancellationToken"/> to propagate
        /// notifications that the operation should be cancelled.
        /// </param>
        /// <returns>
        /// A <see cref="Response"/> if the operation was successful.
        /// </returns>
        /// <remarks>
        /// A <see cref="RequestFailedException"/> will be thrown if
        /// a failure occurs.
        /// </remarks>
        public virtual async Task<Response> SetPropertiesAsync(
            ShareServiceProperties properties,
            CancellationToken cancellationToken = default) =>
            await SetPropertiesInternal(
                properties,
                true, // async
                cancellationToken)
                .ConfigureAwait(false);

        /// <summary>
        /// The <see cref="SetPropertiesInternal"/> operation sets properties for
        /// a storage account’s File service endpoint, including properties
        /// for Storage Analytics, CORS (Cross-Origin Resource Sharing) rules
        /// and soft delete settings.  You can also use this operation to set
        /// the default request version for all incoming requests to the File
        /// service that do not have a version specified.
        ///
        /// For more information, see
        /// <see href="https://docs.microsoft.com/rest/api/storageservices/set-file-service-properties">
        /// Set File Service Properties</see>.
        /// </summary>
        /// <param name="properties">The file service properties.</param>
        /// <param name="async">
        /// Whether to invoke the operation asynchronously.
        /// </param>
        /// <param name="cancellationToken">
        /// Optional <see cref="CancellationToken"/> to propagate
        /// notifications that the operation should be cancelled.
        /// </param>
        /// <returns>
        /// A <see cref="Response"/> if the operation was successful.
        /// </returns>
        /// <remarks>
        /// A <see cref="RequestFailedException"/> will be thrown if
        /// a failure occurs.
        /// </remarks>
        private async Task<Response> SetPropertiesInternal(
            ShareServiceProperties properties,
            bool async,
            CancellationToken cancellationToken)
        {
            using (ClientConfiguration.Pipeline.BeginLoggingScope(nameof(ShareServiceClient)))
            {
                ClientConfiguration.Pipeline.LogMethodEnter(
                    nameof(ShareServiceClient),
                    message: $"{nameof(Uri)}: {Uri}");

                DiagnosticScope scope = ClientConfiguration.ClientDiagnostics.CreateScope($"{nameof(ShareServiceClient)}.{nameof(SetProperties)}");

                try
                {
                    ResponseWithHeaders<ServiceSetPropertiesHeaders> response;

                    scope.Start();

                    if (async)
                    {
                        response = await ServiceRestClient.SetPropertiesAsync(
                            storageServiceProperties: properties,
                            cancellationToken: cancellationToken)
                            .ConfigureAwait(false);
                    }
                    else
                    {
                        response = ServiceRestClient.SetProperties(
                            storageServiceProperties: properties,
                            cancellationToken: cancellationToken);
                    }

                    return response.GetRawResponse();
                }
                catch (Exception ex)
                {
                    ClientConfiguration.Pipeline.LogException(ex);
                    scope.Failed(ex);
                    throw;
                }
                finally
                {
                    ClientConfiguration.Pipeline.LogMethodExit(nameof(ShareServiceClient));
                    scope.Dispose();
                }
            }
        }
        #endregion SetProperties

        #region CreateShare
        /// <summary>
        /// The <see cref="CreateShare(string, ShareCreateOptions, CancellationToken)"/>
        /// operation creates a new share under the specified account. If a share with the same name
        /// already exists, the operation fails.
        ///
        /// For more information, see
        /// <see href="https://docs.microsoft.com/rest/api/storageservices/create-share">
        /// Create Share</see>.
        /// </summary>
        /// <param name="shareName">
        /// The name of the share to create.
        /// </param>
        /// <param name="options">
        /// Optional parameters.
        /// </param>
        /// <param name="cancellationToken">
        /// Optional <see cref="CancellationToken"/> to propagate
        /// notifications that the operation should be cancelled.
        /// </param>
        /// <returns>
        /// A <see cref="Response{ShareClient}"/> referencing the newly
        /// created share.
        /// </returns>
        /// <remarks>
        /// A <see cref="RequestFailedException"/> will be thrown if
        /// a failure occurs.
        /// </remarks>
        public virtual Response<ShareClient> CreateShare(
            string shareName,
            ShareCreateOptions options,
            CancellationToken cancellationToken = default)
        {
            ShareClient share = GetShareClient(shareName);

            Response<ShareInfo> response = share.CreateInternal(
                options?.Metadata,
                options?.QuotaInGB,
                options?.AccessTier,
                options?.Protocols,
                options?.RootSquash,
                async: false,
                cancellationToken,
                operationName: $"{nameof(ShareServiceClient)}.{nameof(CreateShare)}")
                .EnsureCompleted();

            return Response.FromValue(share, response.GetRawResponse());
        }

        /// <summary>
        /// The <see cref="CreateShare(string, ShareCreateOptions, CancellationToken)"/>
        /// operation creates a new share under the specified account. If a share with the same name
        /// already exists, the operation fails.
        ///
        /// For more information, see
        /// <see href="https://docs.microsoft.com/rest/api/storageservices/create-share">
        /// Create Share</see>.
        /// </summary>
        /// <param name="shareName">
        /// The name of the share to create.
        /// </param>
        /// <param name="options">
        /// Optional parameters.
        /// </param>
        /// <param name="cancellationToken">
        /// Optional <see cref="CancellationToken"/> to propagate
        /// notifications that the operation should be cancelled.
        /// </param>
        /// <returns>
        /// A <see cref="Response{ShareClient}"/> referencing the newly
        /// created share.
        /// </returns>
        /// <remarks>
        /// A <see cref="RequestFailedException"/> will be thrown if
        /// a failure occurs.
        /// </remarks>
        public virtual async Task<Response<ShareClient>> CreateShareAsync(
            string shareName,
            ShareCreateOptions options,
            CancellationToken cancellationToken = default)
        {
            ShareClient share = GetShareClient(shareName);

            Response<ShareInfo> response = await share.CreateInternal(
                options?.Metadata,
                options?.QuotaInGB,
                options?.AccessTier,
                options?.Protocols,
                options?.RootSquash,
                async: true,
                cancellationToken,
                operationName: $"{nameof(ShareServiceClient)}.{nameof(CreateShare)}")
                .ConfigureAwait(false);

            return Response.FromValue(share, response.GetRawResponse());
        }

        /// <summary>
        /// The <see cref="CreateShare(string, IDictionary{string, string}, int?, CancellationToken)"/>
        /// operation creates a new share under the specified account. If a share with the same name
        /// already exists, the operation fails.
        ///
        /// For more information, see
        /// <see href="https://docs.microsoft.com/rest/api/storageservices/create-share">
        /// Create Share</see>.
        /// </summary>
        /// <param name="shareName">
        /// The name of the share to create.
        /// </param>
        /// <param name="metadata">
        /// Optional custom metadata to set for this share.
        /// </param>
        /// <param name="quotaInGB">
        /// Optional. Maximum size of the share in bytes.  If unspecified, use the service's default value.
        /// </param>
        /// <param name="cancellationToken">
        /// Optional <see cref="CancellationToken"/> to propagate
        /// notifications that the operation should be cancelled.
        /// </param>
        /// <returns>
        /// A <see cref="Response{ShareClient}"/> referencing the newly
        /// created share.
        /// </returns>
        /// <remarks>
        /// A <see cref="RequestFailedException"/> will be thrown if
        /// a failure occurs.
        /// </remarks>
        [EditorBrowsable(EditorBrowsableState.Never)]
        public virtual Response<ShareClient> CreateShare(
            string shareName,
            IDictionary<string, string> metadata = default,
            int? quotaInGB = default,
            CancellationToken cancellationToken = default)
        {
            ShareClient share = GetShareClient(shareName);

            Response<ShareInfo> response = share.CreateInternal(
                metadata,
                quotaInGB,
                accessTier: default,
                enabledProtocols: default,
                rootSquash: default,
                async: false,
                cancellationToken,
                operationName: $"{nameof(ShareServiceClient)}.{nameof(CreateShare)}")
                .EnsureCompleted();

            return Response.FromValue(share, response.GetRawResponse());
        }

        /// <summary>
        /// The <see cref="CreateShareAsync(string, IDictionary{string, string}, int?, CancellationToken)"/>
        /// operation creates a new share under the specified account. If a share with the same name
        /// already exists, the operation fails.
        ///
        /// For more information, see
        /// <see href="https://docs.microsoft.com/rest/api/storageservices/create-share">
        /// Create Share</see>.
        /// </summary>
        /// <param name="shareName">
        /// The name of the share to create.
        /// </param>
        /// <param name="metadata">
        /// Optional custom metadata to set for this share.
        /// </param>
        /// <param name="quotaInGB">
        /// Optional. Maximum size of the share in bytes.  If unspecified, use the service's default value.
        /// </param>
        /// <param name="cancellationToken">
        /// Optional <see cref="CancellationToken"/> to propagate
        /// notifications that the operation should be cancelled.
        /// </param>
        /// <returns>
        /// A <see cref="Response{ShareClient}"/> referencing the newly
        /// created share.
        /// </returns>
        /// <remarks>
        /// A <see cref="RequestFailedException"/> will be thrown if
        /// a failure occurs.
        /// </remarks>
        [EditorBrowsable(EditorBrowsableState.Never)]
        public virtual async Task<Response<ShareClient>> CreateShareAsync(
            string shareName,
            IDictionary<string, string> metadata = default,
            int? quotaInGB = default,
            CancellationToken cancellationToken = default)
        {
            ShareClient share = GetShareClient(shareName);

            Response<ShareInfo> response = await share.CreateInternal(
                metadata,
                quotaInGB,
                accessTier: default,
                enabledProtocols: default,
                rootSquash: default,
                async: true,
                cancellationToken,
                operationName: $"{nameof(ShareServiceClient)}.{nameof(CreateShare)}")
                .ConfigureAwait(false);

            return Response.FromValue(share, response.GetRawResponse());
        }
        #endregion CreateShare

        #region DeleteShare
        /// <summary>
        /// Marks the specified share or share snapshot for deletion.
        /// The share or share snapshot and any files contained within it are later deleted during garbage collection
        /// which could take several minutes.
        ///
        /// Currently, this method will always delete snapshots.
        /// There's no way to specify a separate value for x-ms-delete-snapshots.
        ///
        /// For more information, see
        /// <see href="https://docs.microsoft.com/rest/api/storageservices/delete-share">
        /// Delete Share</see>.
        /// </summary>
        /// <param name="shareName">
        /// The name of the share to delete.
        /// </param>
        /// <param name="options">
        /// Optional parameters.
        /// </param>
        /// <param name="cancellationToken">
        /// Optional <see cref="CancellationToken"/> to propagate
        /// notifications that the operation should be cancelled.
        /// </param>
        /// <returns>
        /// A <see cref="Response"/> on successfully marking for deletion.
        /// </returns>
        /// <remarks>
        /// A <see cref="RequestFailedException"/> will be thrown if
        /// a failure occurs.
        /// </remarks>
        public virtual Response DeleteShare(
            string shareName,
            ShareDeleteOptions options,
            CancellationToken cancellationToken = default) =>
            GetShareClient(shareName).DeleteInternal(
                includeSnapshots: default,
                shareSnapshotsDeleteOption: options?.ShareSnapshotsDeleteOption,
                conditions: options?.Conditions,
                async: false,
                cancellationToken,
                operationName: $"{nameof(ShareServiceClient)}.{nameof(DeleteShare)}")
                .EnsureCompleted();

        /// <summary>
        /// Marks the specified share or share snapshot for deletion.
        /// The share or share snapshot and any files contained within it are later deleted during garbage collection
        /// which could take several minutes.
        ///
        /// Currently, this method will always delete snapshots.  There's no way to specify a separate value for x-ms-delete-snapshots.
        ///
        /// For more information, see
        /// <see href="https://docs.microsoft.com/rest/api/storageservices/delete-share">
        /// Delete Share</see>.
        /// </summary>
        /// <param name="shareName">
        /// The name of the share to delete.
        /// </param>
        /// <param name="options">
        /// Optional parameters.
        /// </param>
        /// <param name="cancellationToken">
        /// Optional <see cref="CancellationToken"/> to propagate
        /// notifications that the operation should be cancelled.
        /// </param>
        /// <returns>
        /// A <see cref="Response"/> on successfully marking for deletion.
        /// </returns>
        /// <remarks>
        /// A <see cref="RequestFailedException"/> will be thrown if
        /// a failure occurs.
        /// </remarks>
        public virtual async Task<Response> DeleteShareAsync(
            string shareName,
            ShareDeleteOptions options,
            CancellationToken cancellationToken = default) =>
            await GetShareClient(shareName)
                .DeleteInternal(
                    includeSnapshots: default,
                    shareSnapshotsDeleteOption: options?.ShareSnapshotsDeleteOption,
                    conditions: options?.Conditions,
                    async: true,
                    cancellationToken,
                    operationName: $"{nameof(ShareServiceClient)}.{nameof(DeleteShare)}")
                .ConfigureAwait(false);

        /// <summary>
        /// Marks the specified share or share snapshot for deletion.
        /// The share or share snapshot and any files contained within it are later deleted during garbage collection
        /// which could take several minutes.
        ///
        /// Currently, this method will always delete snapshots.
        /// There's no way to specify a separate value for x-ms-delete-snapshots.
        ///
        /// For more information, see
        /// <see href="https://docs.microsoft.com/rest/api/storageservices/delete-share">
        /// Delete Share</see>.
        /// </summary>
        /// <param name="shareName">
        /// The name of the share to delete.
        /// </param>
        /// <param name="includeSnapshots">
        /// A value indicating whether to delete a share's snapshots in addition
        /// to the share itself.
        /// </param>
        /// <param name="cancellationToken">
        /// Optional <see cref="CancellationToken"/> to propagate
        /// notifications that the operation should be cancelled.
        /// </param>
        /// <returns>
        /// A <see cref="Response"/> on successfully marking for deletion.
        /// </returns>
        /// <remarks>
        /// A <see cref="RequestFailedException"/> will be thrown if
        /// a failure occurs.
        /// </remarks>
        [EditorBrowsable(EditorBrowsableState.Never)]
        public virtual Response DeleteShare(
            string shareName,
            bool includeSnapshots = true,
            CancellationToken cancellationToken = default) =>
            GetShareClient(shareName).DeleteInternal(
                includeSnapshots,
                shareSnapshotsDeleteOption: default,
                conditions: default,
                async: false,
                cancellationToken,
                operationName: $"{nameof(ShareServiceClient)}.{nameof(DeleteShare)}")
                .EnsureCompleted();

        /// <summary>
        /// Marks the specified share or share snapshot for deletion.
        /// The share or share snapshot and any files contained within it are later deleted during garbage collection
        /// which could take several minutes.
        ///
        /// Currently, this method will always delete snapshots.  There's no way to specify a separate value for x-ms-delete-snapshots.
        ///
        /// For more information, see
        /// <see href="https://docs.microsoft.com/rest/api/storageservices/delete-share">
        /// Delete Share</see>.
        /// </summary>
        /// <param name="shareName">
        /// The name of the share to delete.
        /// </param>
        /// <param name="includeSnapshots">
        /// A value indicating whether to delete a share's snapshots in addition
        /// to the share itself.
        /// </param>
        /// <param name="cancellationToken">
        /// Optional <see cref="CancellationToken"/> to propagate
        /// notifications that the operation should be cancelled.
        /// </param>
        /// <returns>
        /// A <see cref="Response"/> on successfully marking for deletion.
        /// </returns>
        /// <remarks>
        /// A <see cref="RequestFailedException"/> will be thrown if
        /// a failure occurs.
        /// </remarks>
        [EditorBrowsable(EditorBrowsableState.Never)]
        public virtual async Task<Response> DeleteShareAsync(
            string shareName,
            bool includeSnapshots = true,
            CancellationToken cancellationToken = default) =>
            await GetShareClient(shareName)
                .DeleteInternal(
                    includeSnapshots,
                    shareSnapshotsDeleteOption: default,
                    conditions: default,
                    async: true,
                    cancellationToken,
                    operationName: $"{nameof(ShareServiceClient)}.{nameof(DeleteShare)}")
                .ConfigureAwait(false);
        #endregion DeleteShare

        #region UndeleteShare
        /// <summary>
        /// Restores a previously deleted Share.
        /// This API is only functional is Share Soft Delete is enabled
        /// for the storage account associated with the share.
        /// </summary>
        /// <param name="deletedShareName">
        /// The name of the share to restore.
        /// </param>
        /// <param name="deletedShareVersion">
        /// The version of the share to restore.
        /// </param>
        /// <param name="cancellationToken">
        /// Optional <see cref="CancellationToken"/> to propagate
        /// notifications that the operation should be cancelled.
        /// </param>
        /// <returns>
        /// A <see cref="Response{ShareClient}"/> pointed at the restored Share.
        /// </returns>
        /// <remarks>
        /// A <see cref="RequestFailedException"/> will be thrown if
        /// a failure occurs.
        /// </remarks>
        public virtual Response<ShareClient> UndeleteShare(
            string deletedShareName,
            string deletedShareVersion,
            CancellationToken cancellationToken = default)
            => UndeleteShareInternal(
                deletedShareName,
                deletedShareVersion,
                async: false,
                cancellationToken).EnsureCompleted();

        /// <summary>
        /// Restores a previously deleted Share.
        /// This API is only functional is Share Soft Delete is enabled
        /// for the storage account associated with the share.
        /// </summary>
        /// <param name="deletedShareName">
        /// The name of the share to restore.
        /// </param>
        /// <param name="deletedShareVersion">
        /// The version of the share to restore.
        /// </param>
        /// <param name="cancellationToken">
        /// Optional <see cref="CancellationToken"/> to propagate
        /// notifications that the operation should be cancelled.
        /// </param>
        /// <returns>
        /// A <see cref="Response{ShareClient}"/> pointed at the restored Share.
        /// </returns>
        /// <remarks>
        /// A <see cref="RequestFailedException"/> will be thrown if
        /// a failure occurs
        /// </remarks>
        public virtual async Task<Response<ShareClient>> UndeleteShareAsync(
            string deletedShareName,
            string deletedShareVersion,
            CancellationToken cancellationToken = default)
            => await UndeleteShareInternal(
                deletedShareName,
                deletedShareVersion,
                async: true,
                cancellationToken).ConfigureAwait(false);

        /// <summary>
        /// Restores a previously deleted Share.
        /// This API is only functional is Share Soft Delete is enabled
        /// for the storage account associated with the share.
        /// </summary>
        /// <param name="deletedShareName">
        /// The name of the share to restore.
        /// </param>
        /// <param name="deletedShareVersion">
        /// The version of the share to restore.
        /// </param>
        /// <param name="async">
        /// Whether to invoke the operation asynchronously.
        /// </param>
        /// <param name="cancellationToken">
        /// Optional <see cref="CancellationToken"/> to propagate
        /// notifications that the operation should be cancelled.
        /// </param>
        /// <returns>
        /// A <see cref="Response{ShareClient}"/> pointed at the restored Share.
        /// </returns>
        /// <remarks>
        /// A <see cref="RequestFailedException"/> will be thrown if
        /// a failure occurs.
        /// </remarks>
        private async Task<Response<ShareClient>> UndeleteShareInternal(
            string deletedShareName,
            string deletedShareVersion,
            bool async,
            CancellationToken cancellationToken)
        {
            using (ClientConfiguration.Pipeline.BeginLoggingScope(nameof(ShareServiceClient)))
            {
                ClientConfiguration.Pipeline.LogMethodEnter(
                    nameof(ShareServiceClient),
                    message:
                    $"{nameof(Uri)}: {Uri}\n" +
                    $"{nameof(deletedShareName)}: {deletedShareName}\n" +
                    $"{nameof(deletedShareVersion)}: {deletedShareVersion}");

                DiagnosticScope scope = ClientConfiguration.ClientDiagnostics.CreateScope($"{nameof(ShareServiceClient)}.{nameof(UndeleteShare)}");

                try
                {
                    scope.Start();
                    ShareClient shareClient = GetShareClient(deletedShareName);

                    ResponseWithHeaders<ShareRestoreHeaders> response;

                    if (async)
                    {
                        response = await shareClient.ShareRestClient.RestoreAsync(
                            deletedShareName: deletedShareName,
                            deletedShareVersion: deletedShareVersion,
                            cancellationToken: cancellationToken)
                            .ConfigureAwait(false);
                    }
                    else
                    {
                        response = shareClient.ShareRestClient.Restore(
                            deletedShareName: deletedShareName,
                            deletedShareVersion: deletedShareVersion,
                            cancellationToken: cancellationToken);
                    }

                    return Response.FromValue(shareClient, response.GetRawResponse());
                }
                catch (Exception ex)
                {
                    ClientConfiguration.Pipeline.LogException(ex);
                    scope.Failed(ex);
                    throw;
                }
                finally
                {
                    ClientConfiguration.Pipeline.LogMethodExit(nameof(ShareServiceClient));
                    scope.Dispose();
                }
            }
        }
        #endregion

        #region GenerateSas
        /// <summary>
        /// The <see cref="GenerateAccountSasUri(AccountSasPermissions, DateTimeOffset, AccountSasResourceTypes)"/>
        /// returns a <see cref="Uri"/> that generates a Share Account
        /// Shared Access Signature (SAS) based on the Client properties
        /// and parameters passed. The SAS is signed by the
        /// shared key credential of the client.
        ///
        /// To check if the client is able to sign a Service Sas see
        /// <see cref="CanGenerateAccountSasUri"/>.
        ///
        /// For more information, see
        /// <see href="https://docs.microsoft.com/en-us/rest/api/storageservices/create-account-sas">
        /// Constructing an Account SAS</see>.
        /// </summary>
        /// <param name="permissions">
        /// Required. Specifies the list of permissions to be associated with the SAS.
        /// See <see cref="AccountSasPermissions"/>.
        /// </param>
        /// <param name="expiresOn">
        /// Required. The time at which the shared access signature becomes invalid.
        /// </param>
        /// <param name="resourceTypes">
        /// Specifies the resource types associated with the shared access signature.
        /// The user is restricted to operations on the specified resources.
        /// See <see cref="AccountSasResourceTypes"/>.
        /// </param>
        /// <returns>
        /// A <see cref="Uri"/> containing the SAS Uri.
        /// </returns>
        /// <remarks>
        /// A <see cref="Exception"/> will be thrown if a failure occurs.
        /// </remarks>
        public Uri GenerateAccountSasUri(
            AccountSasPermissions permissions,
            DateTimeOffset expiresOn,
            AccountSasResourceTypes resourceTypes) =>
            GenerateAccountSasUri(new AccountSasBuilder(
                permissions,
                expiresOn,
                AccountSasServices.Files,
                resourceTypes));

        /// <summary>
        /// The <see cref="GenerateAccountSasUri(AccountSasBuilder)"/>
        /// returns a <see cref="Uri"/> that generates a Share Account
        /// Shared Access Signature (SAS) based on the Client properties
        /// and builder passed. The SAS is signed by the
        /// shared key credential of the client.
        ///
        /// To check if the client is able to sign a Service Sas see
        /// <see cref="CanGenerateAccountSasUri"/>.
        ///
        /// For more information, see
        /// <see href="https://docs.microsoft.com/en-us/rest/api/storageservices/create-account-sas">
        /// Constructing an Account SAS</see>.
        /// </summary>
        /// <param name="builder">
        /// Used to generate a Shared Access Signature (SAS)
        /// </param>
        /// <returns>
        /// A <see cref="ShareSasBuilder"/> on successfully deleting.
        /// </returns>
        /// <remarks>
        /// A <see cref="RequestFailedException"/> will be thrown if
        /// a failure occurs.
        /// </remarks>
        public Uri GenerateAccountSasUri(AccountSasBuilder builder)
        {
            builder = builder ?? throw Errors.ArgumentNull(nameof(builder));
            if (!builder.Services.HasFlag(AccountSasServices.Files))
            {
                throw Errors.SasServiceNotMatching(
                    nameof(builder.Services),
                    nameof(builder),
                    nameof(AccountSasServices.Files));
            }
            UriBuilder sasUri = new UriBuilder(Uri);
            sasUri.Query = builder.ToSasQueryParameters(ClientConfiguration.SharedKeyCredential).ToString();
            return sasUri.Uri;
        }
        #endregion
    }
}<|MERGE_RESOLUTION|>--- conflicted
+++ resolved
@@ -293,15 +293,10 @@
             _clientConfiguration = new ShareClientConfiguration(
                 pipeline: options.Build(authentication),
                 sharedKeyCredential: storageSharedKeyCredential,
-<<<<<<< HEAD
                 sasCredential: null,
-                clientDiagnostics: new StorageClientDiagnostics(options),
+                clientDiagnostics: new ClientDiagnostics(options),
                 clientOptions: options,
                 fileRequestIntent: fileRequestIntent);
-=======
-                clientDiagnostics: new ClientDiagnostics(options),
-                clientOptions: options);
->>>>>>> 700aa7bc
             _serviceRestClient = BuildServiceRestClient();
         }
 
@@ -336,14 +331,9 @@
                 pipeline: options.Build(authentication),
                 sharedKeyCredential: null,
                 sasCredential: sasCredential,
-<<<<<<< HEAD
-                clientDiagnostics: new StorageClientDiagnostics(options),
+                clientDiagnostics: new ClientDiagnostics(options),
                 clientOptions: options,
                 fileRequestIntent: null);
-=======
-                clientDiagnostics: new ClientDiagnostics(options),
-                clientOptions: options);
->>>>>>> 700aa7bc
             _serviceRestClient = BuildServiceRestClient();
         }
 
