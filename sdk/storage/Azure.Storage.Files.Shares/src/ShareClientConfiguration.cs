--- conflicted
+++ resolved
@@ -38,14 +38,9 @@
             StorageSharedKeyCredential sharedKeyCredential,
             AzureSasCredential sasCredential,
             ClientDiagnostics clientDiagnostics,
-<<<<<<< HEAD
             ShareClientOptions clientOptions,
             ShareFileRequestIntent? fileRequestIntent)
-            : base(pipeline, sharedKeyCredential, sasCredential, clientDiagnostics)
-=======
-            ShareClientOptions clientOptions)
             : base(pipeline, sharedKeyCredential, sasCredential, default, clientDiagnostics)
->>>>>>> 700aa7bc
         {
             ClientOptions = clientOptions;
             TransferValidation = clientOptions.TransferValidation;
