--- conflicted
+++ resolved
@@ -5,15 +5,6 @@
       "RequestMethod": "PUT",
       "RequestHeaders": {
         "Authorization": "Sanitized",
-<<<<<<< HEAD
-        "traceparent": "00-4bf5adbfb12f5b4c836a1b68d7a3001a-6cb3f14d952c994a-00",
-        "User-Agent": [
-          "azsdk-net-Storage.Files.Shares/12.3.0-dev.20200610.1",
-          "(.NET Core 4.6.28801.04; Microsoft Windows 10.0.18362 )"
-        ],
-        "x-ms-client-request-id": "585e3cd8-8253-d0b9-9ba0-b4d6fcc3b343",
-        "x-ms-date": "Wed, 10 Jun 2020 19:42:15 GMT",
-=======
         "traceparent": "00-2851d4d6f7c06c429febbe5b42537b6b-b33ba12f84182b44-00",
         "User-Agent": [
           "azsdk-net-Storage.Files.Shares/12.3.0-dev.20200619.1",
@@ -21,7 +12,6 @@
         ],
         "x-ms-client-request-id": "585e3cd8-8253-d0b9-9ba0-b4d6fcc3b343",
         "x-ms-date": "Sat, 20 Jun 2020 00:48:21 GMT",
->>>>>>> 994efc63
         "x-ms-return-client-request-id": "true",
         "x-ms-version": "2019-12-12"
       },
@@ -29,25 +19,15 @@
       "StatusCode": 201,
       "ResponseHeaders": {
         "Content-Length": "0",
-<<<<<<< HEAD
-        "Date": "Wed, 10 Jun 2020 19:42:15 GMT",
-        "ETag": "\u00220x8D80D76613CE5EE\u0022",
-        "Last-Modified": "Wed, 10 Jun 2020 19:42:16 GMT",
-=======
         "Date": "Sat, 20 Jun 2020 00:48:21 GMT",
         "ETag": "\u00220x8D814B3A19CE873\u0022",
         "Last-Modified": "Sat, 20 Jun 2020 00:48:21 GMT",
->>>>>>> 994efc63
         "Server": [
           "Windows-Azure-File/1.0",
           "Microsoft-HTTPAPI/2.0"
         ],
         "x-ms-client-request-id": "585e3cd8-8253-d0b9-9ba0-b4d6fcc3b343",
-<<<<<<< HEAD
-        "x-ms-request-id": "5f79029e-b01a-0013-455f-3f69ac000000",
-=======
         "x-ms-request-id": "44373a91-201a-004c-639c-46dd90000000",
->>>>>>> 994efc63
         "x-ms-version": "2019-12-12"
       },
       "ResponseBody": []
@@ -57,15 +37,6 @@
       "RequestMethod": "PUT",
       "RequestHeaders": {
         "Authorization": "Sanitized",
-<<<<<<< HEAD
-        "traceparent": "00-323cbc63988c2c4f8895ee02c6b0d558-4dbd3e7000ae2e4d-00",
-        "User-Agent": [
-          "azsdk-net-Storage.Files.Shares/12.3.0-dev.20200610.1",
-          "(.NET Core 4.6.28801.04; Microsoft Windows 10.0.18362 )"
-        ],
-        "x-ms-client-request-id": "6031aa8e-a0bd-bfb6-2207-e4c74b954e96",
-        "x-ms-date": "Wed, 10 Jun 2020 19:42:15 GMT",
-=======
         "traceparent": "00-12cae6cf4981cb4da9468db01938c49a-e0979d66b7bfa24b-00",
         "User-Agent": [
           "azsdk-net-Storage.Files.Shares/12.3.0-dev.20200619.1",
@@ -73,7 +44,6 @@
         ],
         "x-ms-client-request-id": "6031aa8e-a0bd-bfb6-2207-e4c74b954e96",
         "x-ms-date": "Sat, 20 Jun 2020 00:48:21 GMT",
->>>>>>> 994efc63
         "x-ms-file-attributes": "None",
         "x-ms-file-creation-time": "Now",
         "x-ms-file-last-write-time": "Now",
@@ -85,30 +55,15 @@
       "StatusCode": 201,
       "ResponseHeaders": {
         "Content-Length": "0",
-<<<<<<< HEAD
-        "Date": "Wed, 10 Jun 2020 19:42:15 GMT",
-        "ETag": "\u00220x8D80D76614B22B8\u0022",
-        "Last-Modified": "Wed, 10 Jun 2020 19:42:16 GMT",
-=======
         "Date": "Sat, 20 Jun 2020 00:48:21 GMT",
         "ETag": "\u00220x8D814B3A1A90AAD\u0022",
         "Last-Modified": "Sat, 20 Jun 2020 00:48:21 GMT",
->>>>>>> 994efc63
         "Server": [
           "Windows-Azure-File/1.0",
           "Microsoft-HTTPAPI/2.0"
         ],
         "x-ms-client-request-id": "6031aa8e-a0bd-bfb6-2207-e4c74b954e96",
         "x-ms-file-attributes": "Directory",
-<<<<<<< HEAD
-        "x-ms-file-change-time": "2020-06-10T19:42:16.2541240Z",
-        "x-ms-file-creation-time": "2020-06-10T19:42:16.2541240Z",
-        "x-ms-file-id": "13835128424026341376",
-        "x-ms-file-last-write-time": "2020-06-10T19:42:16.2541240Z",
-        "x-ms-file-parent-id": "0",
-        "x-ms-file-permission-key": "11811099930176499864*14641856446884751121",
-        "x-ms-request-id": "5f7902a1-b01a-0013-465f-3f69ac000000",
-=======
         "x-ms-file-change-time": "2020-06-20T00:48:21.6836781Z",
         "x-ms-file-creation-time": "2020-06-20T00:48:21.6836781Z",
         "x-ms-file-id": "13835128424026341376",
@@ -116,59 +71,37 @@
         "x-ms-file-parent-id": "0",
         "x-ms-file-permission-key": "11811099930176499864*14641856446884751121",
         "x-ms-request-id": "44373a94-201a-004c-649c-46dd90000000",
->>>>>>> 994efc63
         "x-ms-request-server-encrypted": "true",
         "x-ms-version": "2019-12-12"
       },
       "ResponseBody": []
     },
     {
-<<<<<<< HEAD
-      "RequestUri": "https://seanmcccanary.file.core.windows.net/test-share-1053f8c8-7066-2897-f570-b0308b36e424/?restype=directory\u0026comp=list",
-=======
       "RequestUri": "https://seanmcccanary.file.core.windows.net/test-share-1053f8c8-7066-2897-f570-b0308b36e424?restype=directory\u0026comp=list",
->>>>>>> 994efc63
       "RequestMethod": "GET",
       "RequestHeaders": {
         "Authorization": "Sanitized",
         "User-Agent": [
-<<<<<<< HEAD
-          "azsdk-net-Storage.Files.Shares/12.3.0-dev.20200610.1",
-          "(.NET Core 4.6.28801.04; Microsoft Windows 10.0.18362 )"
-        ],
-        "x-ms-client-request-id": "d79622c0-ecd2-c1b0-bb98-2ccfa708584f",
-        "x-ms-date": "Wed, 10 Jun 2020 19:42:16 GMT",
-=======
           "azsdk-net-Storage.Files.Shares/12.3.0-dev.20200619.1",
           "(.NET Core 4.6.28801.04; Microsoft Windows 10.0.18362 )"
         ],
         "x-ms-client-request-id": "d79622c0-ecd2-c1b0-bb98-2ccfa708584f",
         "x-ms-date": "Sat, 20 Jun 2020 00:48:21 GMT",
->>>>>>> 994efc63
         "x-ms-return-client-request-id": "true",
         "x-ms-version": "2019-12-12"
       },
       "RequestBody": null,
       "StatusCode": 200,
       "ResponseHeaders": {
-<<<<<<< HEAD
-        "Content-Type": "application/xml",
-        "Date": "Wed, 10 Jun 2020 19:42:15 GMT",
-=======
         "Content-Length": "364",
         "Content-Type": "application/xml",
         "Date": "Sat, 20 Jun 2020 00:48:21 GMT",
->>>>>>> 994efc63
         "Server": [
           "Windows-Azure-File/1.0",
           "Microsoft-HTTPAPI/2.0"
         ],
         "x-ms-client-request-id": "d79622c0-ecd2-c1b0-bb98-2ccfa708584f",
-<<<<<<< HEAD
-        "x-ms-request-id": "5f7902a2-b01a-0013-475f-3f69ac000000",
-=======
         "x-ms-request-id": "44373a9d-201a-004c-659c-46dd90000000",
->>>>>>> 994efc63
         "x-ms-version": "2019-12-12"
       },
       "ResponseBody": "\uFEFF\u003C?xml version=\u00221.0\u0022 encoding=\u0022utf-8\u0022?\u003E\u003CEnumerationResults ServiceEndpoint=\u0022https://seanmcccanary.file.core.windows.net/\u0022 ShareName=\u0022test-share-1053f8c8-7066-2897-f570-b0308b36e424\u0022 DirectoryPath=\u0022\u0022\u003E\u003CEntries\u003E\u003CDirectory\u003E\u003CName\u003Etest-dire\u00A2t \u00D8\u00AE\u03D2%3A-6ec97b61-1988-5619-748c-372482044c6e\u003C/Name\u003E\u003CProperties /\u003E\u003C/Directory\u003E\u003C/Entries\u003E\u003CNextMarker /\u003E\u003C/EnumerationResults\u003E"
@@ -178,15 +111,6 @@
       "RequestMethod": "DELETE",
       "RequestHeaders": {
         "Authorization": "Sanitized",
-<<<<<<< HEAD
-        "traceparent": "00-288b050859fb084c87a2854680f607ed-7684abec4233e34f-00",
-        "User-Agent": [
-          "azsdk-net-Storage.Files.Shares/12.3.0-dev.20200610.1",
-          "(.NET Core 4.6.28801.04; Microsoft Windows 10.0.18362 )"
-        ],
-        "x-ms-client-request-id": "28061e6d-76ff-66c3-95b2-ced3379b2da2",
-        "x-ms-date": "Wed, 10 Jun 2020 19:42:16 GMT",
-=======
         "traceparent": "00-689687b3a08a2a4ebb2f09a7fdb43368-1082d92516bdc046-00",
         "User-Agent": [
           "azsdk-net-Storage.Files.Shares/12.3.0-dev.20200619.1",
@@ -194,7 +118,6 @@
         ],
         "x-ms-client-request-id": "28061e6d-76ff-66c3-95b2-ced3379b2da2",
         "x-ms-date": "Sat, 20 Jun 2020 00:48:21 GMT",
->>>>>>> 994efc63
         "x-ms-delete-snapshots": "include",
         "x-ms-return-client-request-id": "true",
         "x-ms-version": "2019-12-12"
@@ -203,21 +126,13 @@
       "StatusCode": 202,
       "ResponseHeaders": {
         "Content-Length": "0",
-<<<<<<< HEAD
-        "Date": "Wed, 10 Jun 2020 19:42:15 GMT",
-=======
         "Date": "Sat, 20 Jun 2020 00:48:21 GMT",
->>>>>>> 994efc63
         "Server": [
           "Windows-Azure-File/1.0",
           "Microsoft-HTTPAPI/2.0"
         ],
         "x-ms-client-request-id": "28061e6d-76ff-66c3-95b2-ced3379b2da2",
-<<<<<<< HEAD
-        "x-ms-request-id": "5f7902a3-b01a-0013-485f-3f69ac000000",
-=======
         "x-ms-request-id": "44373a9e-201a-004c-669c-46dd90000000",
->>>>>>> 994efc63
         "x-ms-version": "2019-12-12"
       },
       "ResponseBody": []
