--- conflicted
+++ resolved
@@ -1,7 +1,7 @@
 {
   "Entries": [
     {
-      "RequestUri": "https://amandadev2.file.core.windows.net/?sv=2019-12-12\u0026ss=f\u0026srt=s\u0026se=2020-08-07T00%3A10%3A26Z\u0026sp=r\u0026sig=Sanitized\u0026restype=directory",
+      "RequestUri": "https://amandadev2.file.core.windows.net/?sv=2020-02-10\u0026ss=f\u0026srt=s\u0026se=2020-08-07T00%3A10%3A26Z\u0026sp=r\u0026sig=Sanitized\u0026restype=directory",
       "RequestMethod": "GET",
       "RequestHeaders": {
         "traceparent": "00-eed698da3cb8634f96ecdcbbe970b165-20542748d3df6141-00",
@@ -22,44 +22,8 @@
         "Date": "Thu, 06 Aug 2020 23:10:26 GMT",
         "Server": "Microsoft-HTTPAPI/2.0",
         "x-ms-client-request-id": "10a986d9-b263-3180-1e5d-568d3e53eb80",
-<<<<<<< HEAD
-        "x-ms-request-id": "5c716903-801a-0084-5a3e-5ac433000000",
-        "x-ms-version": "2020-02-10"
-      },
-      "ResponseBody": []
-    },
-    {
-      "RequestUri": "https://amandadev2.file.core.windows.net/test-share-9eff945f-1c64-3374-bec4-00ea149fca37?restype=share",
-      "RequestMethod": "DELETE",
-      "RequestHeaders": {
-        "Authorization": "Sanitized",
-        "traceparent": "00-89f3f08b3e0651469513e220df187482-0234e1db89952a4a-00",
-        "User-Agent": [
-          "azsdk-net-Storage.Files.Shares/12.3.0-dev.20200714.1",
-          "(.NET Core 4.6.28928.01; Microsoft Windows 10.0.18363 )"
-        ],
-        "x-ms-client-request-id": "54cf758b-f364-bbab-cc90-7b7f38930bfe",
-        "x-ms-date": "Wed, 15 Jul 2020 00:22:23 GMT",
-        "x-ms-delete-snapshots": "include",
-        "x-ms-return-client-request-id": "true",
-        "x-ms-version": "2020-02-10"
-      },
-      "RequestBody": null,
-      "StatusCode": 202,
-      "ResponseHeaders": {
-        "Content-Length": "0",
-        "Date": "Wed, 15 Jul 2020 00:22:23 GMT",
-        "Server": [
-          "Windows-Azure-File/1.0",
-          "Microsoft-HTTPAPI/2.0"
-        ],
-        "x-ms-client-request-id": "54cf758b-f364-bbab-cc90-7b7f38930bfe",
-        "x-ms-request-id": "5c716907-801a-0084-5c3e-5ac433000000",
-        "x-ms-version": "2020-02-10"
-=======
         "x-ms-error-code": "InvalidQueryParameterValue",
         "x-ms-request-id": "f445ad65-c01a-0083-7446-6c32b6000000"
->>>>>>> d52798c4
       },
       "ResponseBody": [
         "\uFEFF\u003C?xml version=\u00221.0\u0022 encoding=\u0022utf-8\u0022?\u003E\u003CError\u003E\u003CCode\u003EInvalidQueryParameterValue\u003C/Code\u003E\u003CMessage\u003EValue for one of the query parameters specified in the request URI is invalid.\n",
