{
  "Entries": [
    {
      "RequestUri": "https://amandadev2.file.core.windows.net/test-share-665531df-631a-425a-cabf-31b6fe840ef6?restype=share",
      "RequestMethod": "PUT",
      "RequestHeaders": {
        "Authorization": "Sanitized",
        "traceparent": "00-cec820da376d824f97bb92dcf524dd43-454752d7abb98e44-00",
        "User-Agent": [
          "azsdk-net-Storage.Files.Shares/12.3.0-dev.20200731.1",
          "(.NET Core 4.6.29017.01; Microsoft Windows 10.0.18363 )"
        ],
        "x-ms-client-request-id": "f6e55db0-af1e-5c3c-d46f-056f6fe3db10",
        "x-ms-date": "Fri, 31 Jul 2020 22:39:50 GMT",
        "x-ms-return-client-request-id": "true",
        "x-ms-version": "2020-02-10"
      },
      "RequestBody": null,
      "StatusCode": 201,
      "ResponseHeaders": {
        "Content-Length": "0",
        "Date": "Fri, 31 Jul 2020 22:39:50 GMT",
        "ETag": "\u00220x8D835A2A2D9E743\u0022",
        "Last-Modified": "Fri, 31 Jul 2020 22:39:50 GMT",
        "Server": [
          "Windows-Azure-File/1.0",
          "Microsoft-HTTPAPI/2.0"
        ],
        "x-ms-client-request-id": "f6e55db0-af1e-5c3c-d46f-056f6fe3db10",
<<<<<<< HEAD
        "x-ms-request-id": "c9ef6e0d-f01a-0012-5a37-f3e9eb000000",
        "x-ms-version": "2020-02-10"
=======
        "x-ms-request-id": "3e8fb794-a01a-0136-2f8b-67791c000000",
        "x-ms-version": "2019-12-12"
>>>>>>> 23bacf7a
      },
      "ResponseBody": []
    },
    {
      "RequestUri": "https://amandadev2.file.core.windows.net/test-share-665531df-631a-425a-cabf-31b6fe840ef6?restype=share\u0026comp=acl",
      "RequestMethod": "PUT",
      "RequestHeaders": {
        "Authorization": "Sanitized",
        "Content-Length": "249",
        "Content-Type": "application/xml",
        "traceparent": "00-bd6a6bba4a9952488c77cfa71d19a9fe-48c84138c892c543-00",
        "User-Agent": [
          "azsdk-net-Storage.Files.Shares/12.3.0-dev.20200731.1",
          "(.NET Core 4.6.29017.01; Microsoft Windows 10.0.18363 )"
        ],
        "x-ms-client-request-id": "6c5c6004-f480-f27e-4c88-f067f13bb14a",
        "x-ms-date": "Fri, 31 Jul 2020 22:39:50 GMT",
        "x-ms-return-client-request-id": "true",
        "x-ms-version": "2020-02-10"
      },
      "RequestBody": "\u003CSignedIdentifiers\u003E\u003CSignedIdentifier\u003E\u003CId\u003Edgkqydysoehrwuqwwudx\u003C/Id\u003E\u003CAccessPolicy\u003E\u003CStart\u003E2020-07-31T21:39:50.6656494Z\u003C/Start\u003E\u003CExpiry\u003E2020-07-31T23:39:50.6656494Z\u003C/Expiry\u003E\u003CPermission\u003Erw\u003C/Permission\u003E\u003C/AccessPolicy\u003E\u003C/SignedIdentifier\u003E\u003C/SignedIdentifiers\u003E",
      "StatusCode": 200,
      "ResponseHeaders": {
        "Content-Length": "0",
        "Date": "Fri, 31 Jul 2020 22:39:50 GMT",
        "ETag": "\u00220x8D835A2A2F88281\u0022",
        "Last-Modified": "Fri, 31 Jul 2020 22:39:50 GMT",
        "Server": [
          "Windows-Azure-File/1.0",
          "Microsoft-HTTPAPI/2.0"
        ],
        "x-ms-client-request-id": "6c5c6004-f480-f27e-4c88-f067f13bb14a",
<<<<<<< HEAD
        "x-ms-request-id": "c9ef6e0f-f01a-0012-5b37-f3e9eb000000",
        "x-ms-version": "2020-02-10"
=======
        "x-ms-request-id": "3e8fb797-a01a-0136-308b-67791c000000",
        "x-ms-version": "2019-12-12"
>>>>>>> 23bacf7a
      },
      "ResponseBody": []
    },
    {
      "RequestUri": "https://amandadev2.file.core.windows.net/test-share-665531df-631a-425a-cabf-31b6fe840ef6?restype=share",
      "RequestMethod": "DELETE",
      "RequestHeaders": {
        "Authorization": "Sanitized",
        "traceparent": "00-a92680cd0665b3428aa469431c9789eb-1b4ea32ab3714240-00",
        "User-Agent": [
          "azsdk-net-Storage.Files.Shares/12.3.0-dev.20200731.1",
          "(.NET Core 4.6.29017.01; Microsoft Windows 10.0.18363 )"
        ],
        "x-ms-client-request-id": "5dc58b4a-99c8-aa20-99e5-ac8491ea5dad",
        "x-ms-date": "Fri, 31 Jul 2020 22:39:50 GMT",
        "x-ms-delete-snapshots": "include",
        "x-ms-return-client-request-id": "true",
        "x-ms-version": "2020-02-10"
      },
      "RequestBody": null,
      "StatusCode": 202,
      "ResponseHeaders": {
        "Content-Length": "0",
        "Date": "Fri, 31 Jul 2020 22:39:50 GMT",
        "Server": [
          "Windows-Azure-File/1.0",
          "Microsoft-HTTPAPI/2.0"
        ],
        "x-ms-client-request-id": "5dc58b4a-99c8-aa20-99e5-ac8491ea5dad",
<<<<<<< HEAD
        "x-ms-request-id": "c9ef6e10-f01a-0012-5c37-f3e9eb000000",
        "x-ms-version": "2020-02-10"
=======
        "x-ms-request-id": "3e8fb798-a01a-0136-318b-67791c000000",
        "x-ms-version": "2019-12-12"
>>>>>>> 23bacf7a
      },
      "ResponseBody": []
    }
  ],
  "Variables": {
    "DateTimeOffsetNow": "2020-07-31T15:39:50.6656494-07:00",
    "RandomSeed": "24796305",
    "Storage_TestConfigDefault": "ProductionTenant\namandadev2\nU2FuaXRpemVk\nhttps://amandadev2.blob.core.windows.net\nhttps://amandadev2.file.core.windows.net\nhttps://amandadev2.queue.core.windows.net\nhttps://amandadev2.table.core.windows.net\n\n\n\n\nhttps://amandadev2-secondary.blob.core.windows.net\nhttps://amandadev2-secondary.file.core.windows.net\nhttps://amandadev2-secondary.queue.core.windows.net\nhttps://amandadev2-secondary.table.core.windows.net\n\nSanitized\n\n\nCloud\nBlobEndpoint=https://amandadev2.blob.core.windows.net/;QueueEndpoint=https://amandadev2.queue.core.windows.net/;FileEndpoint=https://amandadev2.file.core.windows.net/;BlobSecondaryEndpoint=https://amandadev2-secondary.blob.core.windows.net/;QueueSecondaryEndpoint=https://amandadev2-secondary.queue.core.windows.net/;FileSecondaryEndpoint=https://amandadev2-secondary.file.core.windows.net/;AccountName=amandadev2;AccountKey=Kg==;\n"
  }
}<|MERGE_RESOLUTION|>--- conflicted
+++ resolved
@@ -27,13 +27,8 @@
           "Microsoft-HTTPAPI/2.0"
         ],
         "x-ms-client-request-id": "f6e55db0-af1e-5c3c-d46f-056f6fe3db10",
-<<<<<<< HEAD
-        "x-ms-request-id": "c9ef6e0d-f01a-0012-5a37-f3e9eb000000",
+        "x-ms-request-id": "3e8fb794-a01a-0136-2f8b-67791c000000",
         "x-ms-version": "2020-02-10"
-=======
-        "x-ms-request-id": "3e8fb794-a01a-0136-2f8b-67791c000000",
-        "x-ms-version": "2019-12-12"
->>>>>>> 23bacf7a
       },
       "ResponseBody": []
     },
@@ -66,13 +61,8 @@
           "Microsoft-HTTPAPI/2.0"
         ],
         "x-ms-client-request-id": "6c5c6004-f480-f27e-4c88-f067f13bb14a",
-<<<<<<< HEAD
-        "x-ms-request-id": "c9ef6e0f-f01a-0012-5b37-f3e9eb000000",
+        "x-ms-request-id": "3e8fb797-a01a-0136-308b-67791c000000",
         "x-ms-version": "2020-02-10"
-=======
-        "x-ms-request-id": "3e8fb797-a01a-0136-308b-67791c000000",
-        "x-ms-version": "2019-12-12"
->>>>>>> 23bacf7a
       },
       "ResponseBody": []
     },
@@ -102,13 +92,8 @@
           "Microsoft-HTTPAPI/2.0"
         ],
         "x-ms-client-request-id": "5dc58b4a-99c8-aa20-99e5-ac8491ea5dad",
-<<<<<<< HEAD
-        "x-ms-request-id": "c9ef6e10-f01a-0012-5c37-f3e9eb000000",
+        "x-ms-request-id": "3e8fb798-a01a-0136-318b-67791c000000",
         "x-ms-version": "2020-02-10"
-=======
-        "x-ms-request-id": "3e8fb798-a01a-0136-318b-67791c000000",
-        "x-ms-version": "2019-12-12"
->>>>>>> 23bacf7a
       },
       "ResponseBody": []
     }
