{
  "Entries": [
    {
<<<<<<< HEAD
      "RequestUri": "https://seanmcccanary.queue.core.windows.net/test-queue-7be67cd1-76bd-5646-0131-700ecacbcbe1?sv=2019-12-12\u0026ss=bfqt\u0026srt=sco\u0026spr=https\u0026se=2020-06-01T21%3A18%3A40Z\u0026sp=rwdlacup\u0026sig=Sanitized",
      "RequestMethod": "PUT",
      "RequestHeaders": {
        "traceparent": "00-7f4f023ef399df40bc4a72234b47658e-2554cae81030af4c-00",
        "User-Agent": [
          "azsdk-net-Storage.Queues/12.4.0-dev.20200601.1",
          "(.NET Core 4.6.28619.01; Microsoft Windows 10.0.18362 )"
=======
      "RequestUri": "https://seanmcccanary.queue.core.windows.net/test-queue-7be67cd1-76bd-5646-0131-700ecacbcbe1?sv=2019-12-12\u0026ss=bfqt\u0026srt=sco\u0026spr=https\u0026se=2020-06-24T23%3A38%3A47Z\u0026sp=rwdxlacuptf\u0026sig=Sanitized",
      "RequestMethod": "PUT",
      "RequestHeaders": {
        "traceparent": "00-12718d3b13994e45ac84cb7884222c85-281fd858fcfbef4c-00",
        "User-Agent": [
          "azsdk-net-Storage.Queues/12.4.0-dev.20200624.1",
          "(.NET Core 4.6.28801.04; Microsoft Windows 10.0.18362 )"
>>>>>>> 994efc63
        ],
        "x-ms-client-request-id": "bf73ef24-1924-db6c-b60e-8f643882ab6c",
        "x-ms-return-client-request-id": "true",
        "x-ms-version": "2018-11-09"
      },
      "RequestBody": null,
      "StatusCode": 201,
      "ResponseHeaders": {
        "Content-Length": "0",
<<<<<<< HEAD
        "Date": "Mon, 01 Jun 2020 20:18:40 GMT",
=======
        "Date": "Wed, 24 Jun 2020 22:38:48 GMT",
>>>>>>> 994efc63
        "Server": [
          "Windows-Azure-Queue/1.0",
          "Microsoft-HTTPAPI/2.0"
        ],
<<<<<<< HEAD
        "x-ms-request-id": "8eeb9898-b003-005e-4251-38a640000000",
=======
        "x-ms-request-id": "7542fc42-4003-004a-7c78-4aee2f000000",
>>>>>>> 994efc63
        "x-ms-version": "2018-11-09"
      },
      "ResponseBody": []
    },
    {
<<<<<<< HEAD
      "RequestUri": "https://seanmcccanary.queue.core.windows.net/test-queue-c2e56662-f51d-d8c6-eb59-3dc3ab944d77?sv=2019-12-12\u0026ss=bfqt\u0026srt=sco\u0026spr=https\u0026se=2020-06-01T21%3A18%3A40Z\u0026sp=rwdlacup\u0026sig=Sanitized",
      "RequestMethod": "PUT",
      "RequestHeaders": {
        "traceparent": "00-2d3dd546519cf9498e49efbfaa612a09-37841fd262983345-00",
        "User-Agent": [
          "azsdk-net-Storage.Queues/12.4.0-dev.20200601.1",
          "(.NET Core 4.6.28619.01; Microsoft Windows 10.0.18362 )"
=======
      "RequestUri": "https://seanmcccanary.queue.core.windows.net/test-queue-c2e56662-f51d-d8c6-eb59-3dc3ab944d77?sv=2019-12-12\u0026ss=bfqt\u0026srt=sco\u0026spr=https\u0026se=2020-06-24T23%3A38%3A47Z\u0026sp=rwdxlacuptf\u0026sig=Sanitized",
      "RequestMethod": "PUT",
      "RequestHeaders": {
        "traceparent": "00-09c311d07ee4a24184ffd18f52decf79-3100ac7077717f4b-00",
        "User-Agent": [
          "azsdk-net-Storage.Queues/12.4.0-dev.20200624.1",
          "(.NET Core 4.6.28801.04; Microsoft Windows 10.0.18362 )"
>>>>>>> 994efc63
        ],
        "x-ms-client-request-id": "bb9f5742-8e21-8253-0f84-9a5fde225021",
        "x-ms-return-client-request-id": "true",
        "x-ms-version": "2018-11-09"
      },
      "RequestBody": null,
      "StatusCode": 201,
      "ResponseHeaders": {
        "Content-Length": "0",
<<<<<<< HEAD
        "Date": "Mon, 01 Jun 2020 20:18:41 GMT",
=======
        "Date": "Wed, 24 Jun 2020 22:38:48 GMT",
>>>>>>> 994efc63
        "Server": [
          "Windows-Azure-Queue/1.0",
          "Microsoft-HTTPAPI/2.0"
        ],
<<<<<<< HEAD
        "x-ms-request-id": "d02e795d-a003-0020-4251-383607000000",
=======
        "x-ms-request-id": "15a55679-d003-0093-7278-4a96aa000000",
>>>>>>> 994efc63
        "x-ms-version": "2018-11-09"
      },
      "ResponseBody": []
    },
    {
<<<<<<< HEAD
      "RequestUri": "https://seanmcccanary.queue.core.windows.net/test-queue-7be67cd1-76bd-5646-0131-700ecacbcbe1?sv=2019-12-12\u0026ss=bfqt\u0026srt=sco\u0026spr=https\u0026se=2020-06-01T21%3A18%3A40Z\u0026sp=rwdlacup\u0026sig=Sanitized\u0026comp=metadata",
      "RequestMethod": "GET",
      "RequestHeaders": {
        "traceparent": "00-97e0e403b682e545858534a3e7e43837-049a13ab4de55e43-00",
        "User-Agent": [
          "azsdk-net-Storage.Queues/12.4.0-dev.20200601.1",
          "(.NET Core 4.6.28619.01; Microsoft Windows 10.0.18362 )"
=======
      "RequestUri": "https://seanmcccanary.queue.core.windows.net/test-queue-7be67cd1-76bd-5646-0131-700ecacbcbe1?sv=2019-12-12\u0026ss=bfqt\u0026srt=sco\u0026spr=https\u0026se=2020-06-24T23%3A38%3A47Z\u0026sp=rwdxlacuptf\u0026sig=Sanitized\u0026comp=metadata",
      "RequestMethod": "GET",
      "RequestHeaders": {
        "traceparent": "00-5694e8304f47b4459686fcbb6fb1804c-0fa3548ad3c19549-00",
        "User-Agent": [
          "azsdk-net-Storage.Queues/12.4.0-dev.20200624.1",
          "(.NET Core 4.6.28801.04; Microsoft Windows 10.0.18362 )"
>>>>>>> 994efc63
        ],
        "x-ms-client-request-id": "1333c832-c3b5-fb2a-80a9-cb26372301a2",
        "x-ms-return-client-request-id": "true",
        "x-ms-version": "2018-11-09"
      },
      "RequestBody": null,
      "StatusCode": 200,
      "ResponseHeaders": {
        "Cache-Control": "no-cache",
        "Content-Length": "0",
<<<<<<< HEAD
        "Date": "Mon, 01 Jun 2020 20:18:41 GMT",
=======
        "Date": "Wed, 24 Jun 2020 22:38:48 GMT",
>>>>>>> 994efc63
        "Server": [
          "Windows-Azure-Queue/1.0",
          "Microsoft-HTTPAPI/2.0"
        ],
        "x-ms-approximate-messages-count": "0",
<<<<<<< HEAD
        "x-ms-request-id": "8eeb98af-b003-005e-5251-38a640000000",
=======
        "x-ms-request-id": "15a5567e-d003-0093-7578-4a96aa000000",
>>>>>>> 994efc63
        "x-ms-version": "2018-11-09"
      },
      "ResponseBody": []
    },
    {
<<<<<<< HEAD
      "RequestUri": "https://seanmcccanary.queue.core.windows.net/test-queue-c2e56662-f51d-d8c6-eb59-3dc3ab944d77?sv=2019-12-12\u0026ss=bfqt\u0026srt=sco\u0026spr=https\u0026se=2020-06-01T21%3A18%3A40Z\u0026sp=rwdlacup\u0026sig=Sanitized\u0026comp=metadata",
      "RequestMethod": "GET",
      "RequestHeaders": {
        "traceparent": "00-64e8466d91e5584ea7046856cd8e6be1-a77b3c9a3a28c541-00",
        "User-Agent": [
          "azsdk-net-Storage.Queues/12.4.0-dev.20200601.1",
          "(.NET Core 4.6.28619.01; Microsoft Windows 10.0.18362 )"
=======
      "RequestUri": "https://seanmcccanary.queue.core.windows.net/test-queue-c2e56662-f51d-d8c6-eb59-3dc3ab944d77?sv=2019-12-12\u0026ss=bfqt\u0026srt=sco\u0026spr=https\u0026se=2020-06-24T23%3A38%3A47Z\u0026sp=rwdxlacuptf\u0026sig=Sanitized\u0026comp=metadata",
      "RequestMethod": "GET",
      "RequestHeaders": {
        "traceparent": "00-5176b97f5bdb2f4286de257ed0159c61-ebf1bfd098624740-00",
        "User-Agent": [
          "azsdk-net-Storage.Queues/12.4.0-dev.20200624.1",
          "(.NET Core 4.6.28801.04; Microsoft Windows 10.0.18362 )"
>>>>>>> 994efc63
        ],
        "x-ms-client-request-id": "b1b549d8-64dd-3e95-bbe0-956dfede1fa8",
        "x-ms-return-client-request-id": "true",
        "x-ms-version": "2018-11-09"
      },
      "RequestBody": null,
      "StatusCode": 200,
      "ResponseHeaders": {
        "Cache-Control": "no-cache",
        "Content-Length": "0",
<<<<<<< HEAD
        "Date": "Mon, 01 Jun 2020 20:18:41 GMT",
=======
        "Date": "Wed, 24 Jun 2020 22:38:48 GMT",
>>>>>>> 994efc63
        "Server": [
          "Windows-Azure-Queue/1.0",
          "Microsoft-HTTPAPI/2.0"
        ],
        "x-ms-approximate-messages-count": "0",
<<<<<<< HEAD
        "x-ms-request-id": "d02e797d-a003-0020-5351-383607000000",
=======
        "x-ms-request-id": "15a55682-d003-0093-7878-4a96aa000000",
>>>>>>> 994efc63
        "x-ms-version": "2018-11-09"
      },
      "ResponseBody": []
    },
    {
<<<<<<< HEAD
      "RequestUri": "https://seanmcccanary.queue.core.windows.net/test-queue-7be67cd1-76bd-5646-0131-700ecacbcbe1?sv=2019-12-12\u0026ss=bfqt\u0026srt=sco\u0026spr=https\u0026se=2020-06-01T21%3A18%3A40Z\u0026sp=rwdlacup\u0026sig=Sanitized",
      "RequestMethod": "DELETE",
      "RequestHeaders": {
        "traceparent": "00-4e7ddf325446864d9638b60dfb1f0515-94f76d8a5e0e684f-00",
        "User-Agent": [
          "azsdk-net-Storage.Queues/12.4.0-dev.20200601.1",
          "(.NET Core 4.6.28619.01; Microsoft Windows 10.0.18362 )"
=======
      "RequestUri": "https://seanmcccanary.queue.core.windows.net/test-queue-7be67cd1-76bd-5646-0131-700ecacbcbe1?sv=2019-12-12\u0026ss=bfqt\u0026srt=sco\u0026spr=https\u0026se=2020-06-24T23%3A38%3A47Z\u0026sp=rwdxlacuptf\u0026sig=Sanitized",
      "RequestMethod": "DELETE",
      "RequestHeaders": {
        "traceparent": "00-b10b2dc66a756c4386edb799842034d4-e526faadeb8f864a-00",
        "User-Agent": [
          "azsdk-net-Storage.Queues/12.4.0-dev.20200624.1",
          "(.NET Core 4.6.28801.04; Microsoft Windows 10.0.18362 )"
>>>>>>> 994efc63
        ],
        "x-ms-client-request-id": "ee4da3f6-4f6e-19c5-750b-f044202f9e4c",
        "x-ms-return-client-request-id": "true",
        "x-ms-version": "2018-11-09"
      },
      "RequestBody": null,
      "StatusCode": 204,
      "ResponseHeaders": {
        "Content-Length": "0",
<<<<<<< HEAD
        "Date": "Mon, 01 Jun 2020 20:18:41 GMT",
=======
        "Date": "Wed, 24 Jun 2020 22:38:49 GMT",
>>>>>>> 994efc63
        "Server": [
          "Windows-Azure-Queue/1.0",
          "Microsoft-HTTPAPI/2.0"
        ],
<<<<<<< HEAD
        "x-ms-request-id": "8eeb98bb-b003-005e-5c51-38a640000000",
=======
        "x-ms-request-id": "15a55683-d003-0093-7978-4a96aa000000",
>>>>>>> 994efc63
        "x-ms-version": "2018-11-09"
      },
      "ResponseBody": []
    },
    {
<<<<<<< HEAD
      "RequestUri": "https://seanmcccanary.queue.core.windows.net/test-queue-c2e56662-f51d-d8c6-eb59-3dc3ab944d77?sv=2019-12-12\u0026ss=bfqt\u0026srt=sco\u0026spr=https\u0026se=2020-06-01T21%3A18%3A40Z\u0026sp=rwdlacup\u0026sig=Sanitized",
      "RequestMethod": "DELETE",
      "RequestHeaders": {
        "traceparent": "00-a51a980b83921e4fbda77c102d27bd76-4de0ff96b9963548-00",
        "User-Agent": [
          "azsdk-net-Storage.Queues/12.4.0-dev.20200601.1",
          "(.NET Core 4.6.28619.01; Microsoft Windows 10.0.18362 )"
=======
      "RequestUri": "https://seanmcccanary.queue.core.windows.net/test-queue-c2e56662-f51d-d8c6-eb59-3dc3ab944d77?sv=2019-12-12\u0026ss=bfqt\u0026srt=sco\u0026spr=https\u0026se=2020-06-24T23%3A38%3A47Z\u0026sp=rwdxlacuptf\u0026sig=Sanitized",
      "RequestMethod": "DELETE",
      "RequestHeaders": {
        "traceparent": "00-fba810204b1bd547942407197c0c2a9b-a9cbcb95108fa64a-00",
        "User-Agent": [
          "azsdk-net-Storage.Queues/12.4.0-dev.20200624.1",
          "(.NET Core 4.6.28801.04; Microsoft Windows 10.0.18362 )"
>>>>>>> 994efc63
        ],
        "x-ms-client-request-id": "5a7682a9-3190-8239-9bd1-a2de96195afd",
        "x-ms-return-client-request-id": "true",
        "x-ms-version": "2018-11-09"
      },
      "RequestBody": null,
      "StatusCode": 204,
      "ResponseHeaders": {
        "Content-Length": "0",
<<<<<<< HEAD
        "Date": "Mon, 01 Jun 2020 20:18:41 GMT",
=======
        "Date": "Wed, 24 Jun 2020 22:38:49 GMT",
>>>>>>> 994efc63
        "Server": [
          "Windows-Azure-Queue/1.0",
          "Microsoft-HTTPAPI/2.0"
        ],
<<<<<<< HEAD
        "x-ms-request-id": "d02e7981-a003-0020-5651-383607000000",
=======
        "x-ms-request-id": "15a55687-d003-0093-7c78-4a96aa000000",
>>>>>>> 994efc63
        "x-ms-version": "2018-11-09"
      },
      "ResponseBody": []
    }
  ],
  "Variables": {
<<<<<<< HEAD
    "DateTimeOffsetNow": "2020-06-01T15:18:40.7141961-05:00",
=======
    "DateTimeOffsetNow": "2020-06-24T17:38:47.9525923-05:00",
>>>>>>> 994efc63
    "RandomSeed": "794913240",
    "Storage_TestConfigDefault": "ProductionTenant\nseanmcccanary\nU2FuaXRpemVk\nhttps://seanmcccanary.blob.core.windows.net\nhttps://seanmcccanary.file.core.windows.net\nhttps://seanmcccanary.queue.core.windows.net\nhttps://seanmcccanary.table.core.windows.net\n\n\n\n\nhttps://seanmcccanary-secondary.blob.core.windows.net\nhttps://seanmcccanary-secondary.file.core.windows.net\nhttps://seanmcccanary-secondary.queue.core.windows.net\nhttps://seanmcccanary-secondary.table.core.windows.net\n\nSanitized\n\n\nCloud\nBlobEndpoint=https://seanmcccanary.blob.core.windows.net/;QueueEndpoint=https://seanmcccanary.queue.core.windows.net/;FileEndpoint=https://seanmcccanary.file.core.windows.net/;BlobSecondaryEndpoint=https://seanmcccanary-secondary.blob.core.windows.net/;QueueSecondaryEndpoint=https://seanmcccanary-secondary.queue.core.windows.net/;FileSecondaryEndpoint=https://seanmcccanary-secondary.file.core.windows.net/;AccountName=seanmcccanary;AccountKey=Sanitized\nseanscope1"
  }
}<|MERGE_RESOLUTION|>--- conflicted
+++ resolved
@@ -1,15 +1,6 @@
 {
   "Entries": [
     {
-<<<<<<< HEAD
-      "RequestUri": "https://seanmcccanary.queue.core.windows.net/test-queue-7be67cd1-76bd-5646-0131-700ecacbcbe1?sv=2019-12-12\u0026ss=bfqt\u0026srt=sco\u0026spr=https\u0026se=2020-06-01T21%3A18%3A40Z\u0026sp=rwdlacup\u0026sig=Sanitized",
-      "RequestMethod": "PUT",
-      "RequestHeaders": {
-        "traceparent": "00-7f4f023ef399df40bc4a72234b47658e-2554cae81030af4c-00",
-        "User-Agent": [
-          "azsdk-net-Storage.Queues/12.4.0-dev.20200601.1",
-          "(.NET Core 4.6.28619.01; Microsoft Windows 10.0.18362 )"
-=======
       "RequestUri": "https://seanmcccanary.queue.core.windows.net/test-queue-7be67cd1-76bd-5646-0131-700ecacbcbe1?sv=2019-12-12\u0026ss=bfqt\u0026srt=sco\u0026spr=https\u0026se=2020-06-24T23%3A38%3A47Z\u0026sp=rwdxlacuptf\u0026sig=Sanitized",
       "RequestMethod": "PUT",
       "RequestHeaders": {
@@ -17,7 +8,6 @@
         "User-Agent": [
           "azsdk-net-Storage.Queues/12.4.0-dev.20200624.1",
           "(.NET Core 4.6.28801.04; Microsoft Windows 10.0.18362 )"
->>>>>>> 994efc63
         ],
         "x-ms-client-request-id": "bf73ef24-1924-db6c-b60e-8f643882ab6c",
         "x-ms-return-client-request-id": "true",
@@ -27,34 +17,17 @@
       "StatusCode": 201,
       "ResponseHeaders": {
         "Content-Length": "0",
-<<<<<<< HEAD
-        "Date": "Mon, 01 Jun 2020 20:18:40 GMT",
-=======
         "Date": "Wed, 24 Jun 2020 22:38:48 GMT",
->>>>>>> 994efc63
         "Server": [
           "Windows-Azure-Queue/1.0",
           "Microsoft-HTTPAPI/2.0"
         ],
-<<<<<<< HEAD
-        "x-ms-request-id": "8eeb9898-b003-005e-4251-38a640000000",
-=======
         "x-ms-request-id": "7542fc42-4003-004a-7c78-4aee2f000000",
->>>>>>> 994efc63
         "x-ms-version": "2018-11-09"
       },
       "ResponseBody": []
     },
     {
-<<<<<<< HEAD
-      "RequestUri": "https://seanmcccanary.queue.core.windows.net/test-queue-c2e56662-f51d-d8c6-eb59-3dc3ab944d77?sv=2019-12-12\u0026ss=bfqt\u0026srt=sco\u0026spr=https\u0026se=2020-06-01T21%3A18%3A40Z\u0026sp=rwdlacup\u0026sig=Sanitized",
-      "RequestMethod": "PUT",
-      "RequestHeaders": {
-        "traceparent": "00-2d3dd546519cf9498e49efbfaa612a09-37841fd262983345-00",
-        "User-Agent": [
-          "azsdk-net-Storage.Queues/12.4.0-dev.20200601.1",
-          "(.NET Core 4.6.28619.01; Microsoft Windows 10.0.18362 )"
-=======
       "RequestUri": "https://seanmcccanary.queue.core.windows.net/test-queue-c2e56662-f51d-d8c6-eb59-3dc3ab944d77?sv=2019-12-12\u0026ss=bfqt\u0026srt=sco\u0026spr=https\u0026se=2020-06-24T23%3A38%3A47Z\u0026sp=rwdxlacuptf\u0026sig=Sanitized",
       "RequestMethod": "PUT",
       "RequestHeaders": {
@@ -62,7 +35,6 @@
         "User-Agent": [
           "azsdk-net-Storage.Queues/12.4.0-dev.20200624.1",
           "(.NET Core 4.6.28801.04; Microsoft Windows 10.0.18362 )"
->>>>>>> 994efc63
         ],
         "x-ms-client-request-id": "bb9f5742-8e21-8253-0f84-9a5fde225021",
         "x-ms-return-client-request-id": "true",
@@ -72,34 +44,17 @@
       "StatusCode": 201,
       "ResponseHeaders": {
         "Content-Length": "0",
-<<<<<<< HEAD
-        "Date": "Mon, 01 Jun 2020 20:18:41 GMT",
-=======
         "Date": "Wed, 24 Jun 2020 22:38:48 GMT",
->>>>>>> 994efc63
         "Server": [
           "Windows-Azure-Queue/1.0",
           "Microsoft-HTTPAPI/2.0"
         ],
-<<<<<<< HEAD
-        "x-ms-request-id": "d02e795d-a003-0020-4251-383607000000",
-=======
         "x-ms-request-id": "15a55679-d003-0093-7278-4a96aa000000",
->>>>>>> 994efc63
         "x-ms-version": "2018-11-09"
       },
       "ResponseBody": []
     },
     {
-<<<<<<< HEAD
-      "RequestUri": "https://seanmcccanary.queue.core.windows.net/test-queue-7be67cd1-76bd-5646-0131-700ecacbcbe1?sv=2019-12-12\u0026ss=bfqt\u0026srt=sco\u0026spr=https\u0026se=2020-06-01T21%3A18%3A40Z\u0026sp=rwdlacup\u0026sig=Sanitized\u0026comp=metadata",
-      "RequestMethod": "GET",
-      "RequestHeaders": {
-        "traceparent": "00-97e0e403b682e545858534a3e7e43837-049a13ab4de55e43-00",
-        "User-Agent": [
-          "azsdk-net-Storage.Queues/12.4.0-dev.20200601.1",
-          "(.NET Core 4.6.28619.01; Microsoft Windows 10.0.18362 )"
-=======
       "RequestUri": "https://seanmcccanary.queue.core.windows.net/test-queue-7be67cd1-76bd-5646-0131-700ecacbcbe1?sv=2019-12-12\u0026ss=bfqt\u0026srt=sco\u0026spr=https\u0026se=2020-06-24T23%3A38%3A47Z\u0026sp=rwdxlacuptf\u0026sig=Sanitized\u0026comp=metadata",
       "RequestMethod": "GET",
       "RequestHeaders": {
@@ -107,7 +62,6 @@
         "User-Agent": [
           "azsdk-net-Storage.Queues/12.4.0-dev.20200624.1",
           "(.NET Core 4.6.28801.04; Microsoft Windows 10.0.18362 )"
->>>>>>> 994efc63
         ],
         "x-ms-client-request-id": "1333c832-c3b5-fb2a-80a9-cb26372301a2",
         "x-ms-return-client-request-id": "true",
@@ -118,35 +72,18 @@
       "ResponseHeaders": {
         "Cache-Control": "no-cache",
         "Content-Length": "0",
-<<<<<<< HEAD
-        "Date": "Mon, 01 Jun 2020 20:18:41 GMT",
-=======
         "Date": "Wed, 24 Jun 2020 22:38:48 GMT",
->>>>>>> 994efc63
         "Server": [
           "Windows-Azure-Queue/1.0",
           "Microsoft-HTTPAPI/2.0"
         ],
         "x-ms-approximate-messages-count": "0",
-<<<<<<< HEAD
-        "x-ms-request-id": "8eeb98af-b003-005e-5251-38a640000000",
-=======
         "x-ms-request-id": "15a5567e-d003-0093-7578-4a96aa000000",
->>>>>>> 994efc63
         "x-ms-version": "2018-11-09"
       },
       "ResponseBody": []
     },
     {
-<<<<<<< HEAD
-      "RequestUri": "https://seanmcccanary.queue.core.windows.net/test-queue-c2e56662-f51d-d8c6-eb59-3dc3ab944d77?sv=2019-12-12\u0026ss=bfqt\u0026srt=sco\u0026spr=https\u0026se=2020-06-01T21%3A18%3A40Z\u0026sp=rwdlacup\u0026sig=Sanitized\u0026comp=metadata",
-      "RequestMethod": "GET",
-      "RequestHeaders": {
-        "traceparent": "00-64e8466d91e5584ea7046856cd8e6be1-a77b3c9a3a28c541-00",
-        "User-Agent": [
-          "azsdk-net-Storage.Queues/12.4.0-dev.20200601.1",
-          "(.NET Core 4.6.28619.01; Microsoft Windows 10.0.18362 )"
-=======
       "RequestUri": "https://seanmcccanary.queue.core.windows.net/test-queue-c2e56662-f51d-d8c6-eb59-3dc3ab944d77?sv=2019-12-12\u0026ss=bfqt\u0026srt=sco\u0026spr=https\u0026se=2020-06-24T23%3A38%3A47Z\u0026sp=rwdxlacuptf\u0026sig=Sanitized\u0026comp=metadata",
       "RequestMethod": "GET",
       "RequestHeaders": {
@@ -154,7 +91,6 @@
         "User-Agent": [
           "azsdk-net-Storage.Queues/12.4.0-dev.20200624.1",
           "(.NET Core 4.6.28801.04; Microsoft Windows 10.0.18362 )"
->>>>>>> 994efc63
         ],
         "x-ms-client-request-id": "b1b549d8-64dd-3e95-bbe0-956dfede1fa8",
         "x-ms-return-client-request-id": "true",
@@ -165,35 +101,18 @@
       "ResponseHeaders": {
         "Cache-Control": "no-cache",
         "Content-Length": "0",
-<<<<<<< HEAD
-        "Date": "Mon, 01 Jun 2020 20:18:41 GMT",
-=======
         "Date": "Wed, 24 Jun 2020 22:38:48 GMT",
->>>>>>> 994efc63
         "Server": [
           "Windows-Azure-Queue/1.0",
           "Microsoft-HTTPAPI/2.0"
         ],
         "x-ms-approximate-messages-count": "0",
-<<<<<<< HEAD
-        "x-ms-request-id": "d02e797d-a003-0020-5351-383607000000",
-=======
         "x-ms-request-id": "15a55682-d003-0093-7878-4a96aa000000",
->>>>>>> 994efc63
         "x-ms-version": "2018-11-09"
       },
       "ResponseBody": []
     },
     {
-<<<<<<< HEAD
-      "RequestUri": "https://seanmcccanary.queue.core.windows.net/test-queue-7be67cd1-76bd-5646-0131-700ecacbcbe1?sv=2019-12-12\u0026ss=bfqt\u0026srt=sco\u0026spr=https\u0026se=2020-06-01T21%3A18%3A40Z\u0026sp=rwdlacup\u0026sig=Sanitized",
-      "RequestMethod": "DELETE",
-      "RequestHeaders": {
-        "traceparent": "00-4e7ddf325446864d9638b60dfb1f0515-94f76d8a5e0e684f-00",
-        "User-Agent": [
-          "azsdk-net-Storage.Queues/12.4.0-dev.20200601.1",
-          "(.NET Core 4.6.28619.01; Microsoft Windows 10.0.18362 )"
-=======
       "RequestUri": "https://seanmcccanary.queue.core.windows.net/test-queue-7be67cd1-76bd-5646-0131-700ecacbcbe1?sv=2019-12-12\u0026ss=bfqt\u0026srt=sco\u0026spr=https\u0026se=2020-06-24T23%3A38%3A47Z\u0026sp=rwdxlacuptf\u0026sig=Sanitized",
       "RequestMethod": "DELETE",
       "RequestHeaders": {
@@ -201,7 +120,6 @@
         "User-Agent": [
           "azsdk-net-Storage.Queues/12.4.0-dev.20200624.1",
           "(.NET Core 4.6.28801.04; Microsoft Windows 10.0.18362 )"
->>>>>>> 994efc63
         ],
         "x-ms-client-request-id": "ee4da3f6-4f6e-19c5-750b-f044202f9e4c",
         "x-ms-return-client-request-id": "true",
@@ -211,34 +129,17 @@
       "StatusCode": 204,
       "ResponseHeaders": {
         "Content-Length": "0",
-<<<<<<< HEAD
-        "Date": "Mon, 01 Jun 2020 20:18:41 GMT",
-=======
         "Date": "Wed, 24 Jun 2020 22:38:49 GMT",
->>>>>>> 994efc63
         "Server": [
           "Windows-Azure-Queue/1.0",
           "Microsoft-HTTPAPI/2.0"
         ],
-<<<<<<< HEAD
-        "x-ms-request-id": "8eeb98bb-b003-005e-5c51-38a640000000",
-=======
         "x-ms-request-id": "15a55683-d003-0093-7978-4a96aa000000",
->>>>>>> 994efc63
         "x-ms-version": "2018-11-09"
       },
       "ResponseBody": []
     },
     {
-<<<<<<< HEAD
-      "RequestUri": "https://seanmcccanary.queue.core.windows.net/test-queue-c2e56662-f51d-d8c6-eb59-3dc3ab944d77?sv=2019-12-12\u0026ss=bfqt\u0026srt=sco\u0026spr=https\u0026se=2020-06-01T21%3A18%3A40Z\u0026sp=rwdlacup\u0026sig=Sanitized",
-      "RequestMethod": "DELETE",
-      "RequestHeaders": {
-        "traceparent": "00-a51a980b83921e4fbda77c102d27bd76-4de0ff96b9963548-00",
-        "User-Agent": [
-          "azsdk-net-Storage.Queues/12.4.0-dev.20200601.1",
-          "(.NET Core 4.6.28619.01; Microsoft Windows 10.0.18362 )"
-=======
       "RequestUri": "https://seanmcccanary.queue.core.windows.net/test-queue-c2e56662-f51d-d8c6-eb59-3dc3ab944d77?sv=2019-12-12\u0026ss=bfqt\u0026srt=sco\u0026spr=https\u0026se=2020-06-24T23%3A38%3A47Z\u0026sp=rwdxlacuptf\u0026sig=Sanitized",
       "RequestMethod": "DELETE",
       "RequestHeaders": {
@@ -246,7 +147,6 @@
         "User-Agent": [
           "azsdk-net-Storage.Queues/12.4.0-dev.20200624.1",
           "(.NET Core 4.6.28801.04; Microsoft Windows 10.0.18362 )"
->>>>>>> 994efc63
         ],
         "x-ms-client-request-id": "5a7682a9-3190-8239-9bd1-a2de96195afd",
         "x-ms-return-client-request-id": "true",
@@ -256,31 +156,19 @@
       "StatusCode": 204,
       "ResponseHeaders": {
         "Content-Length": "0",
-<<<<<<< HEAD
-        "Date": "Mon, 01 Jun 2020 20:18:41 GMT",
-=======
         "Date": "Wed, 24 Jun 2020 22:38:49 GMT",
->>>>>>> 994efc63
         "Server": [
           "Windows-Azure-Queue/1.0",
           "Microsoft-HTTPAPI/2.0"
         ],
-<<<<<<< HEAD
-        "x-ms-request-id": "d02e7981-a003-0020-5651-383607000000",
-=======
         "x-ms-request-id": "15a55687-d003-0093-7c78-4a96aa000000",
->>>>>>> 994efc63
         "x-ms-version": "2018-11-09"
       },
       "ResponseBody": []
     }
   ],
   "Variables": {
-<<<<<<< HEAD
-    "DateTimeOffsetNow": "2020-06-01T15:18:40.7141961-05:00",
-=======
     "DateTimeOffsetNow": "2020-06-24T17:38:47.9525923-05:00",
->>>>>>> 994efc63
     "RandomSeed": "794913240",
     "Storage_TestConfigDefault": "ProductionTenant\nseanmcccanary\nU2FuaXRpemVk\nhttps://seanmcccanary.blob.core.windows.net\nhttps://seanmcccanary.file.core.windows.net\nhttps://seanmcccanary.queue.core.windows.net\nhttps://seanmcccanary.table.core.windows.net\n\n\n\n\nhttps://seanmcccanary-secondary.blob.core.windows.net\nhttps://seanmcccanary-secondary.file.core.windows.net\nhttps://seanmcccanary-secondary.queue.core.windows.net\nhttps://seanmcccanary-secondary.table.core.windows.net\n\nSanitized\n\n\nCloud\nBlobEndpoint=https://seanmcccanary.blob.core.windows.net/;QueueEndpoint=https://seanmcccanary.queue.core.windows.net/;FileEndpoint=https://seanmcccanary.file.core.windows.net/;BlobSecondaryEndpoint=https://seanmcccanary-secondary.blob.core.windows.net/;QueueSecondaryEndpoint=https://seanmcccanary-secondary.queue.core.windows.net/;FileSecondaryEndpoint=https://seanmcccanary-secondary.file.core.windows.net/;AccountName=seanmcccanary;AccountKey=Sanitized\nseanscope1"
   }
