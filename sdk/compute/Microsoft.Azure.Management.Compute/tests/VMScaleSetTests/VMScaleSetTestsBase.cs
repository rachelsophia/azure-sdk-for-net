--- conflicted
+++ resolved
@@ -259,12 +259,8 @@
             string machineSizeType = null,
             bool? enableUltraSSD = false,
             string diskEncryptionSetId = null,
-<<<<<<< HEAD
-            AutomaticRepairsPolicy automaticRepairsPolicy = null)
-=======
             AutomaticRepairsPolicy automaticRepairsPolicy = null,
             bool singlePlacementGroup = true)
->>>>>>> 8d420312
         {
             try
             {
@@ -286,12 +282,8 @@
                                                                                      machineSizeType: machineSizeType,
                                                                                      enableUltraSSD: enableUltraSSD,
                                                                                      diskEncryptionSetId: diskEncryptionSetId,
-<<<<<<< HEAD
-                                                                                     automaticRepairsPolicy: automaticRepairsPolicy);
-=======
                                                                                      automaticRepairsPolicy: automaticRepairsPolicy,
                                                                                      singlePlacementGroup: singlePlacementGroup);
->>>>>>> 8d420312
 
                 var getResponse = m_CrpClient.VirtualMachineScaleSets.Get(rgName, vmssName);
 
@@ -373,12 +365,8 @@
             string machineSizeType = null,
             bool? enableUltraSSD = false,
             string diskEncryptionSetId = null,
-<<<<<<< HEAD
-            AutomaticRepairsPolicy automaticRepairsPolicy = null)
-=======
             AutomaticRepairsPolicy automaticRepairsPolicy = null,
             bool singlePlacementGroup = true)
->>>>>>> 8d420312
         {
             // Create the resource Group, it might have been already created during StorageAccount creation.
             var resourceGroup = m_ResourcesClient.ResourceGroups.CreateOrUpdate(
@@ -429,23 +417,14 @@
                 inputVMScaleSet.ProximityPlacementGroup = new Microsoft.Azure.Management.Compute.Models.SubResource() { Id = ppgId };
             }
 
-<<<<<<< HEAD
+            inputVMScaleSet.SinglePlacementGroup = singlePlacementGroup ? (bool?) null : false;
+
             VirtualMachineScaleSet createOrUpdateResponse = null;
 
             try
             {
                 createOrUpdateResponse = m_CrpClient.VirtualMachineScaleSets.CreateOrUpdate(rgName, vmssName, inputVMScaleSet);
 
-=======
-            inputVMScaleSet.SinglePlacementGroup = singlePlacementGroup ? (bool?) null : false;
-
-            VirtualMachineScaleSet createOrUpdateResponse = null;
-
-            try
-            {
-                createOrUpdateResponse = m_CrpClient.VirtualMachineScaleSets.CreateOrUpdate(rgName, vmssName, inputVMScaleSet);
-
->>>>>>> 8d420312
                 Assert.True(createOrUpdateResponse.Name == vmssName);
                 Assert.True(createOrUpdateResponse.Location.ToLower() == inputVMScaleSet.Location.ToLower().Replace(" ", ""));
             }
