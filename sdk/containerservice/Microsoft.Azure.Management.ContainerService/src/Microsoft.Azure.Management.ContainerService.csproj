﻿<Project Sdk="Microsoft.NET.Sdk">
  <!-- Please do not move/edit code below this line -->
  <Import Project="$(RepoEngPath)/mgmt/AzSdk.reference.props" />
  <!-- Please do not move/edit code below this line -->
  
  <PropertyGroup>
    <PackageId>Microsoft.Azure.Management.ContainerService</PackageId>
    <Description>Provides developers with a library to create and manage all Azure Kubernetes Service resources. </Description>
<<<<<<< HEAD
    <Version>1.0.0-preview</Version>
=======
    <Version>1.0.0</Version>
>>>>>>> 8d420312
    <AssemblyName>Microsoft.Azure.Management.ContainerService</AssemblyName>
    <PackageTags>Microsoft Azure Kubernetes Service; Microsoft Azure ContainerService;</PackageTags>
    <PackageReleaseNotes><![CDATA[
    This release reflects the package-2019-10 implementation of the ContainerService REST specfication.
    ]]>
    </PackageReleaseNotes>
  </PropertyGroup>
  <PropertyGroup>
		<TargetFrameworks>$(SdkTargetFx)</TargetFrameworks>
	</PropertyGroup>
  <!-- Please do not move/edit code below this line -->
  <Import Condition=" Exists('$([MSBuild]::GetPathOfFileAbove(AzSdk.RP.props))') " Project="$([MSBuild]::GetPathOfFileAbove('AzSdk.RP.props'))" />
  <!-- Please do not move/edit code above this line -->

</Project><|MERGE_RESOLUTION|>--- conflicted
+++ resolved
@@ -6,11 +6,7 @@
   <PropertyGroup>
     <PackageId>Microsoft.Azure.Management.ContainerService</PackageId>
     <Description>Provides developers with a library to create and manage all Azure Kubernetes Service resources. </Description>
-<<<<<<< HEAD
-    <Version>1.0.0-preview</Version>
-=======
     <Version>1.0.0</Version>
->>>>>>> 8d420312
     <AssemblyName>Microsoft.Azure.Management.ContainerService</AssemblyName>
     <PackageTags>Microsoft Azure Kubernetes Service; Microsoft Azure ContainerService;</PackageTags>
     <PackageReleaseNotes><![CDATA[
