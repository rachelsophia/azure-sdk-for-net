// Copyright (c) Microsoft Corporation. All rights reserved.
// Licensed under the MIT License.

// <auto-generated/>

#nullable disable

using System.Text.Json;
using Azure.Core;
using Azure.ResourceManager.Cdn.Models;
using Azure.ResourceManager.Models;

namespace Azure.ResourceManager.Cdn
{
    public partial class CdnCustomDomainData : IUtf8JsonSerializable
    {
        void IUtf8JsonSerializable.Write(Utf8JsonWriter writer)
        {
            writer.WriteStartObject();
            writer.WritePropertyName("properties");
            writer.WriteStartObject();
            if (Optional.IsDefined(HostName))
            {
                writer.WritePropertyName("hostName");
                writer.WriteStringValue(HostName);
            }
            if (Optional.IsDefined(CustomHttpsParameters))
            {
                writer.WritePropertyName("customHttpsParameters");
                writer.WriteObjectValue(CustomHttpsParameters);
            }
            if (Optional.IsDefined(ValidationData))
            {
                writer.WritePropertyName("validationData");
                writer.WriteStringValue(ValidationData);
            }
            writer.WriteEndObject();
            writer.WriteEndObject();
        }

        internal static CdnCustomDomainData DeserializeCdnCustomDomainData(JsonElement element)
        {
            ResourceIdentifier id = default;
            string name = default;
<<<<<<< HEAD
            Azure.Core.ResourceType type = default;
=======
            ResourceType type = default;
            SystemData systemData = default;
>>>>>>> fd977cc4
            Optional<string> hostName = default;
            Optional<CustomDomainResourceState> resourceState = default;
            Optional<CustomHttpsProvisioningState> customHttpsProvisioningState = default;
            Optional<CustomHttpsProvisioningSubstate> customHttpsProvisioningSubstate = default;
            Optional<CustomDomainHttpsOptions> customHttpsParameters = default;
            Optional<string> validationData = default;
            Optional<string> provisioningState = default;
            foreach (var property in element.EnumerateObject())
            {
                if (property.NameEquals("id"))
                {
                    id = new ResourceIdentifier(property.Value.GetString());
                    continue;
                }
                if (property.NameEquals("name"))
                {
                    name = property.Value.GetString();
                    continue;
                }
                if (property.NameEquals("type"))
                {
                    type = property.Value.GetString();
                    continue;
                }
                if (property.NameEquals("systemData"))
                {
                    systemData = JsonSerializer.Deserialize<SystemData>(property.Value.ToString());
                    continue;
                }
                if (property.NameEquals("properties"))
                {
                    if (property.Value.ValueKind == JsonValueKind.Null)
                    {
                        property.ThrowNonNullablePropertyIsNull();
                        continue;
                    }
                    foreach (var property0 in property.Value.EnumerateObject())
                    {
                        if (property0.NameEquals("hostName"))
                        {
                            hostName = property0.Value.GetString();
                            continue;
                        }
                        if (property0.NameEquals("resourceState"))
                        {
                            if (property0.Value.ValueKind == JsonValueKind.Null)
                            {
                                property0.ThrowNonNullablePropertyIsNull();
                                continue;
                            }
                            resourceState = new CustomDomainResourceState(property0.Value.GetString());
                            continue;
                        }
                        if (property0.NameEquals("customHttpsProvisioningState"))
                        {
                            if (property0.Value.ValueKind == JsonValueKind.Null)
                            {
                                property0.ThrowNonNullablePropertyIsNull();
                                continue;
                            }
                            customHttpsProvisioningState = new CustomHttpsProvisioningState(property0.Value.GetString());
                            continue;
                        }
                        if (property0.NameEquals("customHttpsProvisioningSubstate"))
                        {
                            if (property0.Value.ValueKind == JsonValueKind.Null)
                            {
                                property0.ThrowNonNullablePropertyIsNull();
                                continue;
                            }
                            customHttpsProvisioningSubstate = new CustomHttpsProvisioningSubstate(property0.Value.GetString());
                            continue;
                        }
                        if (property0.NameEquals("customHttpsParameters"))
                        {
                            if (property0.Value.ValueKind == JsonValueKind.Null)
                            {
                                property0.ThrowNonNullablePropertyIsNull();
                                continue;
                            }
                            customHttpsParameters = CustomDomainHttpsOptions.DeserializeCustomDomainHttpsOptions(property0.Value);
                            continue;
                        }
                        if (property0.NameEquals("validationData"))
                        {
                            validationData = property0.Value.GetString();
                            continue;
                        }
                        if (property0.NameEquals("provisioningState"))
                        {
                            provisioningState = property0.Value.GetString();
                            continue;
                        }
                    }
                    continue;
                }
            }
<<<<<<< HEAD
            return new CdnCustomDomainData(id, name, type, systemData.Value, hostName.Value, Optional.ToNullable(resourceState), Optional.ToNullable(customHttpsProvisioningState), Optional.ToNullable(customHttpsProvisioningSubstate), customHttpsParameters.Value, validationData.Value, provisioningState.Value);
=======
            return new CdnCustomDomainData(id, name, type, systemData, hostName.Value, Optional.ToNullable(resourceState), Optional.ToNullable(customHttpsProvisioningState), Optional.ToNullable(customHttpsProvisioningSubstate), validationData.Value, provisioningState.Value);
>>>>>>> fd977cc4
        }
    }
}<|MERGE_RESOLUTION|>--- conflicted
+++ resolved
@@ -24,11 +24,6 @@
                 writer.WritePropertyName("hostName");
                 writer.WriteStringValue(HostName);
             }
-            if (Optional.IsDefined(CustomHttpsParameters))
-            {
-                writer.WritePropertyName("customHttpsParameters");
-                writer.WriteObjectValue(CustomHttpsParameters);
-            }
             if (Optional.IsDefined(ValidationData))
             {
                 writer.WritePropertyName("validationData");
@@ -42,17 +37,12 @@
         {
             ResourceIdentifier id = default;
             string name = default;
-<<<<<<< HEAD
-            Azure.Core.ResourceType type = default;
-=======
             ResourceType type = default;
             SystemData systemData = default;
->>>>>>> fd977cc4
             Optional<string> hostName = default;
             Optional<CustomDomainResourceState> resourceState = default;
             Optional<CustomHttpsProvisioningState> customHttpsProvisioningState = default;
             Optional<CustomHttpsProvisioningSubstate> customHttpsProvisioningSubstate = default;
-            Optional<CustomDomainHttpsOptions> customHttpsParameters = default;
             Optional<string> validationData = default;
             Optional<string> provisioningState = default;
             foreach (var property in element.EnumerateObject())
@@ -121,16 +111,6 @@
                             customHttpsProvisioningSubstate = new CustomHttpsProvisioningSubstate(property0.Value.GetString());
                             continue;
                         }
-                        if (property0.NameEquals("customHttpsParameters"))
-                        {
-                            if (property0.Value.ValueKind == JsonValueKind.Null)
-                            {
-                                property0.ThrowNonNullablePropertyIsNull();
-                                continue;
-                            }
-                            customHttpsParameters = CustomDomainHttpsOptions.DeserializeCustomDomainHttpsOptions(property0.Value);
-                            continue;
-                        }
                         if (property0.NameEquals("validationData"))
                         {
                             validationData = property0.Value.GetString();
@@ -145,11 +125,7 @@
                     continue;
                 }
             }
-<<<<<<< HEAD
-            return new CdnCustomDomainData(id, name, type, systemData.Value, hostName.Value, Optional.ToNullable(resourceState), Optional.ToNullable(customHttpsProvisioningState), Optional.ToNullable(customHttpsProvisioningSubstate), customHttpsParameters.Value, validationData.Value, provisioningState.Value);
-=======
             return new CdnCustomDomainData(id, name, type, systemData, hostName.Value, Optional.ToNullable(resourceState), Optional.ToNullable(customHttpsProvisioningState), Optional.ToNullable(customHttpsProvisioningSubstate), validationData.Value, provisioningState.Value);
->>>>>>> fd977cc4
         }
     }
 }