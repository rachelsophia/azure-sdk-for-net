﻿// Copyright (c) Microsoft Corporation. All rights reserved.
// Licensed under the MIT License.

using Azure.Core.TestFramework;
using NUnit.Framework;
using System;

namespace Azure.AI.TextAnalytics.Samples
{
    [LiveOnly]
    public partial class TextAnalyticsSamples
    {
        [Test]
        public void ExtractKeyPhrases()
        {
            string endpoint = TestEnvironment.Endpoint;
            string apiKey = TestEnvironment.ApiKey;

            #region Snippet:TextAnalyticsSample3CreateClient
            var client = new TextAnalyticsClient(new Uri(endpoint), new AzureKeyCredential(apiKey));
            #endregion

            #region Snippet:ExtractKeyPhrases
            string document = "My cat might need to see a veterinarian.";

<<<<<<< HEAD
            IReadOnlyCollection<string> keyPhrases = client.ExtractKeyPhrases(document).Value;
=======
            KeyPhraseCollection keyPhrases = client.ExtractKeyPhrases(document);
>>>>>>> 8d420312

            Console.WriteLine($"Extracted {keyPhrases.Count} key phrases:");
            foreach (string keyPhrase in keyPhrases)
            {
                Console.WriteLine(keyPhrase);
            }
            #endregion
        }
    }
}<|MERGE_RESOLUTION|>--- conflicted
+++ resolved
@@ -23,11 +23,7 @@
             #region Snippet:ExtractKeyPhrases
             string document = "My cat might need to see a veterinarian.";
 
-<<<<<<< HEAD
-            IReadOnlyCollection<string> keyPhrases = client.ExtractKeyPhrases(document).Value;
-=======
             KeyPhraseCollection keyPhrases = client.ExtractKeyPhrases(document);
->>>>>>> 8d420312
 
             Console.WriteLine($"Extracted {keyPhrases.Count} key phrases:");
             foreach (string keyPhrase in keyPhrases)
