--- conflicted
+++ resolved
@@ -92,15 +92,6 @@
 
                     if (resultMessage.Contains(typeof(TestTimeoutException).FullName))
                     {
-<<<<<<< HEAD
-                        context.CurrentResult.SetResult(context.CurrentResult.ResultState,
-                            originalResult.Message, context.CurrentResult.StackTrace + Environment.NewLine + Environment.NewLine +
-                            "The [RecordedTest] attribute attempted to re-record, but failed: " + Environment.NewLine +
-                            context.CurrentResult.Message + Environment.NewLine);
-                    }
-                    // revert RecordTestMode to Playback
-                    SetRecordMode(context.TestObject as RecordedTestBase, RecordedTestMode.Playback);
-=======
                         // retry once
                         context.CurrentResult = context.CurrentTest.MakeTestResult();
                         context.CurrentResult = innerCommand.Execute(context);
@@ -122,7 +113,6 @@
 
                         return context.CurrentResult;
                     }
->>>>>>> 63ea5ce8
                 }
 
                 CheckForIgnoredServiceErrors(context);
