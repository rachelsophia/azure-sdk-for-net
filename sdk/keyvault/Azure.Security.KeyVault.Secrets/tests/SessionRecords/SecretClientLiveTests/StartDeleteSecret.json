--- conflicted
+++ resolved
@@ -1,24 +1,15 @@
 {
   "Entries": [
     {
-<<<<<<< HEAD
-      "RequestUri": "https:\u002f\u002fdotnettestvault.vault.azure.net\u002fsecrets\u002f1940938463?api-version=7.1-preview",
-=======
       "RequestUri": "https://heathskv.vault.azure.net/secrets/1940938463?api-version=7.1",
->>>>>>> 2d11c666
       "RequestMethod": "PUT",
       "RequestHeaders": {
         "Accept": "application/json",
         "Content-Type": "application/json",
         "traceparent": "00-ed74d4a798d82d43abfa5b139a115e9d-776f414e8486a541-00",
         "User-Agent": [
-<<<<<<< HEAD
-          "azsdk-net-Security.KeyVault.Secrets\u002f4.0.0-dev.20190806.1\u002b549ac09c0c12d70f945de85b89974088680893d4",
-          "(.NET Core 4.6.27817.1-preview1; Microsoft Windows 10.0.18362 )"
-=======
           "azsdk-net-Security.KeyVault.Secrets/4.1.0-dev.20200729.1",
           "(.NET Core 4.6.29017.01; Microsoft Windows 10.0.19041 )"
->>>>>>> 2d11c666
         ],
         "x-ms-client-request-id": "c18bbbdec8c427664b9a0a84095e3f9f",
         "x-ms-return-client-request-id": "true"
@@ -50,11 +41,7 @@
       }
     },
     {
-<<<<<<< HEAD
-      "RequestUri": "https:\u002f\u002fdotnettestvault.vault.azure.net\u002fsecrets\u002f1940938463?api-version=7.1-preview",
-=======
       "RequestUri": "https://heathskv.vault.azure.net/secrets/1940938463?api-version=7.1",
->>>>>>> 2d11c666
       "RequestMethod": "PUT",
       "RequestHeaders": {
         "Accept": "application/json",
@@ -63,13 +50,8 @@
         "Content-Type": "application/json",
         "traceparent": "00-ed74d4a798d82d43abfa5b139a115e9d-776f414e8486a541-00",
         "User-Agent": [
-<<<<<<< HEAD
-          "azsdk-net-Security.KeyVault.Secrets\u002f4.0.0-dev.20190806.1\u002b549ac09c0c12d70f945de85b89974088680893d4",
-          "(.NET Core 4.6.27817.1-preview1; Microsoft Windows 10.0.18362 )"
-=======
           "azsdk-net-Security.KeyVault.Secrets/4.1.0-dev.20200729.1",
           "(.NET Core 4.6.29017.01; Microsoft Windows 10.0.19041 )"
->>>>>>> 2d11c666
         ],
         "x-ms-client-request-id": "c18bbbdec8c427664b9a0a84095e3f9f",
         "x-ms-return-client-request-id": "true"
@@ -107,11 +89,7 @@
       }
     },
     {
-<<<<<<< HEAD
-      "RequestUri": "https:\u002f\u002fdotnettestvault.vault.azure.net\u002fsecrets\u002f1940938463?api-version=7.1-preview",
-=======
       "RequestUri": "https://heathskv.vault.azure.net/secrets/1940938463?api-version=7.1",
->>>>>>> 2d11c666
       "RequestMethod": "DELETE",
       "RequestHeaders": {
         "Accept": "application/json",
@@ -119,13 +97,8 @@
         "Content-Type": "application/json",
         "traceparent": "00-82117a8d4e1072418b569e1b50dfa96f-380a2966d952a444-00",
         "User-Agent": [
-<<<<<<< HEAD
-          "azsdk-net-Security.KeyVault.Secrets\u002f4.0.0-dev.20190806.1\u002b549ac09c0c12d70f945de85b89974088680893d4",
-          "(.NET Core 4.6.27817.1-preview1; Microsoft Windows 10.0.18362 )"
-=======
           "azsdk-net-Security.KeyVault.Secrets/4.1.0-dev.20200729.1",
           "(.NET Core 4.6.29017.01; Microsoft Windows 10.0.19041 )"
->>>>>>> 2d11c666
         ],
         "x-ms-client-request-id": "7e2e0cafd71d95cdbe66fe60dcb113d2",
         "x-ms-return-client-request-id": "true"
@@ -163,11 +136,7 @@
       }
     },
     {
-<<<<<<< HEAD
-      "RequestUri": "https:\u002f\u002fdotnettestvault.vault.azure.net\u002fsecrets\u002f1940938463\u002f?api-version=7.1-preview",
-=======
       "RequestUri": "https://heathskv.vault.azure.net/secrets/1940938463/?api-version=7.1",
->>>>>>> 2d11c666
       "RequestMethod": "GET",
       "RequestHeaders": {
         "Accept": "application/json",
@@ -175,13 +144,8 @@
         "Content-Type": "application/json",
         "traceparent": "00-44922f3433c18246845f79a267bbdcd3-f09a8ed07f93ab4c-00",
         "User-Agent": [
-<<<<<<< HEAD
-          "azsdk-net-Security.KeyVault.Secrets\u002f4.0.0-dev.20190806.1\u002b549ac09c0c12d70f945de85b89974088680893d4",
-          "(.NET Core 4.6.27817.1-preview1; Microsoft Windows 10.0.18362 )"
-=======
           "azsdk-net-Security.KeyVault.Secrets/4.1.0-dev.20200729.1",
           "(.NET Core 4.6.29017.01; Microsoft Windows 10.0.19041 )"
->>>>>>> 2d11c666
         ],
         "x-ms-client-request-id": "358194a35fc917b419fa3e59194cdf48",
         "x-ms-return-client-request-id": "true"
@@ -210,43 +174,6 @@
           "message": "A secret with (name/id) 1940938463 was not found in this key vault. If you recently deleted this secret you may be able to recover it using the correct recovery command. For help resolving this issue, please see https://go.microsoft.com/fwlink/?linkid=2125182"
         }
       }
-<<<<<<< HEAD
-    },
-    {
-      "RequestUri": "https:\u002f\u002fdotnettestvault.vault.azure.net\u002fdeletedsecrets\u002f1940938463?api-version=7.1-preview",
-      "RequestMethod": "DELETE",
-      "RequestHeaders": {
-        "Accept": "application\u002fjson",
-        "Authorization": "Sanitized",
-        "Content-Type": "application\u002fjson",
-        "Request-Id": "|4297f14-4c61899ebaa789f5.",
-        "User-Agent": [
-          "azsdk-net-Security.KeyVault.Secrets\u002f4.0.0-dev.20190806.1\u002b549ac09c0c12d70f945de85b89974088680893d4",
-          "(.NET Core 4.6.27817.1-preview1; Microsoft Windows 10.0.18362 )"
-        ],
-        "x-ms-client-request-id": "13d7907855572b5f9034a161c301f202",
-        "x-ms-return-client-request-id": "true"
-      },
-      "RequestBody": null,
-      "StatusCode": 204,
-      "ResponseHeaders": {
-        "Cache-Control": "no-cache",
-        "Date": "Tue, 06 Aug 2019 17:54:32 GMT",
-        "Expires": "-1",
-        "Pragma": "no-cache",
-        "Server": "Microsoft-IIS\u002f10.0",
-        "Strict-Transport-Security": "max-age=31536000;includeSubDomains",
-        "X-AspNet-Version": "4.0.30319",
-        "X-Content-Type-Options": "nosniff",
-        "x-ms-keyvault-network-info": "addr=131.107.160.97;act_addr_fam=InterNetwork;",
-        "x-ms-keyvault-region": "westus",
-        "x-ms-keyvault-service-version": "1.1.0.875",
-        "x-ms-request-id": "4c115cf7-506b-4b59-99a7-e26fb76cb280",
-        "X-Powered-By": "ASP.NET"
-      },
-      "ResponseBody": []
-=======
->>>>>>> 2d11c666
     }
   ],
   "Variables": {
