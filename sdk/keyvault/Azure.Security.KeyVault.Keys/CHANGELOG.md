--- conflicted
+++ resolved
@@ -1,8 +1,5 @@
 # Release History
 
-<<<<<<< HEAD
-## 4.3.0-beta.1 (Unreleased)
-=======
 ## 4.3.0-beta.2 (Unreleased)
 
 ### Features Added
@@ -14,17 +11,12 @@
 ### Other Changes
 
 ## 4.3.0-beta.1 (2021-08-10)
->>>>>>> 63eb523d
 
 ### Features Added
 
 - Added `GetRandomBytes` and `GetRandomBytesAsync` to `KeyClient` to get random bytes from a managed HSM.
 - Added `Exportable` and `ReleasePolicy` to `CreateKeyOptions`, `ImportKeyOptions`, and `KeyProperties` to support Secure Key Release for Key Vault and Managed HSM.
 - Added `ReleaseKey` and `ReleaseKeyAsync` to `KeyClient` to release a key for Key Vault and Managed HSM.
-
-### Breaking Changes
-
-### Key Bugs Fixed
 
 ### Fixed
 
