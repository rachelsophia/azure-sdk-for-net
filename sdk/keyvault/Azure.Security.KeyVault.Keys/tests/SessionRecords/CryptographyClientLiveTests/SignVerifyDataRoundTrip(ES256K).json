{
  "Entries": [
    {
<<<<<<< HEAD
      "RequestUri": "https:\u002f\u002fdotnettestvault.vault.azure.net\u002fkeys\u002f613336731\u002fcreate?api-version=7.1-preview",
=======
      "RequestUri": "https://heathskv.vault.azure.net/keys/613336731/create?api-version=7.1",
>>>>>>> 2d11c666
      "RequestMethod": "POST",
      "RequestHeaders": {
        "Accept": "application/json",
        "Content-Type": "application/json",
        "traceparent": "00-2fc46aa90550354cbc6435ca9b6f36cd-acc761e0ae7a2148-00",
        "User-Agent": [
          "azsdk-net-Security.KeyVault.Keys/4.1.0-dev.20200729.1",
          "(.NET Core 4.6.29017.01; Microsoft Windows 10.0.19041 )"
        ],
        "x-ms-client-request-id": "a3b2220070aa59ff71905fb69e668259",
        "x-ms-return-client-request-id": "true"
      },
      "RequestBody": null,
      "StatusCode": 401,
      "ResponseHeaders": {
        "Cache-Control": "no-cache",
        "Content-Length": "87",
        "Content-Type": "application/json; charset=utf-8",
        "Date": "Wed, 29 Jul 2020 22:43:17 GMT",
        "Expires": "-1",
        "Pragma": "no-cache",
        "Strict-Transport-Security": "max-age=31536000;includeSubDomains",
        "WWW-Authenticate": "Bearer authorization=\u0022https://login.windows.net/72f988bf-86f1-41af-91ab-2d7cd011db47\u0022, resource=\u0022https://vault.azure.net\u0022",
        "X-AspNet-Version": "4.0.30319",
        "X-Content-Type-Options": "nosniff",
        "x-ms-keyvault-network-info": "conn_type=Ipv4;addr=67.171.12.239;act_addr_fam=InterNetwork;",
        "x-ms-keyvault-region": "westus2",
        "x-ms-keyvault-service-version": "1.1.10.0",
        "x-ms-request-id": "4d187aae-0e7f-4970-988e-df9c6f87ab85",
        "X-Powered-By": "ASP.NET"
      },
      "ResponseBody": {
        "error": {
          "code": "Unauthorized",
          "message": "Request is missing a Bearer or PoP token."
        }
      }
    },
    {
<<<<<<< HEAD
      "RequestUri": "https:\u002f\u002fdotnettestvault.vault.azure.net\u002fkeys\u002f613336731\u002fcreate?api-version=7.1-preview",
=======
      "RequestUri": "https://heathskv.vault.azure.net/keys/613336731/create?api-version=7.1",
>>>>>>> 2d11c666
      "RequestMethod": "POST",
      "RequestHeaders": {
        "Accept": "application/json",
        "Authorization": "Sanitized",
        "Content-Length": "27",
        "Content-Type": "application/json",
        "traceparent": "00-2fc46aa90550354cbc6435ca9b6f36cd-acc761e0ae7a2148-00",
        "User-Agent": [
          "azsdk-net-Security.KeyVault.Keys/4.1.0-dev.20200729.1",
          "(.NET Core 4.6.29017.01; Microsoft Windows 10.0.19041 )"
        ],
        "x-ms-client-request-id": "a3b2220070aa59ff71905fb69e668259",
        "x-ms-return-client-request-id": "true"
      },
      "RequestBody": {
        "kty": "EC",
        "crv": "P-256K"
      },
      "StatusCode": 200,
      "ResponseHeaders": {
        "Cache-Control": "no-cache",
        "Content-Length": "385",
        "Content-Type": "application/json; charset=utf-8",
        "Date": "Wed, 29 Jul 2020 22:43:17 GMT",
        "Expires": "-1",
        "Pragma": "no-cache",
        "Strict-Transport-Security": "max-age=31536000;includeSubDomains",
        "X-AspNet-Version": "4.0.30319",
        "X-Content-Type-Options": "nosniff",
        "x-ms-keyvault-network-info": "conn_type=Ipv4;addr=67.171.12.239;act_addr_fam=InterNetwork;",
        "x-ms-keyvault-region": "westus2",
        "x-ms-keyvault-service-version": "1.1.10.0",
        "x-ms-request-id": "6c75cc17-556e-403d-ae57-fb084cb13bb6",
        "X-Powered-By": "ASP.NET"
      },
      "ResponseBody": {
        "key": {
          "kid": "https://heathskv.vault.azure.net/keys/613336731/6f7dd0acf0af41989390773e2b81ad5a",
          "kty": "EC",
          "key_ops": [
            "sign",
            "verify"
          ],
          "crv": "P-256K",
          "x": "el7JEBPjRhVNqkZ4ViXp0bRJI7TPudDbzQL3pgelU18",
          "y": "Of6q3mwa8WfydzfIO5upzZ4wHcFNbQ3CO-szDOXCiFM"
        },
        "attributes": {
          "enabled": true,
          "created": 1596062597,
          "updated": 1596062597,
          "recoveryLevel": "Recoverable\u002BPurgeable",
          "recoverableDays": 90
        }
      }
    },
    {
<<<<<<< HEAD
      "RequestUri": "https:\u002f\u002fdotnettestvault.vault.azure.net\u002fkeys\u002f613336731\u002f4e4fcd641cc747b4a34d16815c94a9e2\u002fsign?api-version=7.1-preview",
=======
      "RequestUri": "https://heathskv.vault.azure.net/keys/613336731/6f7dd0acf0af41989390773e2b81ad5a/sign?api-version=7.1",
>>>>>>> 2d11c666
      "RequestMethod": "POST",
      "RequestHeaders": {
        "Accept": "application/json",
        "Authorization": "Sanitized",
        "Content-Length": "70",
        "Content-Type": "application/json",
        "traceparent": "00-7a6deb31e9db3d458dffeb063209d3f9-9f54ba4d1c4a2d40-00",
        "User-Agent": [
          "azsdk-net-Security.KeyVault.Keys/4.1.0-dev.20200729.1",
          "(.NET Core 4.6.29017.01; Microsoft Windows 10.0.19041 )"
        ],
        "x-ms-client-request-id": "6221f67abdfd45d9403eb50e260c103a",
        "x-ms-return-client-request-id": "true"
      },
      "RequestBody": {
        "alg": "ES256K",
        "value": "WyIynh7KprXf2MzX8jIalM_3x9zaq_CEFfgRz7YaLT8"
      },
      "StatusCode": 200,
      "ResponseHeaders": {
        "Cache-Control": "no-cache",
        "Content-Length": "187",
        "Content-Type": "application/json; charset=utf-8",
        "Date": "Wed, 29 Jul 2020 22:43:18 GMT",
        "Expires": "-1",
        "Pragma": "no-cache",
        "Strict-Transport-Security": "max-age=31536000;includeSubDomains",
        "X-AspNet-Version": "4.0.30319",
        "X-Content-Type-Options": "nosniff",
        "x-ms-keyvault-network-info": "conn_type=Ipv4;addr=67.171.12.239;act_addr_fam=InterNetwork;",
        "x-ms-keyvault-region": "westus2",
        "x-ms-keyvault-service-version": "1.1.10.0",
        "x-ms-request-id": "db6d8180-568e-4223-b656-9b400808b448",
        "X-Powered-By": "ASP.NET"
      },
      "ResponseBody": {
        "kid": "https://heathskv.vault.azure.net/keys/613336731/6f7dd0acf0af41989390773e2b81ad5a",
        "value": "6Suk8zvVRHS1Q9iQZd2ZPgSbSHtU0fgDs0VQRL5TOs7AYwlOo6tJJamoCqsYB3GN77mr6Oul3O4oxrXvMIFnMA"
      }
    },
    {
<<<<<<< HEAD
      "RequestUri": "https:\u002f\u002fdotnettestvault.vault.azure.net\u002fkeys\u002f613336731\u002f4e4fcd641cc747b4a34d16815c94a9e2\u002fsign?api-version=7.1-preview",
=======
      "RequestUri": "https://heathskv.vault.azure.net/keys/613336731/6f7dd0acf0af41989390773e2b81ad5a/sign?api-version=7.1",
>>>>>>> 2d11c666
      "RequestMethod": "POST",
      "RequestHeaders": {
        "Accept": "application/json",
        "Authorization": "Sanitized",
        "Content-Length": "70",
        "Content-Type": "application/json",
        "traceparent": "00-5730cfe48d528146a758657aabca0969-82b91f3658fbc140-00",
        "User-Agent": [
          "azsdk-net-Security.KeyVault.Keys/4.1.0-dev.20200729.1",
          "(.NET Core 4.6.29017.01; Microsoft Windows 10.0.19041 )"
        ],
        "x-ms-client-request-id": "4b9f0fd5a89e5c0aa980a771e435f450",
        "x-ms-return-client-request-id": "true"
      },
      "RequestBody": {
        "alg": "ES256K",
        "value": "WyIynh7KprXf2MzX8jIalM_3x9zaq_CEFfgRz7YaLT8"
      },
      "StatusCode": 200,
      "ResponseHeaders": {
        "Cache-Control": "no-cache",
        "Content-Length": "187",
        "Content-Type": "application/json; charset=utf-8",
        "Date": "Wed, 29 Jul 2020 22:43:18 GMT",
        "Expires": "-1",
        "Pragma": "no-cache",
        "Strict-Transport-Security": "max-age=31536000;includeSubDomains",
        "X-AspNet-Version": "4.0.30319",
        "X-Content-Type-Options": "nosniff",
        "x-ms-keyvault-network-info": "conn_type=Ipv4;addr=67.171.12.239;act_addr_fam=InterNetwork;",
        "x-ms-keyvault-region": "westus2",
        "x-ms-keyvault-service-version": "1.1.10.0",
        "x-ms-request-id": "2ca9fe16-a7fb-4ce1-b7cb-c28ff6238022",
        "X-Powered-By": "ASP.NET"
      },
      "ResponseBody": {
        "kid": "https://heathskv.vault.azure.net/keys/613336731/6f7dd0acf0af41989390773e2b81ad5a",
        "value": "PK59AIqb7mG5IERr05wckhnPcpsYxMRm22_4puSmqjR9oqQUfb2gsXc_twZrv9_GPOHDM1aRoVTBHtYbyL9opw"
      }
    },
    {
<<<<<<< HEAD
      "RequestUri": "https:\u002f\u002fdotnettestvault.vault.azure.net\u002fkeys\u002f613336731\u002f4e4fcd641cc747b4a34d16815c94a9e2\u002fverify?api-version=7.1-preview",
=======
      "RequestUri": "https://heathskv.vault.azure.net/keys/613336731/6f7dd0acf0af41989390773e2b81ad5a/verify?api-version=7.1",
>>>>>>> 2d11c666
      "RequestMethod": "POST",
      "RequestHeaders": {
        "Accept": "application/json",
        "Authorization": "Sanitized",
        "Content-Length": "168",
        "Content-Type": "application/json",
        "traceparent": "00-7781db8eac64c746990d303d4492caff-8ada76fef52de848-00",
        "User-Agent": [
          "azsdk-net-Security.KeyVault.Keys/4.1.0-dev.20200729.1",
          "(.NET Core 4.6.29017.01; Microsoft Windows 10.0.19041 )"
        ],
        "x-ms-client-request-id": "53780f1c591659527a8199101328a20e",
        "x-ms-return-client-request-id": "true"
      },
      "RequestBody": {
        "alg": "ES256K",
        "digest": "WyIynh7KprXf2MzX8jIalM_3x9zaq_CEFfgRz7YaLT8",
        "value": "PK59AIqb7mG5IERr05wckhnPcpsYxMRm22_4puSmqjR9oqQUfb2gsXc_twZrv9_GPOHDM1aRoVTBHtYbyL9opw"
      },
      "StatusCode": 200,
      "ResponseHeaders": {
        "Cache-Control": "no-cache",
        "Content-Length": "14",
        "Content-Type": "application/json; charset=utf-8",
        "Date": "Wed, 29 Jul 2020 22:43:18 GMT",
        "Expires": "-1",
        "Pragma": "no-cache",
        "Strict-Transport-Security": "max-age=31536000;includeSubDomains",
        "X-AspNet-Version": "4.0.30319",
        "X-Content-Type-Options": "nosniff",
        "x-ms-keyvault-network-info": "conn_type=Ipv4;addr=67.171.12.239;act_addr_fam=InterNetwork;",
        "x-ms-keyvault-region": "westus2",
        "x-ms-keyvault-service-version": "1.1.10.0",
        "x-ms-request-id": "d77ef1b7-3f7d-42cf-a398-dd13ac628630",
        "X-Powered-By": "ASP.NET"
      },
      "ResponseBody": {
        "value": true
      }
    },
    {
<<<<<<< HEAD
      "RequestUri": "https:\u002f\u002fdotnettestvault.vault.azure.net\u002fkeys\u002f613336731\u002f4e4fcd641cc747b4a34d16815c94a9e2\u002fverify?api-version=7.1-preview",
=======
      "RequestUri": "https://heathskv.vault.azure.net/keys/613336731/6f7dd0acf0af41989390773e2b81ad5a/verify?api-version=7.1",
>>>>>>> 2d11c666
      "RequestMethod": "POST",
      "RequestHeaders": {
        "Accept": "application/json",
        "Authorization": "Sanitized",
        "Content-Length": "168",
        "Content-Type": "application/json",
        "traceparent": "00-a97d007d1b08274bb3a7ce20b173af09-aa44359614e95844-00",
        "User-Agent": [
          "azsdk-net-Security.KeyVault.Keys/4.1.0-dev.20200729.1",
          "(.NET Core 4.6.29017.01; Microsoft Windows 10.0.19041 )"
        ],
        "x-ms-client-request-id": "70d79c4034fed29bebc4b87d1567610a",
        "x-ms-return-client-request-id": "true"
      },
      "RequestBody": {
        "alg": "ES256K",
        "digest": "WyIynh7KprXf2MzX8jIalM_3x9zaq_CEFfgRz7YaLT8",
        "value": "6Suk8zvVRHS1Q9iQZd2ZPgSbSHtU0fgDs0VQRL5TOs7AYwlOo6tJJamoCqsYB3GN77mr6Oul3O4oxrXvMIFnMA"
      },
      "StatusCode": 200,
      "ResponseHeaders": {
        "Cache-Control": "no-cache",
        "Content-Length": "14",
        "Content-Type": "application/json; charset=utf-8",
        "Date": "Wed, 29 Jul 2020 22:43:18 GMT",
        "Expires": "-1",
        "Pragma": "no-cache",
        "Strict-Transport-Security": "max-age=31536000;includeSubDomains",
        "X-AspNet-Version": "4.0.30319",
        "X-Content-Type-Options": "nosniff",
        "x-ms-keyvault-network-info": "conn_type=Ipv4;addr=67.171.12.239;act_addr_fam=InterNetwork;",
        "x-ms-keyvault-region": "westus2",
        "x-ms-keyvault-service-version": "1.1.10.0",
        "x-ms-request-id": "014ef64d-a120-4816-9ba5-1046fbdaae5b",
        "X-Powered-By": "ASP.NET"
      },
      "ResponseBody": {
        "value": true
      }
<<<<<<< HEAD
    },
    {
      "RequestUri": "https:\u002f\u002fdotnettestvault.vault.azure.net\u002fkeys\u002f613336731?api-version=7.1-preview",
      "RequestMethod": "DELETE",
      "RequestHeaders": {
        "Accept": "application\u002fjson",
        "Authorization": "Sanitized",
        "Content-Type": "application\u002fjson",
        "Request-Id": "|410a2cc0-4e9928bed5806db0.",
        "User-Agent": [
          "azsdk-net-Security.KeyVault.Keys\u002f4.0.0-dev.20190809.1\u002bbf6dc88715a5e5de7b8e16b8d21a6608ca39b3f0",
          "(.NET Core 4.6.27817.01; Microsoft Windows 10.0.18362 )"
        ],
        "x-ms-client-request-id": "16f16549bd937c23bd45d11c0ef94981",
        "x-ms-return-client-request-id": "true"
      },
      "RequestBody": null,
      "StatusCode": 200,
      "ResponseHeaders": {
        "Cache-Control": "no-cache",
        "Content-Length": "505",
        "Content-Type": "application\u002fjson; charset=utf-8",
        "Date": "Fri, 09 Aug 2019 09:42:01 GMT",
        "Expires": "-1",
        "Pragma": "no-cache",
        "Server": "Microsoft-IIS\u002f10.0",
        "Strict-Transport-Security": "max-age=31536000;includeSubDomains",
        "X-AspNet-Version": "4.0.30319",
        "X-Content-Type-Options": "nosniff",
        "x-ms-keyvault-network-info": "addr=98.237.193.253;act_addr_fam=InterNetwork;",
        "x-ms-keyvault-region": "westus",
        "x-ms-keyvault-service-version": "1.1.0.875",
        "x-ms-request-id": "5b0f379c-aa40-4734-99f4-ce653cc0b42b",
        "X-Powered-By": "ASP.NET"
      },
      "ResponseBody": {
        "recoveryId": "https:\u002f\u002fdotnettestvault.vault.azure.net\u002fdeletedkeys\u002f613336731",
        "deletedDate": 1565343721,
        "scheduledPurgeDate": 1573119721,
        "key": {
          "kid": "https:\u002f\u002fdotnettestvault.vault.azure.net\u002fkeys\u002f613336731\u002f4e4fcd641cc747b4a34d16815c94a9e2",
          "kty": "EC",
          "key_ops": [
            "sign",
            "verify"
          ],
          "crv": "P-256K",
          "x": "sSKUtjNkcWVm0mcdTi7IlvODTA2nDYHCq3_aXib_HPk",
          "y": "QRxxWnPEwIlLoTHEHWHuQGdpjUel7iX6yS3ijqwd3ac"
        },
        "attributes": {
          "enabled": true,
          "created": 1565343719,
          "updated": 1565343719,
          "recoveryLevel": "Recoverable\u002bPurgeable"
        }
      }
    },
    {
      "RequestUri": "https:\u002f\u002fdotnettestvault.vault.azure.net\u002fdeletedkeys\u002f613336731?api-version=7.1-preview",
      "RequestMethod": "DELETE",
      "RequestHeaders": {
        "Accept": "application\u002fjson",
        "Authorization": "Sanitized",
        "Content-Type": "application\u002fjson",
        "Request-Id": "|410a2cc5-4e9928bed5806db0.",
        "User-Agent": [
          "azsdk-net-Security.KeyVault.Keys\u002f4.0.0-dev.20190809.1\u002bbf6dc88715a5e5de7b8e16b8d21a6608ca39b3f0",
          "(.NET Core 4.6.27817.01; Microsoft Windows 10.0.18362 )"
        ],
        "x-ms-client-request-id": "6ad575e2c83407dce1019b2ce98d2ca6",
        "x-ms-return-client-request-id": "true"
      },
      "RequestBody": null,
      "StatusCode": 204,
      "ResponseHeaders": {
        "Cache-Control": "no-cache",
        "Date": "Fri, 09 Aug 2019 09:42:17 GMT",
        "Expires": "-1",
        "Pragma": "no-cache",
        "Server": "Microsoft-IIS\u002f10.0",
        "Strict-Transport-Security": "max-age=31536000;includeSubDomains",
        "X-AspNet-Version": "4.0.30319",
        "X-Content-Type-Options": "nosniff",
        "x-ms-keyvault-network-info": "addr=98.237.193.253;act_addr_fam=InterNetwork;",
        "x-ms-keyvault-region": "westus",
        "x-ms-keyvault-service-version": "1.1.0.875",
        "x-ms-request-id": "7408d529-2fd1-4ba3-8277-95b910f9c0e4",
        "X-Powered-By": "ASP.NET"
      },
      "ResponseBody": []
=======
>>>>>>> 2d11c666
    }
  ],
  "Variables": {
    "AZURE_KEYVAULT_URL": "https://heathskv.vault.azure.net",
    "RandomSeed": "268235531"
  }
}<|MERGE_RESOLUTION|>--- conflicted
+++ resolved
@@ -1,11 +1,7 @@
 {
   "Entries": [
     {
-<<<<<<< HEAD
-      "RequestUri": "https:\u002f\u002fdotnettestvault.vault.azure.net\u002fkeys\u002f613336731\u002fcreate?api-version=7.1-preview",
-=======
       "RequestUri": "https://heathskv.vault.azure.net/keys/613336731/create?api-version=7.1",
->>>>>>> 2d11c666
       "RequestMethod": "POST",
       "RequestHeaders": {
         "Accept": "application/json",
@@ -45,11 +41,7 @@
       }
     },
     {
-<<<<<<< HEAD
-      "RequestUri": "https:\u002f\u002fdotnettestvault.vault.azure.net\u002fkeys\u002f613336731\u002fcreate?api-version=7.1-preview",
-=======
       "RequestUri": "https://heathskv.vault.azure.net/keys/613336731/create?api-version=7.1",
->>>>>>> 2d11c666
       "RequestMethod": "POST",
       "RequestHeaders": {
         "Accept": "application/json",
@@ -107,11 +99,7 @@
       }
     },
     {
-<<<<<<< HEAD
-      "RequestUri": "https:\u002f\u002fdotnettestvault.vault.azure.net\u002fkeys\u002f613336731\u002f4e4fcd641cc747b4a34d16815c94a9e2\u002fsign?api-version=7.1-preview",
-=======
       "RequestUri": "https://heathskv.vault.azure.net/keys/613336731/6f7dd0acf0af41989390773e2b81ad5a/sign?api-version=7.1",
->>>>>>> 2d11c666
       "RequestMethod": "POST",
       "RequestHeaders": {
         "Accept": "application/json",
@@ -153,11 +141,7 @@
       }
     },
     {
-<<<<<<< HEAD
-      "RequestUri": "https:\u002f\u002fdotnettestvault.vault.azure.net\u002fkeys\u002f613336731\u002f4e4fcd641cc747b4a34d16815c94a9e2\u002fsign?api-version=7.1-preview",
-=======
       "RequestUri": "https://heathskv.vault.azure.net/keys/613336731/6f7dd0acf0af41989390773e2b81ad5a/sign?api-version=7.1",
->>>>>>> 2d11c666
       "RequestMethod": "POST",
       "RequestHeaders": {
         "Accept": "application/json",
@@ -199,11 +183,7 @@
       }
     },
     {
-<<<<<<< HEAD
-      "RequestUri": "https:\u002f\u002fdotnettestvault.vault.azure.net\u002fkeys\u002f613336731\u002f4e4fcd641cc747b4a34d16815c94a9e2\u002fverify?api-version=7.1-preview",
-=======
       "RequestUri": "https://heathskv.vault.azure.net/keys/613336731/6f7dd0acf0af41989390773e2b81ad5a/verify?api-version=7.1",
->>>>>>> 2d11c666
       "RequestMethod": "POST",
       "RequestHeaders": {
         "Accept": "application/json",
@@ -245,11 +225,7 @@
       }
     },
     {
-<<<<<<< HEAD
-      "RequestUri": "https:\u002f\u002fdotnettestvault.vault.azure.net\u002fkeys\u002f613336731\u002f4e4fcd641cc747b4a34d16815c94a9e2\u002fverify?api-version=7.1-preview",
-=======
       "RequestUri": "https://heathskv.vault.azure.net/keys/613336731/6f7dd0acf0af41989390773e2b81ad5a/verify?api-version=7.1",
->>>>>>> 2d11c666
       "RequestMethod": "POST",
       "RequestHeaders": {
         "Accept": "application/json",
@@ -289,100 +265,6 @@
       "ResponseBody": {
         "value": true
       }
-<<<<<<< HEAD
-    },
-    {
-      "RequestUri": "https:\u002f\u002fdotnettestvault.vault.azure.net\u002fkeys\u002f613336731?api-version=7.1-preview",
-      "RequestMethod": "DELETE",
-      "RequestHeaders": {
-        "Accept": "application\u002fjson",
-        "Authorization": "Sanitized",
-        "Content-Type": "application\u002fjson",
-        "Request-Id": "|410a2cc0-4e9928bed5806db0.",
-        "User-Agent": [
-          "azsdk-net-Security.KeyVault.Keys\u002f4.0.0-dev.20190809.1\u002bbf6dc88715a5e5de7b8e16b8d21a6608ca39b3f0",
-          "(.NET Core 4.6.27817.01; Microsoft Windows 10.0.18362 )"
-        ],
-        "x-ms-client-request-id": "16f16549bd937c23bd45d11c0ef94981",
-        "x-ms-return-client-request-id": "true"
-      },
-      "RequestBody": null,
-      "StatusCode": 200,
-      "ResponseHeaders": {
-        "Cache-Control": "no-cache",
-        "Content-Length": "505",
-        "Content-Type": "application\u002fjson; charset=utf-8",
-        "Date": "Fri, 09 Aug 2019 09:42:01 GMT",
-        "Expires": "-1",
-        "Pragma": "no-cache",
-        "Server": "Microsoft-IIS\u002f10.0",
-        "Strict-Transport-Security": "max-age=31536000;includeSubDomains",
-        "X-AspNet-Version": "4.0.30319",
-        "X-Content-Type-Options": "nosniff",
-        "x-ms-keyvault-network-info": "addr=98.237.193.253;act_addr_fam=InterNetwork;",
-        "x-ms-keyvault-region": "westus",
-        "x-ms-keyvault-service-version": "1.1.0.875",
-        "x-ms-request-id": "5b0f379c-aa40-4734-99f4-ce653cc0b42b",
-        "X-Powered-By": "ASP.NET"
-      },
-      "ResponseBody": {
-        "recoveryId": "https:\u002f\u002fdotnettestvault.vault.azure.net\u002fdeletedkeys\u002f613336731",
-        "deletedDate": 1565343721,
-        "scheduledPurgeDate": 1573119721,
-        "key": {
-          "kid": "https:\u002f\u002fdotnettestvault.vault.azure.net\u002fkeys\u002f613336731\u002f4e4fcd641cc747b4a34d16815c94a9e2",
-          "kty": "EC",
-          "key_ops": [
-            "sign",
-            "verify"
-          ],
-          "crv": "P-256K",
-          "x": "sSKUtjNkcWVm0mcdTi7IlvODTA2nDYHCq3_aXib_HPk",
-          "y": "QRxxWnPEwIlLoTHEHWHuQGdpjUel7iX6yS3ijqwd3ac"
-        },
-        "attributes": {
-          "enabled": true,
-          "created": 1565343719,
-          "updated": 1565343719,
-          "recoveryLevel": "Recoverable\u002bPurgeable"
-        }
-      }
-    },
-    {
-      "RequestUri": "https:\u002f\u002fdotnettestvault.vault.azure.net\u002fdeletedkeys\u002f613336731?api-version=7.1-preview",
-      "RequestMethod": "DELETE",
-      "RequestHeaders": {
-        "Accept": "application\u002fjson",
-        "Authorization": "Sanitized",
-        "Content-Type": "application\u002fjson",
-        "Request-Id": "|410a2cc5-4e9928bed5806db0.",
-        "User-Agent": [
-          "azsdk-net-Security.KeyVault.Keys\u002f4.0.0-dev.20190809.1\u002bbf6dc88715a5e5de7b8e16b8d21a6608ca39b3f0",
-          "(.NET Core 4.6.27817.01; Microsoft Windows 10.0.18362 )"
-        ],
-        "x-ms-client-request-id": "6ad575e2c83407dce1019b2ce98d2ca6",
-        "x-ms-return-client-request-id": "true"
-      },
-      "RequestBody": null,
-      "StatusCode": 204,
-      "ResponseHeaders": {
-        "Cache-Control": "no-cache",
-        "Date": "Fri, 09 Aug 2019 09:42:17 GMT",
-        "Expires": "-1",
-        "Pragma": "no-cache",
-        "Server": "Microsoft-IIS\u002f10.0",
-        "Strict-Transport-Security": "max-age=31536000;includeSubDomains",
-        "X-AspNet-Version": "4.0.30319",
-        "X-Content-Type-Options": "nosniff",
-        "x-ms-keyvault-network-info": "addr=98.237.193.253;act_addr_fam=InterNetwork;",
-        "x-ms-keyvault-region": "westus",
-        "x-ms-keyvault-service-version": "1.1.0.875",
-        "x-ms-request-id": "7408d529-2fd1-4ba3-8277-95b910f9c0e4",
-        "X-Powered-By": "ASP.NET"
-      },
-      "ResponseBody": []
-=======
->>>>>>> 2d11c666
     }
   ],
   "Variables": {
