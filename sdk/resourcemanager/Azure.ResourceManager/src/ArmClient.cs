--- conflicted
+++ resolved
@@ -24,11 +24,7 @@
         private TenantResource _tenant;
         private SubscriptionResource _defaultSubscription;
         private readonly ClientDiagnostics _subscriptionClientDiagnostics;
-<<<<<<< HEAD
-        private bool? _isTagResourcePresent;
-=======
         private bool? _canUseTagResource;
->>>>>>> 6c60af2f
 
         internal virtual Dictionary<ResourceType, string> ApiVersionOverrides { get; } = new Dictionary<ResourceType, string>();
 
@@ -91,40 +87,6 @@
             _tenant = new TenantResource(this);
             _defaultSubscription = string.IsNullOrWhiteSpace(defaultSubscriptionId) ? null :
                 new SubscriptionResource(this, SubscriptionResource.CreateResourceIdentifier(defaultSubscriptionId));
-
-            _isTagResourcePresent = options.ShouldUseTagResourceApi;
-        }
-
-        /// <summary>
-        /// Checks to see if the TagResource API is deployed in the current environment.
-        /// </summary>
-        /// <returns></returns>
-#pragma warning disable AZC0015 // Unexpected client method return type.
-        public virtual bool IsTagResourcePresent(CancellationToken cancellationToken = default)
-#pragma warning restore AZC0015 // Unexpected client method return type.
-        {
-            if (_isTagResourcePresent == null)
-            {
-                var tagRp = GetDefaultSubscription(cancellationToken).GetResourceProvider(TagResource.ResourceType.Namespace, cancellationToken: cancellationToken);
-                _isTagResourcePresent = tagRp.Value.Data.ResourceTypes.Any(rp => rp.ResourceType == TagResource.ResourceType.Type);
-            }
-            return _isTagResourcePresent.Value;
-        }
-
-        /// <summary>
-        /// Checks to see if the TagResource API is deployed in the current environment.
-        /// </summary>
-        /// <returns></returns>
-#pragma warning disable AZC0015 // Unexpected client method return type.
-        public virtual async Task<bool> IsTagResourcePresentAsync(CancellationToken cancellationToken = default)
-#pragma warning restore AZC0015 // Unexpected client method return type.
-        {
-            if (_isTagResourcePresent == null)
-            {
-                var tagRp = await GetDefaultSubscription(cancellationToken).GetResourceProviderAsync(TagResource.ResourceType.Namespace, cancellationToken: cancellationToken).ConfigureAwait(false);
-                _isTagResourcePresent = tagRp.Value.Data.ResourceTypes.Any(rp => rp.ResourceType == TagResource.ResourceType.Type);
-            }
-            return _isTagResourcePresent.Value;
         }
 
         internal virtual bool CanUseTagResource(CancellationToken cancellationToken = default)
