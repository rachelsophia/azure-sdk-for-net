--- conflicted
+++ resolved
@@ -29,28 +29,16 @@
                     case "#Microsoft.Azure.Search.SoftDeleteColumnDeletionDetectionPolicy": return SoftDeleteColumnDeletionDetectionPolicy.DeserializeSoftDeleteColumnDeletionDetectionPolicy(element);
                 }
             }
-<<<<<<< HEAD
-            string odatatype = default;
-=======
             string odataType = default;
->>>>>>> 8d420312
             foreach (var property in element.EnumerateObject())
             {
                 if (property.NameEquals("@odata.type"))
                 {
-<<<<<<< HEAD
-                    odatatype = property.Value.GetString();
-                    continue;
-                }
-            }
-            return new DataDeletionDetectionPolicy(odatatype);
-=======
                     odataType = property.Value.GetString();
                     continue;
                 }
             }
             return new DataDeletionDetectionPolicy(odataType);
->>>>>>> 8d420312
         }
     }
 }