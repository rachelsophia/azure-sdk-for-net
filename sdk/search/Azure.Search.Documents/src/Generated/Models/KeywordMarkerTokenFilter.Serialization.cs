// Copyright (c) Microsoft Corporation. All rights reserved.
// Licensed under the MIT License.

// <auto-generated/>

#nullable disable

using System.Collections.Generic;
<<<<<<< HEAD
=======
using System.Linq;
>>>>>>> 8d420312
using System.Text.Json;
using Azure.Core;

namespace Azure.Search.Documents.Indexes.Models
{
    public partial class KeywordMarkerTokenFilter : IUtf8JsonSerializable
    {
        void IUtf8JsonSerializable.Write(Utf8JsonWriter writer)
        {
            writer.WriteStartObject();
            if (Keywords != null && Keywords.Any())
            {
                writer.WritePropertyName("keywords");
                writer.WriteStartArray();
                foreach (var item in Keywords)
                {
                    writer.WriteStringValue(item);
                }
                writer.WriteEndArray();
            }
            if (IgnoreCase != null)
            {
                writer.WritePropertyName("ignoreCase");
                writer.WriteBooleanValue(IgnoreCase.Value);
            }
            writer.WritePropertyName("@odata.type");
            writer.WriteStringValue(ODataType);
            writer.WritePropertyName("name");
            writer.WriteStringValue(Name);
            writer.WriteEndObject();
        }

        internal static KeywordMarkerTokenFilter DeserializeKeywordMarkerTokenFilter(JsonElement element)
        {
<<<<<<< HEAD
            IList<string> keywords = new List<string>();
            bool? ignoreCase = default;
            string odatatype = default;
=======
            IList<string> keywords = default;
            bool? ignoreCase = default;
            string odataType = default;
>>>>>>> 8d420312
            string name = default;
            foreach (var property in element.EnumerateObject())
            {
                if (property.NameEquals("keywords"))
                {
<<<<<<< HEAD
                    List<string> array = new List<string>();
                    foreach (var item in property.Value.EnumerateArray())
                    {
                        array.Add(item.GetString());
=======
                    if (property.Value.ValueKind == JsonValueKind.Null)
                    {
                        continue;
                    }
                    List<string> array = new List<string>();
                    foreach (var item in property.Value.EnumerateArray())
                    {
                        if (item.ValueKind == JsonValueKind.Null)
                        {
                            array.Add(null);
                        }
                        else
                        {
                            array.Add(item.GetString());
                        }
>>>>>>> 8d420312
                    }
                    keywords = array;
                    continue;
                }
                if (property.NameEquals("ignoreCase"))
                {
                    if (property.Value.ValueKind == JsonValueKind.Null)
                    {
                        continue;
                    }
                    ignoreCase = property.Value.GetBoolean();
                    continue;
                }
                if (property.NameEquals("@odata.type"))
                {
<<<<<<< HEAD
                    odatatype = property.Value.GetString();
=======
                    odataType = property.Value.GetString();
>>>>>>> 8d420312
                    continue;
                }
                if (property.NameEquals("name"))
                {
                    name = property.Value.GetString();
                    continue;
                }
            }
<<<<<<< HEAD
            return new KeywordMarkerTokenFilter(keywords, ignoreCase, odatatype, name);
=======
            return new KeywordMarkerTokenFilter(odataType, name, keywords, ignoreCase);
>>>>>>> 8d420312
        }
    }
}<|MERGE_RESOLUTION|>--- conflicted
+++ resolved
@@ -6,10 +6,7 @@
 #nullable disable
 
 using System.Collections.Generic;
-<<<<<<< HEAD
-=======
 using System.Linq;
->>>>>>> 8d420312
 using System.Text.Json;
 using Azure.Core;
 
@@ -44,26 +41,14 @@
 
         internal static KeywordMarkerTokenFilter DeserializeKeywordMarkerTokenFilter(JsonElement element)
         {
-<<<<<<< HEAD
-            IList<string> keywords = new List<string>();
-            bool? ignoreCase = default;
-            string odatatype = default;
-=======
             IList<string> keywords = default;
             bool? ignoreCase = default;
             string odataType = default;
->>>>>>> 8d420312
             string name = default;
             foreach (var property in element.EnumerateObject())
             {
                 if (property.NameEquals("keywords"))
                 {
-<<<<<<< HEAD
-                    List<string> array = new List<string>();
-                    foreach (var item in property.Value.EnumerateArray())
-                    {
-                        array.Add(item.GetString());
-=======
                     if (property.Value.ValueKind == JsonValueKind.Null)
                     {
                         continue;
@@ -79,7 +64,6 @@
                         {
                             array.Add(item.GetString());
                         }
->>>>>>> 8d420312
                     }
                     keywords = array;
                     continue;
@@ -95,11 +79,7 @@
                 }
                 if (property.NameEquals("@odata.type"))
                 {
-<<<<<<< HEAD
-                    odatatype = property.Value.GetString();
-=======
                     odataType = property.Value.GetString();
->>>>>>> 8d420312
                     continue;
                 }
                 if (property.NameEquals("name"))
@@ -108,11 +88,7 @@
                     continue;
                 }
             }
-<<<<<<< HEAD
-            return new KeywordMarkerTokenFilter(keywords, ignoreCase, odatatype, name);
-=======
             return new KeywordMarkerTokenFilter(odataType, name, keywords, ignoreCase);
->>>>>>> 8d420312
         }
     }
 }