--- conflicted
+++ resolved
@@ -16,21 +16,12 @@
     {
         internal static SearchDocumentsResult DeserializeSearchDocumentsResult(JsonElement element)
         {
-<<<<<<< HEAD
-            long? odatacount = default;
-            double? searchcoverage = default;
-            IReadOnlyDictionary<string, IReadOnlyList<FacetResult>> searchfacets = default;
-            SearchOptions searchnextPageParameters = default;
-            IReadOnlyList<SearchResult> value = new List<SearchResult>();
-            string odatanextLink = default;
-=======
             long? odataCount = default;
             double? searchCoverage = default;
             IReadOnlyDictionary<string, IList<FacetResult>> searchFacets = default;
             SearchOptions searchNextPageParameters = default;
             IReadOnlyList<SearchResult> value = default;
             string odataNextLink = default;
->>>>>>> 8d420312
             foreach (var property in element.EnumerateObject())
             {
                 if (property.NameEquals("@odata.count"))
@@ -39,11 +30,7 @@
                     {
                         continue;
                     }
-<<<<<<< HEAD
-                    odatacount = property.Value.GetInt64();
-=======
                     odataCount = property.Value.GetInt64();
->>>>>>> 8d420312
                     continue;
                 }
                 if (property.NameEquals("@search.coverage"))
@@ -52,11 +39,7 @@
                     {
                         continue;
                     }
-<<<<<<< HEAD
-                    searchcoverage = property.Value.GetDouble();
-=======
                     searchCoverage = property.Value.GetDouble();
->>>>>>> 8d420312
                     continue;
                 }
                 if (property.NameEquals("@search.facets"))
@@ -65,19 +48,6 @@
                     {
                         continue;
                     }
-<<<<<<< HEAD
-                    Dictionary<string, IReadOnlyList<FacetResult>> dictionary = new Dictionary<string, IReadOnlyList<FacetResult>>();
-                    foreach (var property0 in property.Value.EnumerateObject())
-                    {
-                        List<FacetResult> array = new List<FacetResult>();
-                        foreach (var item in property0.Value.EnumerateArray())
-                        {
-                            array.Add(FacetResult.DeserializeFacetResult(item));
-                        }
-                        dictionary.Add(property0.Name, array);
-                    }
-                    searchfacets = dictionary;
-=======
                     Dictionary<string, IList<FacetResult>> dictionary = new Dictionary<string, IList<FacetResult>>();
                     foreach (var property0 in property.Value.EnumerateObject())
                     {
@@ -103,7 +73,6 @@
                         }
                     }
                     searchFacets = dictionary;
->>>>>>> 8d420312
                     continue;
                 }
                 if (property.NameEquals("@search.nextPageParameters"))
@@ -112,11 +81,7 @@
                     {
                         continue;
                     }
-<<<<<<< HEAD
-                    searchnextPageParameters = SearchOptions.DeserializeSearchOptions(property.Value);
-=======
                     searchNextPageParameters = SearchOptions.DeserializeSearchOptions(property.Value);
->>>>>>> 8d420312
                     continue;
                 }
                 if (property.NameEquals("value"))
@@ -124,9 +89,6 @@
                     List<SearchResult> array = new List<SearchResult>();
                     foreach (var item in property.Value.EnumerateArray())
                     {
-<<<<<<< HEAD
-                        array.Add(SearchResult.DeserializeSearchResult(item));
-=======
                         if (item.ValueKind == JsonValueKind.Null)
                         {
                             array.Add(null);
@@ -135,7 +97,6 @@
                         {
                             array.Add(SearchResult.DeserializeSearchResult(item));
                         }
->>>>>>> 8d420312
                     }
                     value = array;
                     continue;
@@ -146,19 +107,11 @@
                     {
                         continue;
                     }
-<<<<<<< HEAD
-                    odatanextLink = property.Value.GetString();
-                    continue;
-                }
-            }
-            return new SearchDocumentsResult(odatacount, searchcoverage, searchfacets, searchnextPageParameters, value, odatanextLink);
-=======
                     odataNextLink = property.Value.GetString();
                     continue;
                 }
             }
             return new SearchDocumentsResult(odataCount, searchCoverage, searchFacets, searchNextPageParameters, value, odataNextLink);
->>>>>>> 8d420312
         }
     }
 }