--- conflicted
+++ resolved
@@ -416,96 +416,6 @@
             return results;
         }
 
-<<<<<<< HEAD
-        /// <summary>
-        /// Read the @search.facets property value.
-        /// </summary>
-        /// <param name="reader">The JSON reader.</param>
-        /// <param name="results">The SearchResults to add the facets to.</param>
-        /// <param name="options">JSON serializer options.</param>
-        private static void ReadFacets(
-            ref Utf8JsonReader reader,
-            SearchResults<T> results,
-            JsonSerializerOptions options)
-        {
-            Debug.Assert(results != null);
-
-            // Facets are optional, so short circuit if nothing is found
-            if (reader.TokenType == JsonTokenType.Null)
-            {
-                return;
-            }
-
-            results.Facets = new Dictionary<string, IList<FacetResult>>();
-            reader.Expects(JsonTokenType.StartObject);
-            while (reader.Read() && reader.TokenType != JsonTokenType.EndObject)
-            {
-                // Get the name of the facet
-                string facetName = reader.ExpectsPropertyName();
-
-                // Get the values of the facet
-                List<FacetResult> facets = new List<FacetResult>();
-                reader.Expects(JsonTokenType.StartArray);
-                while (reader.Read() && reader.TokenType != JsonTokenType.EndArray)
-                {
-                    FacetResult facet = ReadFacetResult(ref reader, options);
-                    facets.Add(facet);
-                }
-
-                // Add the facet to the results
-                results.Facets[facetName] = facets;
-            }
-        }
-
-        /// <summary>
-        /// Read the facet result value.
-        /// </summary>
-        /// <param name="reader">JSON reader.</param>
-        /// <param name="options">Serializer options.</param>
-        /// <returns>The facet result.</returns>
-        private static FacetResult ReadFacetResult(
-            ref Utf8JsonReader reader,
-            JsonSerializerOptions options)
-        {
-            Dictionary<string, object> facet = new Dictionary<string, object>();
-            long? count = default;
-            reader.Expects(JsonTokenType.StartObject);
-            while (reader.Read() && reader.TokenType != JsonTokenType.EndObject)
-            {
-                // Get the name of the facet property
-                string facetName = reader.ExpectsPropertyName();
-                if (facetName == Constants.CountKey)
-                {
-                    count = reader.ExpectsNullableLong();
-                }
-                else
-                {
-                    object value = reader.ReadObject(options);
-                    facet[facetName] = value;
-                }
-            }
-            return new FacetResult(count, facet);
-        }
-
-        /// <summary>
-        /// Read the @search.nextPageParameters property value.
-        /// </summary>
-        /// <param name="reader">The JSON reader.</param>
-        /// <returns>The next SearchOptions.</returns>
-        private static SearchOptions ReadNextPageOptions(ref Utf8JsonReader reader)
-        {
-            // Next page options aren't required, so short circuit if nothing
-            // is found
-            if (reader.TokenType == JsonTokenType.Null)
-            {
-                return null;
-            }
-
-            // Use the generated SearchOptions parsing code
-            using JsonDocument doc = JsonDocument.ParseValue(ref reader);
-            return SearchOptions.DeserializeSearchOptions(doc.RootElement);
-        }
-=======
         /// <summary> Initializes a new instance of SearchResultsPage. </summary>
         /// <typeparam name="T">
         /// The .NET type that maps to the index schema. Instances of this type can
@@ -516,6 +426,5 @@
         public static SearchResultsPage<T> SearchResultsPage<T>(
             SearchResults<T> results) =>
             new SearchResultsPage<T>(results);
->>>>>>> 8d420312
     }
 }